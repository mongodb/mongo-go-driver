--- conflicted
+++ resolved
@@ -391,12 +391,6 @@
 				if ctxDeadlineSet {
 					rttMonitor := bc.Server().RTTMonitor()
 
-<<<<<<< HEAD
-					var err error
-					maxTimeMS, err = driverutil.CalculateMaxTimeMS(ctx, rttMonitor.Min(), rttMonitor.Stats(), ErrDeadlineWouldBeExceeded)
-					if err != nil {
-						return nil, err
-=======
 					var ok bool
 					maxTimeMS, ok = driverutil.CalculateMaxTimeMS(ctx, rttMonitor.Min())
 					if !ok && maxTimeMS <= 0 {
@@ -405,7 +399,6 @@
 							maxTimeMS,
 							rttMonitor.Stats(),
 							ErrDeadlineWouldBeExceeded)
->>>>>>> 92b8b5bf
 					}
 				}
 
