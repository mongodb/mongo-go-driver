// Copyright (C) MongoDB, Inc. 2022-present.
//
// Licensed under the Apache License, Version 2.0 (the "License"); you may
// not use this file except in compliance with the License. You may obtain
// a copy of the License at http://www.apache.org/licenses/LICENSE-2.0

package driver

import (
	"bytes"
	"context"
	"errors"
	"fmt"
	"math"
	"net"
	"strconv"
	"strings"
	"sync"
	"time"

	"go.mongodb.org/mongo-driver/v2/bson"
	"go.mongodb.org/mongo-driver/v2/event"
	"go.mongodb.org/mongo-driver/v2/internal/csot"
	"go.mongodb.org/mongo-driver/v2/internal/driverutil"
	"go.mongodb.org/mongo-driver/v2/internal/handshake"
	"go.mongodb.org/mongo-driver/v2/internal/logger"
	"go.mongodb.org/mongo-driver/v2/internal/serverselector"
	"go.mongodb.org/mongo-driver/v2/mongo/address"
	"go.mongodb.org/mongo-driver/v2/mongo/readconcern"
	"go.mongodb.org/mongo-driver/v2/mongo/readpref"
	"go.mongodb.org/mongo-driver/v2/mongo/writeconcern"
	"go.mongodb.org/mongo-driver/v2/x/bsonx/bsoncore"
	"go.mongodb.org/mongo-driver/v2/x/mongo/driver/description"
	"go.mongodb.org/mongo-driver/v2/x/mongo/driver/mnet"
	"go.mongodb.org/mongo-driver/v2/x/mongo/driver/session"
	"go.mongodb.org/mongo-driver/v2/x/mongo/driver/wiremessage"
)

const defaultLocalThreshold = 15 * time.Millisecond

var (
	// ErrNoDocCommandResponse occurs when the server indicated a response existed, but none was found.
	ErrNoDocCommandResponse = errors.New("command returned no documents")
	// ErrMultiDocCommandResponse occurs when the server sent multiple documents in response to a command.
	ErrMultiDocCommandResponse = errors.New("command returned multiple documents")
	// ErrReplyDocumentMismatch occurs when the number of documents returned in an OP_QUERY does not match the numberReturned field.
	ErrReplyDocumentMismatch = errors.New("number of documents returned does not match numberReturned field")
	// ErrNonPrimaryReadPref is returned when a read is attempted in a transaction with a non-primary read preference.
	ErrNonPrimaryReadPref = errors.New("read preference in a transaction must be primary")
	// ErrEmptyReadConcern indicates that a read concern has no fields set.
	ErrEmptyReadConcern = errors.New("a read concern must have at least one field set")
	// ErrEmptyWriteConcern indicates that a write concern has no fields set.
	ErrEmptyWriteConcern = errors.New("a write concern must have at least one field set")
	// ErrDocumentTooLarge occurs when a document that is larger than the maximum size accepted by a
	// server is passed to an insert command.
	ErrDocumentTooLarge = errors.New("an inserted document is too large")
	// errDatabaseNameEmpty occurs when a database name is not provided.
	errDatabaseNameEmpty = errors.New("database name cannot be empty")
	// errNegativeW indicates that a negative integer `w` field was specified.
	errNegativeW = errors.New("write concern `w` field cannot be a negative number")
	// errInconsistent indicates that an inconsistent write concern was specified.
	errInconsistent = errors.New("a write concern cannot have both w=0 and j=true")
)

const (
	// maximum BSON object size when in-use encryption is enabled
	cryptMaxBsonObjectSize int = 2097152
	// minimum wire version necessary to use automatic encryption
	cryptMinWireVersion int32 = 8
	// minimum wire version necessary to use read snapshots
	readSnapshotMinWireVersion int32 = 13
)

// RetryablePoolError is a connection pool error that can be retried while executing an operation.
type RetryablePoolError interface {
	Retryable() bool
}

// labeledError is an error that can have error labels added to it.
type labeledError interface {
	error
	HasErrorLabel(string) bool
}

// InvalidOperationError is returned from Validate and indicates that a required field is missing
// from an instance of Operation.
type InvalidOperationError struct{ MissingField string }

func (err InvalidOperationError) Error() string {
	return "the " + err.MissingField + " field must be set on Operation"
}

// opReply stores information returned in an OP_REPLY response from the server.
// The err field stores any error that occurred when decoding or validating the OP_REPLY response.
type opReply struct {
	responseFlags wiremessage.ReplyFlag
	cursorID      int64
	startingFrom  int32
	numReturned   int32
	documents     []bsoncore.Document
	err           error
}

// startedInformation keeps track of all of the information necessary for monitoring started events.
type startedInformation struct {
	cmd               bsoncore.Document
	requestID         int32
	cmdName           string
	documentSequences []struct {
		identifier string
		data       []byte
	}
	processedBatches   int
	connID             string
	driverConnectionID int64
	serverConnID       *int64
	redacted           bool
	serviceID          *bson.ObjectID
	serverAddress      address.Address
}

// finishedInformation keeps track of all of the information necessary for monitoring success and failure events.
type finishedInformation struct {
	cmdName            string
	requestID          int32
	response           bsoncore.Document
	cmdErr             error
	connID             string
	driverConnectionID int64
	serverConnID       *int64
	redacted           bool
	serviceID          *bson.ObjectID
	serverAddress      address.Address
	duration           time.Duration
}

// success returns true if there was no command error or the command error is a
// "WriteCommandError". Commands that executed on the server and return a status
// of { ok: 1.0 } are considered successful commands and MUST generate a
// CommandSucceededEvent and "command succeeded" log message. Commands that have
// write errors are included since the actual command did succeed, only writes
// failed.
func (info finishedInformation) success() bool {
	if _, ok := info.cmdErr.(WriteCommandError); ok {
		return true
	}

	return info.cmdErr == nil
}

// ResponseInfo contains the context required to parse a server response.
type ResponseInfo struct {
	Server                Server
	Connection            *mnet.Connection
	ConnectionDescription description.Server
	CurrentIndex          int
	Error                 error
}

func redactStartedInformationCmd(info startedInformation) bson.Raw {
	var cmdCopy bson.Raw

	// Make a copy of the command. Redact if the command is security
	// sensitive and cannot be monitored. If there was a type 1 payload for
	// the current batch, convert it to a BSON array
	if !info.redacted {
		cmdCopy = make([]byte, 0, len(info.cmd))
		cmdCopy = append(cmdCopy, info.cmd...)

		if len(info.documentSequences) > 0 {
			// remove 0 byte at end
			cmdCopy = cmdCopy[:len(info.cmd)-1]
			for _, seq := range info.documentSequences {
				cmdCopy = appendDocumentArray(cmdCopy, seq.identifier, seq.data)
			}
			// add back 0 byte and update length
			cmdCopy, _ = bsoncore.AppendDocumentEnd(cmdCopy, 0)
		}
	}

	return cmdCopy
}

func redactFinishedInformationResponse(info finishedInformation) bson.Raw {
	if !info.redacted {
		return bson.Raw(info.response)
	}

	return bson.Raw{}
}

// OperationBatches contains the documents that are split when executing a write command that potentially
// has more documents than can fit in a single command.
type OperationBatches interface {
	AppendBatchSequence(dst []byte, maxCount int, totalSize int) (int, []byte, error)
	AppendBatchArray(dst []byte, maxCount int, totalSize int) (int, []byte, error)
	IsOrdered() *bool
	AdvanceBatches(n int)
	Size() int
}

// Operation is used to execute an operation. It contains all of the common code required to
// select a server, transform an operation into a command, write the command to a connection from
// the selected server, read a response from that connection, process the response, and potentially
// retry.
//
// The required fields are Database, CommandFn, and Deployment. All other fields are optional.
//
// While an Operation can be constructed manually, drivergen should be used to generate an
// implementation of an operation instead. This will ensure that there are helpers for constructing
// the operation and that this type isn't configured incorrectly.
type Operation struct {
	// CommandFn is used to create the command that will be wrapped in a wire message and sent to
	// the server. This function should only add the elements of the command and not start or end
	// the enclosing BSON document. Per the command API, the first element must be the name of the
	// command to run. This field is required.
	CommandFn func(dst []byte, desc description.SelectedServer) ([]byte, error)

	// Database is the database that the command will be run against. This field is required.
	Database string

	// Deployment is the MongoDB Deployment to use. While most of the time this will be multiple
	// servers, commands that need to run against a single, preselected server can use the
	// SingleServerDeployment type. Commands that need to run on a preselected connection can use
	// the SingleConnectionDeployment type.
	Deployment Deployment

	// ProcessResponseFn is called after a response to the command is returned. The server is
	// provided for types like Cursor that are required to run subsequent commands using the same
	// server.
	ProcessResponseFn func(context.Context, bsoncore.Document, ResponseInfo) error

	// Selector is the server selector that's used during both initial server selection and
	// subsequent selection for retries. Depending on the Deployment implementation, the
	// SelectServer method may not actually be called.
	Selector description.ServerSelector

	// ReadPreference is the read preference that will be attached to the command. If this field is
	// not specified a default read preference of primary will be used.
	ReadPreference *readpref.ReadPref

	// ReadConcern is the read concern used when running read commands. This field should not be set
	// for write operations. If this field is set, it will be encoded onto the commands sent to the
	// server.
	ReadConcern *readconcern.ReadConcern

	// MinimumReadConcernWireVersion specifies the minimum wire version to add the read concern to
	// the command being executed.
	MinimumReadConcernWireVersion int32

	// WriteConcern is the write concern used when running write commands. This field should not be
	// set for read operations. If this field is set, it will be encoded onto the commands sent to
	// the server.
	WriteConcern *writeconcern.WriteConcern

	// MinimumWriteConcernWireVersion specifies the minimum wire version to add the write concern to
	// the command being executed.
	MinimumWriteConcernWireVersion int32

	// Client is the session used with this operation. This can be either an implicit or explicit
	// session. If the server selected does not support sessions and Client is specified the
	// behavior depends on the session type. If the session is implicit, the session fields will not
	// be encoded onto the command. If the session is explicit, an error will be returned. The
	// caller is responsible for ensuring that this field is nil if the Deployment does not support
	// sessions.
	Client *session.Client

	// Clock is a cluster clock, different from the one contained within a session.Client. This
	// allows updating cluster times for a global cluster clock while allowing individual session's
	// cluster clocks to be only updated as far as the last command that's been run.
	Clock *session.ClusterClock

	// RetryMode specifies how to retry. There are three modes that enable retry: RetryOnce,
	// RetryOncePerCommand, and RetryContext. For more information about what these modes do, please
	// refer to their definitions. Both RetryMode and Type must be set for retryability to be enabled.
	// If Timeout is set on the Client, the operation will automatically retry as many times as
	// possible unless RetryNone is used.
	RetryMode *RetryMode

	// Type specifies the kind of operation this is. There is only one mode that enables retry: Write.
	// For more information about what this mode does, please refer to it's definition. Both Type and
	// RetryMode must be set for retryability to be enabled.
	Type Type

	// Batches contains the documents that are split when executing a write command that potentially
	// has more documents than can fit in a single command. This should only be specified for
	// commands that are batch compatible.
	Batches OperationBatches

	// Legacy sets the legacy type for this operation. There are only 3 types that require legacy
	// support: find, getMore, and killCursors. For more information about LegacyOperationKind,
	// please refer to it's definition.
	Legacy LegacyOperationKind

	// CommandMonitor specifies the monitor to use for APM events. If this field is not set,
	// no events will be reported.
	CommandMonitor *event.CommandMonitor

	// Crypt specifies a Crypt object to use for automatic in-use encryption and decryption.
	Crypt Crypt

	// ServerAPI specifies options used to configure the API version sent to the server.
	ServerAPI *ServerAPIOptions

	// IsOutputAggregate specifies whether this operation is an aggregate with an output stage. If true,
	// read preference will not be added to the command on wire versions < 13.
	IsOutputAggregate bool

	// Timeout is the amount of time that this operation can execute before returning an error. The default value
	// nil, which means that the timeout of the operation's caller will be used.
	Timeout *time.Duration

	Logger *logger.Logger

	// Name is the name of the operation. This is used when serializing
	// OP_MSG as well as for logging server selection data.
	Name string

	// OmitMaxTimeMS will ensure that wire messages sent to the server in service
	// of the operation do not contain a maxTimeMS field.
	OmitMaxTimeMS bool

	// Authenticator is the authenticator to use for this operation when a reauthentication is
	// required.
	Authenticator Authenticator

	// omitReadPreference is a boolean that indicates whether to omit the
	// read preference from the command. This omition includes the case
	// where a default read preference is used when the operation
	// ReadPreference is not specified.
	omitReadPreference bool
}

// shouldEncrypt returns true if this operation should automatically be encrypted.
func (op Operation) shouldEncrypt() bool {
	return op.Crypt != nil && !op.Crypt.BypassAutoEncryption()
}

// filterDeprioritizedServers will filter out the server candidates that have
// been deprioritized by the operation due to failure.
//
// The server selector should try to select a server that is not in the
// deprioritization list. However, if this is not possible (e.g. there are no
// other healthy servers in the cluster), the selector may return a
// deprioritized server.
func filterDeprioritizedServers(candidates, deprioritized []description.Server) []description.Server {
	if len(deprioritized) == 0 {
		return candidates
	}

	dpaSet := make(map[address.Address]*description.Server)
	for i, srv := range deprioritized {
		dpaSet[srv.Addr] = &deprioritized[i]
	}

	allowed := []description.Server{}

	// Iterate over the candidates and append them to the allowdIndexes slice if
	// they are not in the deprioritizedServers list.
	for _, candidate := range candidates {
		if srv, ok := dpaSet[candidate.Addr]; !ok || !driverutil.EqualServers(*srv, candidate) {
			allowed = append(allowed, candidate)
		}
	}

	// If nothing is allowed, then all available servers must have been
	// deprioritized. In this case, return the candidates list as-is so that the
	// selector can find a suitable server
	if len(allowed) == 0 {
		return candidates
	}

	return allowed
}

// opServerSelector is a wrapper for the server selector that is assigned to the
// operation. The purpose of this wrapper is to filter candidates with
// operation-specific logic, such as deprioritizing failing servers.
type opServerSelector struct {
	selector             description.ServerSelector
	deprioritizedServers []description.Server
}

// SelectServer will filter candidates with operation-specific logic before
// passing them onto the user-defined or default selector.
func (oss *opServerSelector) SelectServer(
	topo description.Topology,
	candidates []description.Server,
) ([]description.Server, error) {
	selectedServers, err := oss.selector.SelectServer(topo, candidates)
	if err != nil {
		return nil, err
	}

	filteredServers := filterDeprioritizedServers(selectedServers, oss.deprioritizedServers)

	return filteredServers, nil
}

// selectServer handles performing server selection for an operation.
func (op Operation) selectServer(
	ctx context.Context,
	requestID int32,
	deprioritized []description.Server,
) (Server, error) {
	if err := op.Validate(); err != nil {
		return nil, err
	}

	selector := op.Selector
	if selector == nil {
		rp := op.ReadPreference
		if rp == nil {
			rp = readpref.Primary()
		}

		selector = &serverselector.Composite{
			Selectors: []description.ServerSelector{
				&serverselector.ReadPref{ReadPref: rp},
				&serverselector.Latency{Latency: defaultLocalThreshold},
			},
		}
	}

	oss := &opServerSelector{
		selector:             selector,
		deprioritizedServers: deprioritized,
	}

	ctx = logger.WithOperationName(ctx, op.Name)
	ctx = logger.WithOperationID(ctx, requestID)

	return op.Deployment.SelectServer(ctx, oss)
}

// getServerAndConnection should be used to retrieve a Server and Connection to execute an operation.
func (op Operation) getServerAndConnection(
	ctx context.Context,
	requestID int32,
	deprioritized []description.Server,
) (Server, *mnet.Connection, error) {
	ctx, cancel := csot.WithServerSelectionTimeout(ctx, op.Deployment.GetServerSelectionTimeout())
	defer cancel()

	server, err := op.selectServer(ctx, requestID, deprioritized)
	if err != nil {
		if op.Client != nil &&
			!(op.Client.Committing || op.Client.Aborting) && op.Client.TransactionRunning() {
			err = Error{
				Message: err.Error(),
				Labels:  []string{TransientTransactionError},
				Wrapped: err,
			}
		}
		return nil, nil, err
	}

	// If the provided client session has a pinned connection, it should be used for the operation because this
	// indicates that we're in a transaction and the target server is behind a load balancer.
	if op.Client != nil && op.Client.PinnedConnection != nil {
		conn := mnet.NewConnection(op.Client.PinnedConnection)
		return server, conn, nil
	}

	// Otherwise, default to checking out a connection from the server's pool.
	conn, err := server.Connection(ctx)
	if err != nil {
		return nil, nil, err
	}

	// If we're in load balanced mode and this is the first operation in a transaction, pin the session to a connection.
	if driverutil.IsServerLoadBalanced(conn.Description()) && op.Client != nil && op.Client.TransactionStarting() {
		if conn.Pinner == nil {
			// Close the original connection to avoid a leak.
			_ = conn.Close()
			return nil, nil, fmt.Errorf("expected Connection used to start a transaction to be a PinnedConnection, but got %T", conn)
		}
		if err := conn.PinToTransaction(); err != nil {
			// Close the original connection to avoid a leak.
			_ = conn.Close()
			return nil, nil, fmt.Errorf("error incrementing connection reference count when starting a transaction: %w", err)
		}
		op.Client.PinnedConnection = conn
	}

	return server, conn, nil
}

// Validate validates this operation, ensuring the fields are set properly.
func (op Operation) Validate() error {
	if op.CommandFn == nil {
		return InvalidOperationError{MissingField: "CommandFn"}
	}
	if op.Deployment == nil {
		return InvalidOperationError{MissingField: "Deployment"}
	}
	if op.Database == "" {
		return errDatabaseNameEmpty
	}
	if op.Client != nil && !op.WriteConcern.Acknowledged() {
		return errors.New("session provided for an unacknowledged write")
	}
	return nil
}

var memoryPool = sync.Pool{
	New: func() interface{} {
		// Start with 1kb buffers.
		b := make([]byte, 1024)
		// Return a pointer as the static analysis tool suggests.
		return &b
	},
}

// Execute runs this operation.
func (op Operation) Execute(ctx context.Context) error {
	err := op.Validate()
	if err != nil {
		return err
	}

	ctx, cancel := csot.WithTimeout(ctx, op.Timeout)
	defer cancel()

	if op.Client != nil {
		if err := op.Client.StartCommand(); err != nil {
			return err
		}
	}

	var retries int
	if op.RetryMode != nil {
		switch op.Type {
		case Write:
			if op.Client == nil {
				break
			}
			switch *op.RetryMode {
			case RetryOnce, RetryOncePerCommand:
				retries = 1
			case RetryContext:
				retries = -1
			}
		case Read:
			switch *op.RetryMode {
			case RetryOnce, RetryOncePerCommand:
				retries = 1
			case RetryContext:
				retries = -1
			}
		}

		// If context is a Timeout context, automatically set retries to -1 (infinite) if retrying is
		// enabled.
		if csot.IsTimeoutContext(ctx) && op.RetryMode.Enabled() {
			retries = -1
		}
	}

	var srvr Server
	var conn *mnet.Connection
	var res bsoncore.Document
	var operationErr WriteCommandError
	var prevErr error
	var prevIndefiniteErr error
	retrySupported := false
	first := true
	currIndex := 0

	// deprioritizedServers are a running list of servers that should be
	// deprioritized during server selection. Per the specifications, we should
	// only ever deprioritize the "previous server".
	var deprioritizedServers []description.Server

	// resetForRetry records the error that caused the retry, decrements retries, and resets the
	// retry loop variables to request a new server and a new connection for the next attempt.
	resetForRetry := func(err error) {
		retries--
		prevErr = err

		// Set the previous indefinite error to be returned in any case where a retryable write error does not have a
		// NoWritesPerfomed label (the definite case).
		if lerr, ok := err.(labeledError); ok {
			// If the "prevIndefiniteErr" is nil, then the current error is the first error encountered
			// during the retry attempt cycle. We must persist the first error in the case where all
			// following errors are labeled "NoWritesPerformed", which would otherwise raise nil as the
			// error.
			if prevIndefiniteErr == nil {
				prevIndefiniteErr = lerr
			}

			// If the error is not labeled NoWritesPerformed and is retryable, then set the previous
			// indefinite error to be the current error.
			if !lerr.HasErrorLabel(NoWritesPerformed) && lerr.HasErrorLabel(RetryableWriteError) {
				prevIndefiniteErr = err
			}
		}

		// If we got a connection, close it immediately to release pool resources
		// for subsequent retries.
		if conn != nil {
			// If we are dealing with a sharded cluster, then mark the failed server
			// as "deprioritized".
			if op.Deployment.Kind() == description.TopologyKindSharded {
				deprioritizedServers = []description.Server{conn.Description()}
			}

			conn.Close()
		}

		// Set the server and connection to nil to request a new server and connection.
		srvr = nil
		conn = nil
	}

	wm := memoryPool.Get().(*[]byte)
	defer func() {
		// Proper usage of a sync.Pool requires each entry to have approximately the same memory
		// cost. To obtain this property when the stored type contains a variably-sized buffer,
		// we add a hard limit on the maximum buffer to place back in the pool. We limit the
		// size to 16MiB because that's the maximum wire message size supported by MongoDB.
		//
		// Comment copied from https://cs.opensource.google/go/go/+/refs/tags/go1.19:src/fmt/print.go;l=147
		//
		// Recycle byte slices that are smaller than 16MiB and at least half occupied.
		if c := cap(*wm); c < 16*1024*1024 && c/2 < len(*wm) {
			memoryPool.Put(wm)
		}
	}()
	for {
		// If we're starting a retry and the error from the previous try was
		// a context canceled or deadline exceeded error, stop retrying and
		// return that error.
		if errors.Is(prevErr, context.Canceled) || errors.Is(prevErr, context.DeadlineExceeded) {
			return prevErr
		}

		requestID := wiremessage.NextRequestID()

		// If the server or connection are nil, try to select a new server and get a new connection.
		if srvr == nil || conn == nil {
			srvr, conn, err = op.getServerAndConnection(ctx, requestID, deprioritizedServers)
			if err != nil {
				// If the returned error is retryable and there are retries remaining (negative
				// retries means retry indefinitely), then retry the operation. Set the server
				// and connection to nil to request a new server and connection.
				if rerr, ok := err.(RetryablePoolError); ok && rerr.Retryable() && retries != 0 {
					resetForRetry(err)
					continue
				}

				// If this is a retry and there's an error from a previous attempt, return the previous
				// error instead of the current connection error.
				if prevErr != nil {
					return prevErr
				}
				return err
			}
			defer conn.Close()

			// Set the server if it has not already been set and the session type is implicit. This will
			// limit the number of implicit sessions to no greater than an application's maxPoolSize
			// (ignoring operations that hold on to the session like cursors).
			if op.Client != nil && op.Client.Server == nil && op.Client.IsImplicit {
				if op.Client.Terminated {
					return fmt.Errorf("unexpected nil session for a terminated implicit session")
				}
				if err := op.Client.SetServer(); err != nil {
					return err
				}
			}
		}

		// Run steps that must only be run on the first attempt, but not again for retries.
		if first {
			// Determine if retries are supported for the current operation on the current server
			// description. Per the retryable writes specification, only determine this for the
			// first server selected:
			//
			//   If the server selected for the first attempt of a retryable write operation does
			//   not support retryable writes, drivers MUST execute the write as if retryable writes
			//   were not enabled.
			retrySupported = op.retryable(conn.Description())

			// If retries are supported for the current operation on the current server description,
			// client retries are enabled, the operation type is write, and we haven't incremented
			// the txn number yet, enable retry writes on the session and increment the txn number.
			// Calling IncrementTxnNumber() for server descriptions or topologies that do not
			// support retries (e.g. standalone topologies) will cause server errors. Only do this
			// check for the first attempt to keep retried writes in the same transaction.
			retryEnabled := op.RetryMode != nil && op.RetryMode.Enabled()
			needToIncrease := op.Client != nil && !op.Client.Committing && !op.Client.Aborting
			if retrySupported && op.Type == Write && retryEnabled && needToIncrease {
				op.Client.IncrementTxnNumber()
			}

			first = false
		}

		// Calculate maxTimeMS value to potentially be appended to the wire message.
		maxTimeMS, err := op.calculateMaxTimeMS(ctx, srvr.RTTMonitor().Min(), srvr.RTTMonitor().Stats())
		if err != nil {
			return err
		}

		// Set maxTimeMS to 0 if connected to mongocryptd to avoid appending the field. The final
		// encrypted command may contain multiple maxTimeMS fields otherwise.
		if conn.Description().IsCryptd {
			maxTimeMS = 0
		}

		desc := description.SelectedServer{
			Server: conn.Description(),
			Kind:   op.Deployment.Kind(),
		}

		var moreToCome bool
		var startedInfo startedInformation
		*wm, moreToCome, startedInfo, err = op.createWireMessage(ctx, maxTimeMS, (*wm)[:0], desc, conn, requestID)

		if err != nil {
			return err
		}
		retryEnabled := op.RetryMode != nil && op.RetryMode.Enabled()

		// set extra data and send event if possible
		startedInfo.connID = conn.ID()
		startedInfo.driverConnectionID = conn.DriverConnectionID()
		startedInfo.cmdName = op.getCommandName(startedInfo.cmd)

		// If the command name does not match the operation name, update
		// the operation name as a sanity check. It's more correct to
		// be aligned with the data passed to the server via the
		// wire message.
		if startedInfo.cmdName != op.Name {
			op.Name = startedInfo.cmdName
		}

		startedInfo.redacted = op.redactCommand(startedInfo.cmdName, startedInfo.cmd)
		startedInfo.serviceID = conn.Description().ServiceID
		startedInfo.serverConnID = conn.ServerConnectionID()
		startedInfo.serverAddress = conn.Description().Addr

		op.publishStartedEvent(ctx, startedInfo)

		// compress wiremessage if allowed
		if compressor := conn.Compressor; compressor != nil && op.canCompress(startedInfo.cmdName) {
			b := memoryPool.Get().(*[]byte)
			*b, err = compressor.CompressWireMessage(*wm, (*b)[:0])
			memoryPool.Put(wm)
			wm = b
			if err != nil {
				return err
			}
		}

		finishedInfo := finishedInformation{
			cmdName:            startedInfo.cmdName,
			driverConnectionID: startedInfo.driverConnectionID,
			requestID:          startedInfo.requestID,
			connID:             startedInfo.connID,
			serverConnID:       startedInfo.serverConnID,
			redacted:           startedInfo.redacted,
			serviceID:          startedInfo.serviceID,
			serverAddress:      desc.Server.Addr,
		}

		startedTime := time.Now()

		// Check for possible context error. If no context error, check if there's enough time to perform a
		// round trip before the Context deadline. If ctx is a Timeout Context, use the 90th percentile RTT
		// as a threshold. Otherwise, use the minimum observed RTT.
		if ctx.Err() != nil {
			err = ctx.Err()
		} else if deadline, ok := ctx.Deadline(); ok {
			if time.Now().Add(srvr.RTTMonitor().Min()).After(deadline) {
				err = fmt.Errorf("%w: %v", ErrDeadlineWouldBeExceeded, srvr.RTTMonitor().Stats())
			}
		}

		if err == nil {
			// roundtrip using either the full roundTripper or a special one for when the moreToCome
			// flag is set
			roundTrip := op.roundTrip
			if moreToCome {
				roundTrip = op.moreToComeRoundTrip
			}
			res, err = roundTrip(ctx, conn, *wm)

			if ep, ok := srvr.(ErrorProcessor); ok {
				_ = ep.ProcessError(err, conn)
			}
		}

		finishedInfo.response = res
		finishedInfo.cmdErr = err
		finishedInfo.duration = time.Since(startedTime)

		op.publishFinishedEvent(ctx, finishedInfo)

		// prevIndefiniteErrorIsSet is "true" if the "err" variable has been set to the "prevIndefiniteErr" in
		// a case in the switch statement below.
		var prevIndefiniteErrIsSet bool

		// TODO(GODRIVER-2579): When refactoring the "Execute" method, consider creating a separate method for the
		// error handling logic below. This will remove the necessity of the "checkError" goto label.
	checkError:
		switch tt := err.(type) {
		case WriteCommandError:
			if e := err.(WriteCommandError); retrySupported && op.Type == Write && e.UnsupportedStorageEngine() {
				return ErrUnsupportedStorageEngine
			}

			connDesc := conn.Description()
			retryableErr := tt.Retryable(connDesc.Kind, connDesc.WireVersion)
			preRetryWriteLabelVersion := connDesc.WireVersion != nil && connDesc.WireVersion.Max < 9
			inTransaction := op.Client != nil &&
				!(op.Client.Committing || op.Client.Aborting) && op.Client.TransactionRunning()
			// If retry is enabled and the operation isn't in a transaction, add a RetryableWriteError label for
			// retryable errors from pre-4.4 servers
			if retryableErr && preRetryWriteLabelVersion && retryEnabled && !inTransaction {
				tt.Labels = append(tt.Labels, RetryableWriteError)
			}

			// If retries are supported for the current operation on the first server description,
			// the error is considered retryable, and there are retries remaining (negative retries
			// means retry indefinitely), then retry the operation.
			if retrySupported && retryEnabled && retryableErr && retries != 0 {
				if op.Client != nil && op.Client.Committing {
					// Apply majority write concern for retries
					op.Client.UpdateCommitTransactionWriteConcern()
					op.WriteConcern = op.Client.CurrentWc
				}
				resetForRetry(tt)
				continue
			}

			// If the error is no longer retryable and has the NoWritesPerformed label, then we should
			// set the error to the "previous indefinite error" unless the current error is already the
			// "previous indefinite error". After resetting, repeat the error check.
			if tt.HasErrorLabel(NoWritesPerformed) && !prevIndefiniteErrIsSet {
				err = prevIndefiniteErr
				prevIndefiniteErrIsSet = true

				goto checkError
			}

			// If the operation isn't being retried, process the response
			if op.ProcessResponseFn != nil {
				info := ResponseInfo{
					Server:                srvr,
					Connection:            conn,
					ConnectionDescription: desc.Server,
					CurrentIndex:          currIndex,
					Error:                 tt,
				}
				_ = op.ProcessResponseFn(ctx, res, info)
			}

			// If batching is enabled and either ordered is the default (which is true) or
			// explicitly set to true and we have write errors, return the errors.
			if op.Batches != nil && len(tt.WriteErrors) > 0 {
				if currIndex > 0 {
					for i := range tt.WriteErrors {
						tt.WriteErrors[i].Index += int64(currIndex)
					}
				}
				if isOrdered := op.Batches.IsOrdered(); isOrdered == nil || *isOrdered {
					return tt
				}
			}
			if op.Client != nil && op.Client.Committing && tt.WriteConcernError != nil {
				// When running commitTransaction we return WriteConcernErrors as an Error.
				err := Error{
					Name:    tt.WriteConcernError.Name,
					Code:    int32(tt.WriteConcernError.Code),
					Message: tt.WriteConcernError.Message,
					Labels:  tt.Labels,
					Raw:     tt.Raw,
				}
				// The UnknownTransactionCommitResult label is added to all writeConcernErrors besides unknownReplWriteConcernCode
				// and unsatisfiableWriteConcernCode
				if err.Code != unknownReplWriteConcernCode && err.Code != unsatisfiableWriteConcernCode {
					err.Labels = append(err.Labels, UnknownTransactionCommitResult)
				}
				if retryableErr && retryEnabled {
					err.Labels = append(err.Labels, RetryableWriteError)
				}
				return err
			}
			operationErr.WriteConcernError = tt.WriteConcernError
			operationErr.WriteErrors = append(operationErr.WriteErrors, tt.WriteErrors...)
			operationErr.Labels = tt.Labels
			operationErr.Raw = tt.Raw
		case Error:
			// 391 is the reauthentication required error code, so we will attempt a reauth and
			// retry the operation, if it is successful.
			if tt.Code == 391 {
				if op.Authenticator != nil {
					cfg := AuthConfig{
						Description:  conn.Description(),
						Connection:   conn,
						ClusterClock: op.Clock,
						ServerAPI:    op.ServerAPI,
					}
					if err := op.Authenticator.Reauth(ctx, &cfg); err != nil {
						return fmt.Errorf("error reauthenticating: %w", err)
					}
					if op.Client != nil && op.Client.Committing {
						// Apply majority write concern for retries
						op.Client.UpdateCommitTransactionWriteConcern()
						op.WriteConcern = op.Client.CurrentWc
					}
					resetForRetry(tt)
					continue
				}
			}
			if tt.HasErrorLabel(TransientTransactionError) || tt.HasErrorLabel(UnknownTransactionCommitResult) {
				if err := op.Client.ClearPinnedResources(); err != nil {
					return err
				}
			}

			if e := err.(Error); retrySupported && op.Type == Write && e.UnsupportedStorageEngine() {
				return ErrUnsupportedStorageEngine
			}

			connDesc := conn.Description()
			var retryableErr bool
			if op.Type == Write {
				retryableErr = tt.RetryableWrite(connDesc.WireVersion)
				preRetryWriteLabelVersion := connDesc.WireVersion != nil && connDesc.WireVersion.Max < 9
				inTransaction := op.Client != nil &&
					!(op.Client.Committing || op.Client.Aborting) && op.Client.TransactionRunning()
				// If retryWrites is enabled and the operation isn't in a transaction, add a RetryableWriteError label
				// for network errors and retryable errors from pre-4.4 servers
				if retryEnabled && !inTransaction &&
					(tt.HasErrorLabel(NetworkError) || (retryableErr && preRetryWriteLabelVersion)) {
					tt.Labels = append(tt.Labels, RetryableWriteError)
				}
			} else {
				retryableErr = tt.RetryableRead()
			}

			// If retries are supported for the current operation on the first server description,
			// the error is considered retryable, and there are retries remaining (negative retries
			// means retry indefinitely), then retry the operation.
			if retrySupported && retryEnabled && retryableErr && retries != 0 {
				if op.Client != nil && op.Client.Committing {
					// Apply majority write concern for retries
					op.Client.UpdateCommitTransactionWriteConcern()
					op.WriteConcern = op.Client.CurrentWc
				}
				resetForRetry(tt)
				continue
			}

			// If the error is no longer retryable and has the NoWritesPerformed label, then we should
			// set the error to the "previous indefinite error" unless the current error is already the
			// "previous indefinite error". After resetting, repeat the error check.
			if tt.HasErrorLabel(NoWritesPerformed) && !prevIndefiniteErrIsSet {
				err = prevIndefiniteErr
				prevIndefiniteErrIsSet = true

				goto checkError
			}

			// If the operation isn't being retried, process the response
			if op.ProcessResponseFn != nil {
				info := ResponseInfo{
					Server:                srvr,
					Connection:            conn,
					ConnectionDescription: desc.Server,
					CurrentIndex:          currIndex,
					Error:                 tt,
				}
				_ = op.ProcessResponseFn(ctx, res, info)
			}

			if op.Client != nil && op.Client.Committing && (retryableErr || tt.Code == 50) {
				// If we got a retryable error or MaxTimeMSExpired error, we add UnknownTransactionCommitResult.
				tt.Labels = append(tt.Labels, UnknownTransactionCommitResult)
			}
			return tt
		case nil:
			if moreToCome {
				return ErrUnacknowledgedWrite
			}
			if op.ProcessResponseFn != nil {
				info := ResponseInfo{
					Server:                srvr,
					Connection:            conn,
					ConnectionDescription: desc.Server,
					CurrentIndex:          currIndex,
					Error:                 tt,
				}
				perr := op.ProcessResponseFn(ctx, res, info)
				if perr != nil {
					return perr
				}
			}
		default:
			if op.ProcessResponseFn != nil {
				info := ResponseInfo{
					Server:                srvr,
					Connection:            conn,
					ConnectionDescription: desc.Server,
					CurrentIndex:          currIndex,
					Error:                 tt,
				}
				_ = op.ProcessResponseFn(ctx, res, info)
			}
			return err
		}

		// If we're batching and there are batches remaining, advance to the next batch. This isn't
		// a retry, so increment the transaction number, reset the retries number, and don't set
		// server or connection to nil to continue using the same connection.
		if op.Batches != nil && op.Batches.Size() > startedInfo.processedBatches {
			// If retries are supported for the current operation on the current server description,
			// the session isn't nil, and client retries are enabled, increment the txn number.
			// Calling IncrementTxnNumber() for server descriptions or topologies that do not
			// support retries (e.g. standalone topologies) will cause server errors.
			if retrySupported && op.Client != nil && retryEnabled {
				op.Client.IncrementTxnNumber()

				// Reset the retries number for RetryOncePerCommand unless context is a Timeout context, in
				// which case retries should remain as -1 (as many times as possible).
				if *op.RetryMode == RetryOncePerCommand && !csot.IsTimeoutContext(ctx) {
					retries = 1
				}
			}
			currIndex += startedInfo.processedBatches
			op.Batches.AdvanceBatches(startedInfo.processedBatches)
			continue
		}
		break
	}
	if len(operationErr.WriteErrors) > 0 || operationErr.WriteConcernError != nil {
		return operationErr
	}
	return nil
}

// Retryable writes are supported if the server supports sessions, the operation is not
// within a transaction, and the write is acknowledged
func (op Operation) retryable(desc description.Server) bool {
	switch op.Type {
	case Write:
		if op.Client != nil && (op.Client.Committing || op.Client.Aborting) {
			return true
		}
		if retryWritesSupported(desc) &&
			op.Client != nil && !(op.Client.TransactionInProgress() || op.Client.TransactionStarting()) &&
			op.WriteConcern.Acknowledged() {
			return true
		}
	case Read:
		if op.Client != nil && (op.Client.Committing || op.Client.Aborting) {
			return true
		}
		if op.Client == nil || !(op.Client.TransactionInProgress() || op.Client.TransactionStarting()) {
			return true
		}
	}
	return false
}

// roundTrip writes a wiremessage to the connection and then reads a wiremessage. The wm parameter
// is reused when reading the wiremessage.
func (op Operation) roundTrip(ctx context.Context, conn *mnet.Connection, wm []byte) ([]byte, error) {
	err := conn.Write(ctx, wm)
	if err != nil {
		return nil, op.networkError(err)
	}
	return op.readWireMessage(ctx, conn)
}

func (op Operation) readWireMessage(ctx context.Context, conn *mnet.Connection) (result []byte, err error) {
	wm, err := conn.Read(ctx)
	if err != nil {
		return nil, op.networkError(err)
	}

	// If we're using a streamable connection, we set its streaming state based on the moreToCome flag in the server
	// response.
	if streamer := conn.Streamer; streamer != nil {
		streamer.SetStreaming(wiremessage.IsMsgMoreToCome(wm))
	}

	length, _, _, opcode, rem, ok := wiremessage.ReadHeader(wm)
	if !ok || len(wm) < int(length) {
		return nil, errors.New("malformed wire message: insufficient bytes")
	}
	if opcode == wiremessage.OpCompressed {
		rawsize := length - 16 // remove header size
		// decompress wiremessage
		opcode, rem, err = op.decompressWireMessage(rem[:rawsize])
		if err != nil {
			return nil, err
		}
	}

	// decode
	res, err := op.decodeResult(opcode, rem)
	// Update cluster/operation time and recovery tokens before handling the error to ensure we're properly updating
	// everything.
	op.updateClusterTimes(res)
	op.updateOperationTime(res)
	op.Client.UpdateRecoveryToken(bson.Raw(res))

	// Update snapshot time if operation was a "find", "aggregate" or "distinct".
	if op.Name == driverutil.FindOp || op.Name == driverutil.AggregateOp || op.Name == driverutil.DistinctOp {
		op.Client.UpdateSnapshotTime(res)
	}

	if err != nil {
		return res, err
	}

	// If there is no error, automatically attempt to decrypt all results if in-use encryption is enabled.
	if op.Crypt != nil {
		res, err = op.Crypt.Decrypt(ctx, res)
	}
	return res, err
}

// networkError wraps the provided error in an Error with label "NetworkError" and, if a transaction
// is running or committing, the appropriate transaction state labels. The returned error indicates
// the operation should be retried for reads and writes. If err is nil, networkError returns nil.
func (op Operation) networkError(err error) error {
	if err == nil {
		return nil
	}

	labels := []string{NetworkError}
	if op.Client != nil {
		op.Client.MarkDirty()
	}
	if op.Client != nil && op.Client.TransactionRunning() && !op.Client.Committing {
		labels = append(labels, TransientTransactionError)
	}
	if op.Client != nil && op.Client.Committing {
		labels = append(labels, UnknownTransactionCommitResult)
	}
	return Error{Message: err.Error(), Labels: labels, Wrapped: err}
}

// moreToComeRoundTrip writes a wiremessage to the provided connection. This is used when an OP_MSG is
// being sent with  the moreToCome bit set.
func (op *Operation) moreToComeRoundTrip(ctx context.Context, conn *mnet.Connection, wm []byte) (result []byte, err error) {
	err = conn.Write(ctx, wm)
	if err != nil {
		if op.Client != nil {
			op.Client.MarkDirty()
		}
		err = Error{Message: err.Error(), Labels: []string{TransientTransactionError, NetworkError}, Wrapped: err}
	}
	return bsoncore.BuildDocument(nil, bsoncore.AppendInt32Element(nil, "ok", 1)), err
}

// decompressWireMessage handles decompressing a wiremessage without the header.
func (Operation) decompressWireMessage(wm []byte) (wiremessage.OpCode, []byte, error) {
	// get the original opcode and uncompressed size
	opcode, rem, ok := wiremessage.ReadCompressedOriginalOpCode(wm)
	if !ok {
		return 0, nil, errors.New("malformed OP_COMPRESSED: missing original opcode")
	}
	uncompressedSize, rem, ok := wiremessage.ReadCompressedUncompressedSize(rem)
	if !ok {
		return 0, nil, errors.New("malformed OP_COMPRESSED: missing uncompressed size")
	}
	// get the compressor ID and decompress the message
	compressorID, rem, ok := wiremessage.ReadCompressedCompressorID(rem)
	if !ok {
		return 0, nil, errors.New("malformed OP_COMPRESSED: missing compressor ID")
	}

	opts := CompressionOpts{
		Compressor:       compressorID,
		UncompressedSize: uncompressedSize,
	}
	uncompressed, err := DecompressPayload(rem, opts)
	if err != nil {
		return 0, nil, err
	}

	return opcode, uncompressed, nil
}

func (op Operation) createLegacyHandshakeWireMessage(
	ctx context.Context,
	maxTimeMS int64,
	dst []byte,
	desc description.SelectedServer,
) (int, []byte, []byte, error) {
	flags := op.secondaryOK(desc)
	dst = wiremessage.AppendQueryFlags(dst, flags)

	dollarCmd := [...]byte{'.', '$', 'c', 'm', 'd'}

	// FullCollectionName
	dst = append(dst, op.Database...)
	dst = append(dst, dollarCmd[:]...)
	dst = append(dst, 0x00)
	dst = wiremessage.AppendQueryNumberToSkip(dst, 0)
	dst = wiremessage.AppendQueryNumberToReturn(dst, -1)

	wrapper := int32(-1)
	rp, err := op.createReadPref(desc, true)
	if err != nil {
		return 0, dst, nil, err
	}
	if len(rp) > 0 {
		wrapper, dst = bsoncore.AppendDocumentStart(dst)
		dst = bsoncore.AppendHeader(dst, bsoncore.TypeEmbeddedDocument, "$query")
	}
	idx, dst := bsoncore.AppendDocumentStart(dst)

	dst, err = op.CommandFn(dst, desc)
	if err != nil {
		return 0, dst, nil, err
	}
	var n int
	if op.Batches != nil {
		n, dst, err = op.Batches.AppendBatchArray(dst, int(desc.MaxBatchCount), int(desc.MaxMessageSize))
		if err != nil {
			return 0, dst, nil, err
		}
		if n == 0 {
			return 0, dst, nil, ErrDocumentTooLarge
		}
	}

	dst, err = op.addReadConcern(dst, desc)
	if err != nil {
		return 0, dst, nil, err
	}

	dst, err = op.addWriteConcern(ctx, dst, desc)
	if err != nil {
		return 0, dst, nil, err
	}

	dst, err = op.addSession(dst, desc, false)
	if err != nil {
		return 0, dst, nil, err
	}

	dst = op.addClusterTime(dst, desc)
	dst = op.addServerAPI(dst)
	// If maxTimeMS is greater than 0 append it to wire message. A maxTimeMS value of 0 only explicitly
	// specifies the default behavior of no timeout server-side.
	if maxTimeMS > 0 {
		dst = bsoncore.AppendInt64Element(dst, "maxTimeMS", maxTimeMS)
	}

	dst, _ = bsoncore.AppendDocumentEnd(dst, idx)

	if len(rp) > 0 {
		idx = wrapper
		var err error
		dst = bsoncore.AppendDocumentElement(dst, "$readPreference", rp)
		dst, err = bsoncore.AppendDocumentEnd(dst, idx)
		if err != nil {
			return 0, dst, nil, err
		}
	}

	return n, dst, dst[idx:], nil
}

func (op Operation) createMsgWireMessage(
	ctx context.Context,
	maxTimeMS int64,
	dst []byte,
	desc description.SelectedServer,
	conn *mnet.Connection,
	cmdFn func([]byte, description.SelectedServer) ([]byte, error),
) ([]byte, []byte, error) {
	var flags wiremessage.MsgFlag
	// Set the ExhaustAllowed flag if the connection supports streaming. This will tell the server that it can
	// respond with the MoreToCome flag and then stream responses over this connection.
	if streamer := conn.Streamer; streamer != nil && streamer.SupportsStreaming() {
		flags = wiremessage.ExhaustAllowed
	}
	dst = wiremessage.AppendMsgFlags(dst, flags)
	// Body
	dst = wiremessage.AppendMsgSectionType(dst, wiremessage.SingleDocument)

	idx, dst := bsoncore.AppendDocumentStart(dst)

	var err error
	dst, err = cmdFn(dst, desc)
	if err != nil {
		return dst, nil, err
	}
	dst, err = op.addReadConcern(dst, desc)
	if err != nil {
		return dst, nil, err
	}
	dst, err = op.addWriteConcern(ctx, dst, desc)
	if err != nil {
		return dst, nil, err
	}
	retryWrite := false
	if op.retryable(conn.Description()) && op.RetryMode != nil && op.RetryMode.Enabled() {
		retryWrite = true
	}
	dst, err = op.addSession(dst, desc, retryWrite)
	if err != nil {
		return dst, nil, err
	}

	dst = op.addClusterTime(dst, desc)
	dst = op.addServerAPI(dst)
	// If maxTimeMS is greater than 0 append it to wire message. A maxTimeMS value of 0 only explicitly
	// specifies the default behavior of no timeout server-side.
	if maxTimeMS > 0 {
		dst = bsoncore.AppendInt64Element(dst, "maxTimeMS", maxTimeMS)
	}

	dst = bsoncore.AppendStringElement(dst, "$db", op.Database)
	rp, err := op.createReadPref(desc, false)
	if err != nil {
		return dst, nil, err
	}
	if len(rp) > 0 {
		dst = bsoncore.AppendDocumentElement(dst, "$readPreference", rp)
	}

	dst, _ = bsoncore.AppendDocumentEnd(dst, idx)

	return dst, dst[idx:], nil
}

// isLegacyHandshake returns True if the operation is the first message of
// the initial handshake and should use a legacy hello.
func isLegacyHandshake(op Operation, desc description.SelectedServer) bool {
	isInitialHandshake := desc.WireVersion == nil || desc.WireVersion.Max == 0

	return op.Legacy == LegacyHandshake && isInitialHandshake
}

func (op Operation) createWireMessage(
	ctx context.Context,
	maxTimeMS int64,
	dst []byte,
	desc description.SelectedServer,
	conn *mnet.Connection,
	requestID int32,
) ([]byte, bool, startedInformation, error) {
	var info startedInformation
	var wmindex int32
	var err error

	unacknowledged := op.WriteConcern != nil && !op.WriteConcern.Acknowledged()

	fIdx := -1
	isLegacy := isLegacyHandshake(op, desc)
	switch {
	case isLegacy:
		requestID := wiremessage.NextRequestID()
		wmindex, dst = wiremessage.AppendHeaderStart(dst, requestID, 0, wiremessage.OpQuery)
		info.processedBatches, dst, info.cmd, err = op.createLegacyHandshakeWireMessage(ctx, maxTimeMS, dst, desc)
	case op.shouldEncrypt():
		if desc.WireVersion.Max < cryptMinWireVersion {
			return dst, false, info, errors.New("auto-encryption requires a MongoDB version of 4.2")
		}
		cmdFn := func(dst []byte, desc description.SelectedServer) ([]byte, error) {
			info.processedBatches, dst, err = op.addEncryptCommandFields(ctx, dst, desc)
			return dst, err
		}
		wmindex, dst = wiremessage.AppendHeaderStart(dst, requestID, 0, wiremessage.OpMsg)
		fIdx = len(dst)
		dst, info.cmd, err = op.createMsgWireMessage(ctx, maxTimeMS, dst, desc, conn, cmdFn)
	default:
		wmindex, dst = wiremessage.AppendHeaderStart(dst, requestID, 0, wiremessage.OpMsg)
		fIdx = len(dst)

		batchOffset := -1
		switch op.Batches.(type) {
		case *Batches:
			dst, info.cmd, err = op.createMsgWireMessage(ctx, maxTimeMS, dst, desc, conn, op.CommandFn)
			if err == nil && op.Batches != nil {
				batchOffset = len(dst)
				info.processedBatches, dst, err = op.Batches.AppendBatchSequence(dst,
					int(desc.MaxBatchCount), int(desc.MaxMessageSize),
				)
				if err != nil {
					break
				}
				if info.processedBatches == 0 {
					err = ErrDocumentTooLarge
				}
			}
		default:
			var batches []byte
			if op.Batches != nil {
				info.processedBatches, batches, err = op.Batches.AppendBatchSequence(batches,
					int(desc.MaxBatchCount), int(desc.MaxMessageSize),
				)
				if err != nil {
					break
				}
				if info.processedBatches == 0 {
					err = ErrDocumentTooLarge
					break
				}
			}
			dst, info.cmd, err = op.createMsgWireMessage(ctx, maxTimeMS, dst, desc, conn, op.CommandFn)
			if err == nil && len(batches) > 0 {
				batchOffset = len(dst)
				dst = append(dst, batches...)
			}
		}
		if err == nil && batchOffset > 0 {
			// the remaining of dst is expected to be document sequences such as "ops", "nsInfo".
			for b := dst[batchOffset:]; len(b) > 0; /* nothing */ {
				stype, data, ok := wiremessage.ReadMsgSectionType(b)
				if !ok || stype != wiremessage.DocumentSequence {
					break
				}
				var identifier string
				identifier, data, b, ok = wiremessage.ReadMsgSectionRawDocumentSequence(data)
				if !ok {
					break
				}
				info.documentSequences = append(info.documentSequences, struct {
					identifier string
					data       []byte
				}{identifier, data})
			}
		}
	}
	if err != nil {
		return nil, false, info, err
	}

	var moreToCome bool
	// We set the MoreToCome bit if we have a write concern, it's unacknowledged, and we either
	// aren't batching or we are encoding the last batch.
	batching := op.Batches != nil && op.Batches.Size() > info.processedBatches
	if fIdx > 0 && unacknowledged && !batching {
		dst[fIdx] |= byte(wiremessage.MoreToCome)
		moreToCome = true
	}
	info.requestID = requestID
	return bsoncore.UpdateLength(dst, wmindex, int32(len(dst[wmindex:]))), moreToCome, info, nil
}

func (op Operation) addEncryptCommandFields(ctx context.Context, dst []byte, desc description.SelectedServer) (int, []byte, error) {
	idx, cmdDst := bsoncore.AppendDocumentStart(nil)
	var err error
	// create temporary command document
	cmdDst, err = op.CommandFn(cmdDst, desc)
	if err != nil {
		return 0, nil, err
	}
	var n int
	if op.Batches != nil {
		if maxBatchCount := int(desc.MaxBatchCount); maxBatchCount > 1 {
			n, cmdDst, err = op.Batches.AppendBatchArray(cmdDst, maxBatchCount, cryptMaxBsonObjectSize)
			if err != nil {
				return 0, nil, err
			}
		}
		if n == 0 {
			n, cmdDst, err = op.Batches.AppendBatchArray(cmdDst, 1, int(desc.MaxMessageSize))
			if err != nil {
				return 0, nil, err
			}
			if n == 0 {
				return 0, nil, ErrDocumentTooLarge
			}
		}
	}
	cmdDst, err = bsoncore.AppendDocumentEnd(cmdDst, idx)
	if err != nil {
		return 0, nil, err
	}
	// encrypt the command
	encrypted, err := op.Crypt.Encrypt(ctx, op.Database, cmdDst)
	if err != nil {
		return 0, nil, err
	}
	// append encrypted command to original destination, removing the first 4 bytes (length) and final byte (terminator)
	dst = append(dst, encrypted[4:len(encrypted)-1]...)
	return n, dst, nil
}

// addServerAPI adds the relevant fields for server API specification to the wire message in dst.
func (op Operation) addServerAPI(dst []byte) []byte {
	sa := op.ServerAPI
	if sa == nil {
		return dst
	}

	dst = bsoncore.AppendStringElement(dst, "apiVersion", sa.ServerAPIVersion)
	if sa.Strict != nil {
		dst = bsoncore.AppendBooleanElement(dst, "apiStrict", *sa.Strict)
	}
	if sa.DeprecationErrors != nil {
		dst = bsoncore.AppendBooleanElement(dst, "apiDeprecationErrors", *sa.DeprecationErrors)
	}
	return dst
}

// MarshalBSONReadConcern marshals a ReadConcern.
func MarshalBSONReadConcern(rc *readconcern.ReadConcern) (bson.Type, []byte, error) {
	if rc == nil {
		return 0, nil, ErrEmptyReadConcern
	}

	var elems []byte
	if len(rc.Level) > 0 {
		elems = bsoncore.AppendStringElement(elems, "level", rc.Level)
	}

	return bson.TypeEmbeddedDocument, bsoncore.BuildDocument(nil, elems), nil
}

func (op Operation) addReadConcern(dst []byte, desc description.SelectedServer) ([]byte, error) {
	if op.MinimumReadConcernWireVersion > 0 && (desc.WireVersion == nil ||
		!driverutil.VersionRangeIncludes(*desc.WireVersion, op.MinimumReadConcernWireVersion)) {

		return dst, nil
	}
	rc := op.ReadConcern
	client := op.Client
	// Starting transaction's read concern overrides all others
	if client != nil && client.TransactionStarting() && client.CurrentRc != nil {
		rc = client.CurrentRc
	}

	// start transaction must append afterclustertime IF causally consistent and operation time exists
	if rc == nil && client != nil && client.TransactionStarting() && client.Consistent && client.OperationTime != nil {
		rc = &readconcern.ReadConcern{}
	}

	if client != nil && client.Snapshot {
		if desc.WireVersion.Max < readSnapshotMinWireVersion {
			return dst, errors.New("snapshot reads require MongoDB 5.0 or later")
		}
		rc = readconcern.Snapshot()
	}

	_, data, err := MarshalBSONReadConcern(rc) // always returns a document
	if errors.Is(err, ErrEmptyReadConcern) {
		return dst, nil
	}

	if err != nil {
		return dst, err
	}

	if sessionsSupported(desc.WireVersion) && client != nil {
		if client.Consistent && client.OperationTime != nil {
			data = data[:len(data)-1] // remove the null byte
			data = bsoncore.AppendTimestampElement(data, "afterClusterTime", client.OperationTime.T, client.OperationTime.I)
			data, _ = bsoncore.AppendDocumentEnd(data, 0)
		}
		if client.Snapshot && client.SnapshotTime != nil {
			data = data[:len(data)-1] // remove the null byte
			data = bsoncore.AppendTimestampElement(data, "atClusterTime", client.SnapshotTime.T, client.SnapshotTime.I)
			data, _ = bsoncore.AppendDocumentEnd(data, 0)
		}
	}

	if len(data) == bsoncore.EmptyDocumentLength {
		return dst, nil
	}
	return bsoncore.AppendDocumentElement(dst, "readConcern", data), nil
}

// MarshalBSONWriteConcern marshals a WriteConcern.
func MarshalBSONWriteConcern(wc *writeconcern.WriteConcern, wtimeout time.Duration) (bson.Type, []byte, error) {
	if wc == nil {
		return 0, nil, ErrEmptyWriteConcern
	}

	var elems []byte
	if wc.W != nil {
		// Only support string or int values for W. That aligns with the
		// documentation and the behavior of other functions, like Acknowledged.
		switch w := wc.W.(type) {
		case int:
			if w < 0 {
				return 0, nil, errNegativeW
			}

			// If Journal=true and W=0, return an error because that write
			// concern is ambiguous.
			if wc.Journal != nil && *wc.Journal && w == 0 {
				return 0, nil, errInconsistent
			}

			// Check for lower and upper bounds on architecture-dependent int.
			if w > math.MaxInt32 {
				return 0, nil, fmt.Errorf("WriteConcern.W overflows int32: %v", wc.W)
			}

			elems = bsoncore.AppendInt32Element(elems, "w", int32(w))
		case string:
			elems = bsoncore.AppendStringElement(elems, "w", w)
		default:
			return 0,
				nil,
				fmt.Errorf("WriteConcern.W must be a string or int, but is a %T", wc.W)
		}
	}

	if wc.Journal != nil {
		elems = bsoncore.AppendBooleanElement(elems, "j", *wc.Journal)
	}

	if wtimeout != 0 {
		elems = bsoncore.AppendInt64Element(elems, "wtimeout", int64(wtimeout/time.Millisecond))
	}

	if len(elems) == 0 {
		return 0, nil, ErrEmptyWriteConcern
	}

	return bson.TypeEmbeddedDocument, bsoncore.BuildDocument(nil, elems), nil
}

func (op Operation) addWriteConcern(ctx context.Context, dst []byte, desc description.SelectedServer) ([]byte, error) {
	if op.MinimumWriteConcernWireVersion > 0 && (desc.WireVersion == nil ||
		!driverutil.VersionRangeIncludes(*desc.WireVersion, op.MinimumWriteConcernWireVersion)) {

		return dst, nil
	}
	wc := op.WriteConcern
	if wc == nil {
		return dst, nil
	}

	// The specifications for committing a transaction states:
	//
	// > if the modified write concern does not include a wtimeout value, drivers
	// > MUST also apply wtimeout: 10000 to the write concern in order to avoid
	// > waiting forever (or until a socket timeout) if the majority write concern
	// > cannot be satisfied.
	var wtimeout time.Duration
	if _, ok := ctx.Deadline(); op.Client != nil && op.Timeout == nil && !ok {
		wtimeout = op.Client.CurrentWTimeout
	}

	typ, wcBSON, err := MarshalBSONWriteConcern(wc, wtimeout)
	if errors.Is(err, ErrEmptyWriteConcern) {
		return dst, nil
	}

	if err != nil {
		return dst, err
	}

	return append(bsoncore.AppendHeader(dst, bsoncore.Type(typ), "writeConcern"), wcBSON...), nil
}

func (op Operation) addSession(dst []byte, desc description.SelectedServer, retryWrite bool) ([]byte, error) {
	client := op.Client

	// If the operation is defined for an explicit session but the server
	// does not support sessions, then throw an error.
	if client != nil && !client.IsImplicit && desc.SessionTimeoutMinutes == nil {
		return nil, fmt.Errorf("current topology does not support sessions")
	}

	if client == nil || !sessionsSupported(desc.WireVersion) || desc.SessionTimeoutMinutes == nil {
		return dst, nil
	}
	if err := client.UpdateUseTime(); err != nil {
		return dst, err
	}
	dst = bsoncore.AppendDocumentElement(dst, "lsid", client.SessionID)

	var addedTxnNumber bool
	if op.Type == Write && retryWrite {
		addedTxnNumber = true
		dst = bsoncore.AppendInt64Element(dst, "txnNumber", op.Client.TxnNumber)
	}
	if client.TransactionRunning() || client.RetryingCommit {
		if !addedTxnNumber {
			dst = bsoncore.AppendInt64Element(dst, "txnNumber", op.Client.TxnNumber)
		}
		if client.TransactionStarting() {
			dst = bsoncore.AppendBooleanElement(dst, "startTransaction", true)
		}
		dst = bsoncore.AppendBooleanElement(dst, "autocommit", false)
	}

	return dst, client.ApplyCommand(desc.Server)
}

func (op Operation) addClusterTime(dst []byte, desc description.SelectedServer) []byte {
	client, clock := op.Client, op.Clock
	if (clock == nil && client == nil) || !sessionsSupported(desc.WireVersion) {
		return dst
	}
	clusterTime := clock.GetClusterTime()
	if client != nil {
		clusterTime = session.MaxClusterTime(clusterTime, client.ClusterTime)
	}
	if clusterTime == nil {
		return dst
	}
	val, err := clusterTime.LookupErr("$clusterTime")
	if err != nil {
		return dst
	}
	return append(bsoncore.AppendHeader(dst, bsoncore.Type(val.Type), "$clusterTime"), val.Value...)
	// return bsoncore.AppendDocumentElement(dst, "$clusterTime", clusterTime)
}

// calculateMaxTimeMS calculates the value of the 'maxTimeMS' field to potentially append
// to the wire message based on the current context's deadline and the 90th percentile RTT
// if the ctx is a Timeout context. If the context is not a Timeout context, it uses the
// operation's MaxTimeMS if set. If no MaxTimeMS is set on the operation, and context is
// not a Timeout context, calculateMaxTimeMS returns 0.
func (op Operation) calculateMaxTimeMS(ctx context.Context, rttMin time.Duration, rttStats string) (int64, error) {
	if op.OmitMaxTimeMS {
		return 0, nil
	}

<<<<<<< HEAD
	return driverutil.CalculateMaxTimeMS(ctx, rttMin, rttStats, ErrDeadlineWouldBeExceeded)
=======
	// Calculate maxTimeMS value to potentially be appended to the wire message.
	maxTimeMS, ok := driverutil.CalculateMaxTimeMS(ctx, rttMin)
	if !ok && maxTimeMS <= 0 {
		return 0, fmt.Errorf(
			"calculated server-side timeout (%v ms) is less than or equal to 0 (%v): %w",
			maxTimeMS,
			rttStats,
			ErrDeadlineWouldBeExceeded)
	}

	return maxTimeMS, nil
>>>>>>> 92b8b5bf
}

// updateClusterTimes updates the cluster times for the session and cluster clock attached to this
// operation. While the session's AdvanceClusterTime may return an error, this method does not
// because an error being returned from this method will not be returned further up.
func (op Operation) updateClusterTimes(response bsoncore.Document) {
	// Extract cluster time.
	value, err := response.LookupErr("$clusterTime")
	if err != nil {
		// $clusterTime not included by the server
		return
	}
	clusterTime := bsoncore.BuildDocumentFromElements(nil, bsoncore.AppendValueElement(nil, "$clusterTime", value))

	sess, clock := op.Client, op.Clock

	if sess != nil {
		_ = sess.AdvanceClusterTime(bson.Raw(clusterTime))
	}

	if clock != nil {
		clock.AdvanceClusterTime(bson.Raw(clusterTime))
	}
}

// updateOperationTime updates the operation time on the session attached to this operation. While
// the session's AdvanceOperationTime method may return an error, this method does not because an
// error being returned from this method will not be returned further up.
func (op Operation) updateOperationTime(response bsoncore.Document) {
	sess := op.Client
	if sess == nil {
		return
	}

	opTimeElem, err := response.LookupErr("operationTime")
	if err != nil {
		// operationTime not included by the server
		return
	}

	t, i := opTimeElem.Timestamp()
	_ = sess.AdvanceOperationTime(&bson.Timestamp{
		T: t,
		I: i,
	})
}

func (op Operation) getReadPrefBasedOnTransaction() (*readpref.ReadPref, error) {
	if op.Client != nil && op.Client.TransactionRunning() {
		// Transaction's read preference always takes priority
		rp := op.Client.CurrentRp
		// Reads in a transaction must have read preference primary
		// This must not be checked in startTransaction
		if rp != nil && !op.Client.TransactionStarting() && rp.Mode() != readpref.PrimaryMode {
			return nil, ErrNonPrimaryReadPref
		}
		return rp, nil
	}
	return op.ReadPreference, nil
}

// createReadPref will attempt to create a document with the "readPreference"
// object and various related fields such as "mode", "tags", and
// "maxStalenessSeconds".
func (op Operation) createReadPref(desc description.SelectedServer, isOpQuery bool) (bsoncore.Document, error) {
	if op.omitReadPreference {
		return nil, nil
	}

	// TODO(GODRIVER-2231): Instead of checking if isOutputAggregate and desc.Server.WireVersion.Max < 13, somehow check
	// TODO if supplied readPreference was "overwritten" with primary in description.selectForReplicaSet.
	if desc.Server.Kind == description.ServerKindStandalone || (isOpQuery &&
		desc.Server.Kind != description.ServerKindMongos) ||

		op.Type == Write || (op.IsOutputAggregate && desc.Server.WireVersion.Max < 13) {
		// Don't send read preference for:
		// 1. all standalones
		// 2. non-mongos when using OP_QUERY
		// 3. all writes
		// 4. when operation is an aggregate with an output stage, and selected server's wire
		//    version is < 13
		return nil, nil
	}

	idx, doc := bsoncore.AppendDocumentStart(nil)
	rp, err := op.getReadPrefBasedOnTransaction()
	if err != nil {
		return nil, err
	}

	if rp == nil {
		if desc.Kind == description.TopologyKindSingle && desc.Server.Kind != description.ServerKindMongos {
			doc = bsoncore.AppendStringElement(doc, "mode", "primaryPreferred")
			doc, _ = bsoncore.AppendDocumentEnd(doc, idx)
			return doc, nil
		}
		return nil, nil
	}

	switch rp.Mode() {
	case readpref.PrimaryMode:
		if desc.Server.Kind == description.ServerKindMongos {
			return nil, nil
		}
		if desc.Kind == description.TopologyKindSingle {
			doc = bsoncore.AppendStringElement(doc, "mode", "primaryPreferred")
			doc, _ = bsoncore.AppendDocumentEnd(doc, idx)
			return doc, nil
		}

		// OP_MSG requires never sending read preference "primary"
		// except for topology "single".
		//
		// It is important to note that although the Go Driver does not
		// support legacy opcodes, OP_QUERY has different rules for
		// adding read preference to commands.
		return nil, nil
	case readpref.PrimaryPreferredMode:
		doc = bsoncore.AppendStringElement(doc, "mode", "primaryPreferred")
	case readpref.SecondaryPreferredMode:
		_, ok := rp.MaxStaleness()
		if desc.Server.Kind == description.ServerKindMongos && isOpQuery && !ok && len(rp.TagSets()) == 0 &&
			rp.HedgeEnabled() == nil {

			return nil, nil
		}
		doc = bsoncore.AppendStringElement(doc, "mode", "secondaryPreferred")
	case readpref.SecondaryMode:
		doc = bsoncore.AppendStringElement(doc, "mode", "secondary")
	case readpref.NearestMode:
		doc = bsoncore.AppendStringElement(doc, "mode", "nearest")
	}

	sets := make([]bsoncore.Document, 0, len(rp.TagSets()))
	for _, ts := range rp.TagSets() {
		i, set := bsoncore.AppendDocumentStart(nil)
		for _, t := range ts {
			set = bsoncore.AppendStringElement(set, t.Name, t.Value)
		}
		set, _ = bsoncore.AppendDocumentEnd(set, i)
		sets = append(sets, set)
	}
	if len(sets) > 0 {
		var aidx int32
		aidx, doc = bsoncore.AppendArrayElementStart(doc, "tags")
		for i, set := range sets {
			doc = bsoncore.AppendDocumentElement(doc, strconv.Itoa(i), set)
		}
		doc, _ = bsoncore.AppendArrayEnd(doc, aidx)
	}

	if d, ok := rp.MaxStaleness(); ok {
		doc = bsoncore.AppendInt32Element(doc, "maxStalenessSeconds", int32(d.Seconds()))
	}

	if hedgeEnabled := rp.HedgeEnabled(); hedgeEnabled != nil {
		var hedgeIdx int32
		hedgeIdx, doc = bsoncore.AppendDocumentElementStart(doc, "hedge")
		doc = bsoncore.AppendBooleanElement(doc, "enabled", *hedgeEnabled)
		doc, err = bsoncore.AppendDocumentEnd(doc, hedgeIdx)
		if err != nil {
			return nil, fmt.Errorf("error creating hedge document: %w", err)
		}
	}

	doc, _ = bsoncore.AppendDocumentEnd(doc, idx)
	return doc, nil
}

func (op Operation) secondaryOK(desc description.SelectedServer) wiremessage.QueryFlag {
	if desc.Kind == description.TopologyKindSingle && desc.Server.Kind != description.ServerKindMongos {
		return wiremessage.SecondaryOK
	}

	if rp := op.ReadPreference; rp != nil && rp.Mode() != readpref.PrimaryMode {
		return wiremessage.SecondaryOK
	}

	return 0
}

func (Operation) canCompress(cmd string) bool {
	if cmd == handshake.LegacyHello || cmd == "hello" || cmd == "saslStart" || cmd == "saslContinue" || cmd == "getnonce" || cmd == "authenticate" ||
		cmd == "createUser" || cmd == "updateUser" || cmd == "copydbSaslStart" || cmd == "copydbgetnonce" || cmd == "copydb" {
		return false
	}
	return true
}

// decodeOpReply extracts the necessary information from an OP_REPLY wire message.
// Returns the decoded OP_REPLY. If the err field of the returned opReply is non-nil, an error occurred while decoding
// or validating the response and the other fields are undefined.
func (Operation) decodeOpReply(wm []byte) opReply {
	var reply opReply
	var ok bool

	reply.responseFlags, wm, ok = wiremessage.ReadReplyFlags(wm)
	if !ok {
		reply.err = errors.New("malformed OP_REPLY: missing flags")
		return reply
	}
	reply.cursorID, wm, ok = wiremessage.ReadReplyCursorID(wm)
	if !ok {
		reply.err = errors.New("malformed OP_REPLY: missing cursorID")
		return reply
	}
	reply.startingFrom, wm, ok = wiremessage.ReadReplyStartingFrom(wm)
	if !ok {
		reply.err = errors.New("malformed OP_REPLY: missing startingFrom")
		return reply
	}
	reply.numReturned, wm, ok = wiremessage.ReadReplyNumberReturned(wm)
	if !ok {
		reply.err = errors.New("malformed OP_REPLY: missing numberReturned")
		return reply
	}
	reply.documents, _, ok = wiremessage.ReadReplyDocuments(wm)
	if !ok {
		reply.err = errors.New("malformed OP_REPLY: could not read documents from reply")
	}

	if reply.responseFlags&wiremessage.QueryFailure == wiremessage.QueryFailure {
		reply.err = QueryFailureError{
			Message:  "command failure",
			Response: reply.documents[0],
		}
		return reply
	}
	if reply.responseFlags&wiremessage.CursorNotFound == wiremessage.CursorNotFound {
		reply.err = ErrCursorNotFound
		return reply
	}
	if reply.numReturned != int32(len(reply.documents)) {
		reply.err = ErrReplyDocumentMismatch
		return reply
	}

	return reply
}

func (op Operation) decodeResult(opcode wiremessage.OpCode, wm []byte) (bsoncore.Document, error) {
	switch opcode {
	case wiremessage.OpReply:
		reply := op.decodeOpReply(wm)
		if reply.err != nil {
			return nil, reply.err
		}
		if reply.numReturned == 0 {
			return nil, ErrNoDocCommandResponse
		}
		if reply.numReturned > 1 {
			return nil, ErrMultiDocCommandResponse
		}
		rdr := reply.documents[0]
		if err := rdr.Validate(); err != nil {
			return nil, NewCommandResponseError("malformed OP_REPLY: invalid document", err)
		}

		return rdr, ExtractErrorFromServerResponse(rdr)
	case wiremessage.OpMsg:
		_, wm, ok := wiremessage.ReadMsgFlags(wm)
		if !ok {
			return nil, errors.New("malformed wire message: missing OP_MSG flags")
		}

		var res bsoncore.Document
		for len(wm) > 0 {
			var stype wiremessage.SectionType
			stype, wm, ok = wiremessage.ReadMsgSectionType(wm)
			if !ok {
				return nil, errors.New("malformed wire message: insuffienct bytes to read section type")
			}

			switch stype {
			case wiremessage.SingleDocument:
				res, wm, ok = wiremessage.ReadMsgSectionSingleDocument(wm)
				if !ok {
					return nil, errors.New("malformed wire message: insufficient bytes to read single document")
				}
			case wiremessage.DocumentSequence:
				_, _, wm, ok = wiremessage.ReadMsgSectionDocumentSequence(wm)
				if !ok {
					return nil, errors.New("malformed wire message: insufficient bytes to read document sequence")
				}
			default:
				return nil, fmt.Errorf("malformed wire message: unknown section type %v", stype)
			}
		}

		err := res.Validate()
		if err != nil {
			return nil, NewCommandResponseError("malformed OP_MSG: invalid document", err)
		}

		return res, ExtractErrorFromServerResponse(res)
	default:
		return nil, fmt.Errorf("cannot decode result from %s", opcode)
	}
}

// getCommandName returns the name of the command from the given BSON document.
func (op Operation) getCommandName(doc []byte) string {
	// skip 4 bytes for document length and 1 byte for element type
	idx := bytes.IndexByte(doc[5:], 0x00) // look for the 0 byte after the command name
	return string(doc[5 : idx+5])
}

func (op *Operation) redactCommand(cmd string, doc bsoncore.Document) bool {
	if cmd == "authenticate" || cmd == "saslStart" || cmd == "saslContinue" || cmd == "getnonce" || cmd == "createUser" ||
		cmd == "updateUser" || cmd == "copydbgetnonce" || cmd == "copydbsaslstart" || cmd == "copydb" {

		return true
	}
	if strings.ToLower(cmd) != handshake.LegacyHelloLowercase && cmd != "hello" {
		return false
	}

	// A hello without speculative authentication can be monitored.
	_, err := doc.LookupErr("speculativeAuthenticate")
	return err == nil
}

// canLogCommandMessage returns true if the command can be logged.
func (op Operation) canLogCommandMessage() bool {
	return op.Logger != nil && op.Logger.LevelComponentEnabled(logger.LevelDebug, logger.ComponentCommand)
}

func (op Operation) canPublishStartedEvent() bool {
	return op.CommandMonitor != nil && op.CommandMonitor.Started != nil
}

// publishStartedEvent publishes a CommandStartedEvent to the operation's command monitor if possible. If the command is
// an unacknowledged write, a CommandSucceededEvent will be published as well. If started events are not being monitored,
// no events are published.
func (op Operation) publishStartedEvent(ctx context.Context, info startedInformation) {
	// If logging is enabled for the command component at the debug level, log the command response.
	if op.canLogCommandMessage() {
		host, port, _ := net.SplitHostPort(info.serverAddress.String())

		redactedCmd := redactStartedInformationCmd(info)
		formattedCmd := logger.FormatDocument(redactedCmd, op.Logger.MaxDocumentLength)

		op.Logger.Print(logger.LevelDebug,
			logger.ComponentCommand,
			logger.CommandStarted,
			logger.SerializeCommand(logger.Command{
				DriverConnectionID: info.driverConnectionID,
				Message:            logger.CommandStarted,
				Name:               info.cmdName,
				DatabaseName:       op.Database,
				RequestID:          int64(info.requestID),
				ServerConnectionID: info.serverConnID,
				ServerHost:         host,
				ServerPort:         port,
				ServiceID:          info.serviceID,
			},
				logger.KeyCommand, formattedCmd)...)

	}

	if op.canPublishStartedEvent() {
		started := &event.CommandStartedEvent{
			Command:            redactStartedInformationCmd(info),
			DatabaseName:       op.Database,
			CommandName:        info.cmdName,
			RequestID:          int64(info.requestID),
			ConnectionID:       info.connID,
			ServerConnectionID: info.serverConnID,
			ServiceID:          info.serviceID,
		}
		op.CommandMonitor.Started(ctx, started)
	}
}

// canPublishFinishedEvent returns true if a CommandSucceededEvent can be
// published for the given command. This is true if the command is not an
// unacknowledged write and the command monitor is monitoring succeeded events.
func (op Operation) canPublishFinishedEvent(info finishedInformation) bool {
	success := info.success()

	return op.CommandMonitor != nil &&
		(!success || op.CommandMonitor.Succeeded != nil) &&
		(success || op.CommandMonitor.Failed != nil)
}

// publishFinishedEvent publishes either a CommandSucceededEvent or a CommandFailedEvent to the operation's command
// monitor if possible. If success/failure events aren't being monitored, no events are published.
func (op Operation) publishFinishedEvent(ctx context.Context, info finishedInformation) {
	if op.canLogCommandMessage() && info.success() {
		host, port, _ := net.SplitHostPort(info.serverAddress.String())

		redactedReply := redactFinishedInformationResponse(info)

		formattedReply := logger.FormatDocument(redactedReply, op.Logger.MaxDocumentLength)

		op.Logger.Print(logger.LevelDebug,
			logger.ComponentCommand,
			logger.CommandSucceeded,
			logger.SerializeCommand(logger.Command{
				DriverConnectionID: info.driverConnectionID,
				Message:            logger.CommandSucceeded,
				Name:               info.cmdName,
				DatabaseName:       op.Database,
				RequestID:          int64(info.requestID),
				ServerConnectionID: info.serverConnID,
				ServerHost:         host,
				ServerPort:         port,
				ServiceID:          info.serviceID,
			},
				logger.KeyDurationMS, info.duration.Milliseconds(),
				logger.KeyReply, formattedReply)...)
	}

	if op.canLogCommandMessage() && !info.success() {
		host, port, _ := net.SplitHostPort(info.serverAddress.String())

		formattedReply := logger.FormatString(info.cmdErr.Error(), op.Logger.MaxDocumentLength)

		op.Logger.Print(logger.LevelDebug,
			logger.ComponentCommand,
			logger.CommandFailed,
			logger.SerializeCommand(logger.Command{
				DriverConnectionID: info.driverConnectionID,
				Message:            logger.CommandFailed,
				Name:               info.cmdName,
				DatabaseName:       op.Database,
				RequestID:          int64(info.requestID),
				ServerConnectionID: info.serverConnID,
				ServerHost:         host,
				ServerPort:         port,
				ServiceID:          info.serviceID,
			},
				logger.KeyDurationMS, info.duration.Milliseconds(),
				logger.KeyFailure, formattedReply)...)
	}

	// If the finished event cannot be published, return early.
	if !op.canPublishFinishedEvent(info) {
		return
	}

	finished := event.CommandFinishedEvent{
		CommandName:        info.cmdName,
		DatabaseName:       op.Database,
		RequestID:          int64(info.requestID),
		ConnectionID:       info.connID,
		Duration:           info.duration,
		ServerConnectionID: info.serverConnID,
		ServiceID:          info.serviceID,
	}

	if info.success() {
		successEvent := &event.CommandSucceededEvent{
			Reply:                redactFinishedInformationResponse(info),
			CommandFinishedEvent: finished,
		}
		op.CommandMonitor.Succeeded(ctx, successEvent)

		return
	}

	failedEvent := &event.CommandFailedEvent{
		Failure:              info.cmdErr,
		CommandFinishedEvent: finished,
	}
	op.CommandMonitor.Failed(ctx, failedEvent)
}

// sessionsSupported returns true of the given server version indicates that it supports sessions.
func sessionsSupported(wireVersion *description.VersionRange) bool {
	return wireVersion != nil
}

// retryWritesSupported returns true if this description represents a server that supports retryable writes.
func retryWritesSupported(s description.Server) bool {
	return s.SessionTimeoutMinutes != nil && s.Kind != description.ServerKindStandalone
}

// appendDocumentArray will append an array header and document elements in data to dst and return the extended buffer.
func appendDocumentArray(dst []byte, key string, data []byte) []byte {
	aidx, dst := bsoncore.AppendArrayElementStart(dst, key)
	var doc bsoncore.Document
	var ok bool
	i := 0
	for {
		doc, data, ok = bsoncore.ReadDocument(data)
		if !ok {
			break
		}
		dst = bsoncore.AppendDocumentElement(dst, strconv.Itoa(i), doc)
		i++
	}

	dst, _ = bsoncore.AppendArrayEnd(dst, aidx)

	return dst
}<|MERGE_RESOLUTION|>--- conflicted
+++ resolved
@@ -1724,9 +1724,6 @@
 		return 0, nil
 	}
 
-<<<<<<< HEAD
-	return driverutil.CalculateMaxTimeMS(ctx, rttMin, rttStats, ErrDeadlineWouldBeExceeded)
-=======
 	// Calculate maxTimeMS value to potentially be appended to the wire message.
 	maxTimeMS, ok := driverutil.CalculateMaxTimeMS(ctx, rttMin)
 	if !ok && maxTimeMS <= 0 {
@@ -1738,7 +1735,6 @@
 	}
 
 	return maxTimeMS, nil
->>>>>>> 92b8b5bf
 }
 
 // updateClusterTimes updates the cluster times for the session and cluster clock attached to this
