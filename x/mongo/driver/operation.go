// Copyright (C) MongoDB, Inc. 2022-present.
//
// Licensed under the Apache License, Version 2.0 (the "License"); you may
// not use this file except in compliance with the License. You may obtain
// a copy of the License at http://www.apache.org/licenses/LICENSE-2.0

package driver

import (
	"bytes"
	"context"
	"errors"
	"fmt"
	"net"
	"strconv"
	"strings"
	"sync"
	"time"

	"go.mongodb.org/mongo-driver/bson"
	"go.mongodb.org/mongo-driver/event"
	"go.mongodb.org/mongo-driver/internal/csot"
	"go.mongodb.org/mongo-driver/internal/driverutil"
	"go.mongodb.org/mongo-driver/internal/handshake"
	"go.mongodb.org/mongo-driver/internal/logger"
	"go.mongodb.org/mongo-driver/mongo/address"
	"go.mongodb.org/mongo-driver/mongo/description"
	"go.mongodb.org/mongo-driver/mongo/readconcern"
	"go.mongodb.org/mongo-driver/mongo/readpref"
	"go.mongodb.org/mongo-driver/mongo/writeconcern"
	"go.mongodb.org/mongo-driver/x/bsonx/bsoncore"
	"go.mongodb.org/mongo-driver/x/mongo/driver/mnet"
	"go.mongodb.org/mongo-driver/x/mongo/driver/session"
	"go.mongodb.org/mongo-driver/x/mongo/driver/wiremessage"
)

const defaultLocalThreshold = 15 * time.Millisecond

var (
	// ErrNoDocCommandResponse occurs when the server indicated a response existed, but none was found.
	ErrNoDocCommandResponse = errors.New("command returned no documents")
	// ErrMultiDocCommandResponse occurs when the server sent multiple documents in response to a command.
	ErrMultiDocCommandResponse = errors.New("command returned multiple documents")
	// ErrReplyDocumentMismatch occurs when the number of documents returned in an OP_QUERY does not match the numberReturned field.
	ErrReplyDocumentMismatch = errors.New("number of documents returned does not match numberReturned field")
	// ErrNonPrimaryReadPref is returned when a read is attempted in a transaction with a non-primary read preference.
	ErrNonPrimaryReadPref = errors.New("read preference in a transaction must be primary")
	// errDatabaseNameEmpty occurs when a database name is not provided.
	errDatabaseNameEmpty = errors.New("database name cannot be empty")
	// errEmptyWriteConcern indicates that a write concern has no fields set.
	errEmptyWriteConcern = errors.New("a write concern must have at least one field set")
	// errNegativeW indicates that a negative integer `w` field was specified.
	errNegativeW = errors.New("write concern `w` field cannot be a negative number")
	// errInconsistent indicates that an inconsistent write concern was specified.
	errInconsistent = errors.New("a write concern cannot have both w=0 and j=true")
)

const (
	// maximum BSON object size when client side encryption is enabled
	cryptMaxBsonObjectSize uint32 = 2097152
	// minimum wire version necessary to use automatic encryption
	cryptMinWireVersion int32 = 8
	// minimum wire version necessary to use read snapshots
	readSnapshotMinWireVersion int32 = 13
)

// RetryablePoolError is a connection pool error that can be retried while executing an operation.
type RetryablePoolError interface {
	Retryable() bool
}

// labeledError is an error that can have error labels added to it.
type labeledError interface {
	error
	HasErrorLabel(string) bool
}

// InvalidOperationError is returned from Validate and indicates that a required field is missing
// from an instance of Operation.
type InvalidOperationError struct{ MissingField string }

func (err InvalidOperationError) Error() string {
	return "the " + err.MissingField + " field must be set on Operation"
}

// opReply stores information returned in an OP_REPLY response from the server.
// The err field stores any error that occurred when decoding or validating the OP_REPLY response.
type opReply struct {
	responseFlags wiremessage.ReplyFlag
	cursorID      int64
	startingFrom  int32
	numReturned   int32
	documents     []bsoncore.Document
	err           error
}

// startedInformation keeps track of all of the information necessary for monitoring started events.
type startedInformation struct {
	cmd                      bsoncore.Document
	requestID                int32
	cmdName                  string
	documentSequenceIncluded bool
	connID                   string
	driverConnectionID       int64
	serverConnID             *int64
	redacted                 bool
	serviceID                *bson.ObjectID
	serverAddress            address.Address
}

// finishedInformation keeps track of all of the information necessary for monitoring success and failure events.
type finishedInformation struct {
	cmdName            string
	requestID          int32
	response           bsoncore.Document
	cmdErr             error
	connID             string
	driverConnectionID int64
	serverConnID       *int64
	redacted           bool
	serviceID          *bson.ObjectID
	serverAddress      address.Address
	duration           time.Duration
}

// success returns true if there was no command error or the command error is a
// "WriteCommandError". Commands that executed on the server and return a status
// of { ok: 1.0 } are considered successful commands and MUST generate a
// CommandSucceededEvent and "command succeeded" log message. Commands that have
// write errors are included since the actual command did succeed, only writes
// failed.
func (info finishedInformation) success() bool {
	if _, ok := info.cmdErr.(WriteCommandError); ok {
		return true
	}

	return info.cmdErr == nil
}

// ResponseInfo contains the context required to parse a server response.
type ResponseInfo struct {
	ServerResponse        bsoncore.Document
	Server                Server
	Connection            *mnet.Connection
	ConnectionDescription description.Server
	CurrentIndex          int
}

func redactStartedInformationCmd(op Operation, info startedInformation) bson.Raw {
	var cmdCopy bson.Raw

	// Make a copy of the command. Redact if the command is security
	// sensitive and cannot be monitored. If there was a type 1 payload for
	// the current batch, convert it to a BSON array
	if !info.redacted {
		cmdCopy = make([]byte, len(info.cmd))
		copy(cmdCopy, info.cmd)

		if info.documentSequenceIncluded {
			// remove 0 byte at end
			cmdCopy = cmdCopy[:len(info.cmd)-1]
			cmdCopy = op.addBatchArray(cmdCopy)

			// add back 0 byte and update length
			cmdCopy, _ = bsoncore.AppendDocumentEnd(cmdCopy, 0)
		}
	}

	return cmdCopy
}

func redactFinishedInformationResponse(info finishedInformation) bson.Raw {
	if !info.redacted {
		return bson.Raw(info.response)
	}

	return bson.Raw{}
}

// Operation is used to execute an operation. It contains all of the common code required to
// select a server, transform an operation into a command, write the command to a connection from
// the selected server, read a response from that connection, process the response, and potentially
// retry.
//
// The required fields are Database, CommandFn, and Deployment. All other fields are optional.
//
// While an Operation can be constructed manually, drivergen should be used to generate an
// implementation of an operation instead. This will ensure that there are helpers for constructing
// the operation and that this type isn't configured incorrectly.
type Operation struct {
	// CommandFn is used to create the command that will be wrapped in a wire message and sent to
	// the server. This function should only add the elements of the command and not start or end
	// the enclosing BSON document. Per the command API, the first element must be the name of the
	// command to run. This field is required.
	CommandFn func(dst []byte, desc description.SelectedServer) ([]byte, error)

	// Database is the database that the command will be run against. This field is required.
	Database string

	// Deployment is the MongoDB Deployment to use. While most of the time this will be multiple
	// servers, commands that need to run against a single, preselected server can use the
	// SingleServerDeployment type. Commands that need to run on a preselected connection can use
	// the SingleConnectionDeployment type.
	Deployment Deployment

	// ProcessResponseFn is called after a response to the command is returned. The server is
	// provided for types like Cursor that are required to run subsequent commands using the same
	// server.
	ProcessResponseFn func(ResponseInfo) error

	// Selector is the server selector that's used during both initial server selection and
	// subsequent selection for retries. Depending on the Deployment implementation, the
	// SelectServer method may not actually be called.
	Selector description.ServerSelector

	// ReadPreference is the read preference that will be attached to the command. If this field is
	// not specified a default read preference of primary will be used.
	ReadPreference *readpref.ReadPref

	// ReadConcern is the read concern used when running read commands. This field should not be set
	// for write operations. If this field is set, it will be encoded onto the commands sent to the
	// server.
	ReadConcern *readconcern.ReadConcern

	// MinimumReadConcernWireVersion specifies the minimum wire version to add the read concern to
	// the command being executed.
	MinimumReadConcernWireVersion int32

	// WriteConcern is the write concern used when running write commands. This field should not be
	// set for read operations. If this field is set, it will be encoded onto the commands sent to
	// the server.
	WriteConcern *writeconcern.WriteConcern

	// MinimumWriteConcernWireVersion specifies the minimum wire version to add the write concern to
	// the command being executed.
	MinimumWriteConcernWireVersion int32

	// Client is the session used with this operation. This can be either an implicit or explicit
	// session. If the server selected does not support sessions and Client is specified the
	// behavior depends on the session type. If the session is implicit, the session fields will not
	// be encoded onto the command. If the session is explicit, an error will be returned. The
	// caller is responsible for ensuring that this field is nil if the Deployment does not support
	// sessions.
	Client *session.Client

	// Clock is a cluster clock, different from the one contained within a session.Client. This
	// allows updating cluster times for a global cluster clock while allowing individual session's
	// cluster clocks to be only updated as far as the last command that's been run.
	Clock *session.ClusterClock

	// RetryMode specifies how to retry. There are three modes that enable retry: RetryOnce,
	// RetryOncePerCommand, and RetryContext. For more information about what these modes do, please
	// refer to their definitions. Both RetryMode and Type must be set for retryability to be enabled.
	// If Timeout is set on the Client, the operation will automatically retry as many times as
	// possible unless RetryNone is used.
	RetryMode *RetryMode

	// Type specifies the kind of operation this is. There is only one mode that enables retry: Write.
	// For more information about what this mode does, please refer to it's definition. Both Type and
	// RetryMode must be set for retryability to be enabled.
	Type Type

	// Batches contains the documents that are split when executing a write command that potentially
	// has more documents than can fit in a single command. This should only be specified for
	// commands that are batch compatible. For more information, please refer to the definition of
	// Batches.
	Batches *Batches

	// Legacy sets the legacy type for this operation. There are only 3 types that require legacy
	// support: find, getMore, and killCursors. For more information about LegacyOperationKind,
	// please refer to it's definition.
	Legacy LegacyOperationKind

	// CommandMonitor specifies the monitor to use for APM events. If this field is not set,
	// no events will be reported.
	CommandMonitor *event.CommandMonitor

	// Crypt specifies a Crypt object to use for automatic client side encryption and decryption.
	Crypt Crypt

	// ServerAPI specifies options used to configure the API version sent to the server.
	ServerAPI *ServerAPIOptions

	// IsOutputAggregate specifies whether this operation is an aggregate with an output stage. If true,
	// read preference will not be added to the command on wire versions < 13.
	IsOutputAggregate bool

	// Timeout is the amount of time that this operation can execute before returning an error. The default value
	// nil, which means that the timeout of the operation's caller will be used.
	Timeout *time.Duration

	Logger *logger.Logger

	// Name is the name of the operation. This is used when serializing
	// OP_MSG as well as for logging server selection data.
	Name string

	// OmitMaxTimeMS will ensure that wire messages sent to the server in service
	// of the operation do not contain a maxTimeMS field.
	OmitMaxTimeMS bool

	// omitReadPreference is a boolean that indicates whether to omit the
	// read preference from the command. This omition includes the case
	// where a default read preference is used when the operation
	// ReadPreference is not specified.
	omitReadPreference bool
}

// shouldEncrypt returns true if this operation should automatically be encrypted.
func (op Operation) shouldEncrypt() bool {
	return op.Crypt != nil && !op.Crypt.BypassAutoEncryption()
}

// filterDeprioritizedServers will filter out the server candidates that have
// been deprioritized by the operation due to failure.
//
// The server selector should try to select a server that is not in the
// deprioritization list. However, if this is not possible (e.g. there are no
// other healthy servers in the cluster), the selector may return a
// deprioritized server.
func filterDeprioritizedServers(candidates, deprioritized []description.Server) []description.Server {
	if len(deprioritized) == 0 {
		return candidates
	}

	dpaSet := make(map[address.Address]*description.Server)
	for i, srv := range deprioritized {
		dpaSet[srv.Addr] = &deprioritized[i]
	}

	allowed := []description.Server{}

	// Iterate over the candidates and append them to the allowdIndexes slice if
	// they are not in the deprioritizedServers list.
	for _, candidate := range candidates {
		if srv, ok := dpaSet[candidate.Addr]; !ok || !srv.Equal(candidate) {
			allowed = append(allowed, candidate)
		}
	}

	// If nothing is allowed, then all available servers must have been
	// deprioritized. In this case, return the candidates list as-is so that the
	// selector can find a suitable server
	if len(allowed) == 0 {
		return candidates
	}

	return allowed
}

// opServerSelector is a wrapper for the server selector that is assigned to the
// operation. The purpose of this wrapper is to filter candidates with
// operation-specific logic, such as deprioritizing failing servers.
type opServerSelector struct {
	selector             description.ServerSelector
	deprioritizedServers []description.Server
}

// SelectServer will filter candidates with operation-specific logic before
// passing them onto the user-defined or default selector.
func (oss *opServerSelector) SelectServer(
	topo description.Topology,
	candidates []description.Server,
) ([]description.Server, error) {
	selectedServers, err := oss.selector.SelectServer(topo, candidates)
	if err != nil {
		return nil, err
	}

	filteredServers := filterDeprioritizedServers(selectedServers, oss.deprioritizedServers)

	return filteredServers, nil
}

// selectServer handles performing server selection for an operation.
func (op Operation) selectServer(
	ctx context.Context,
	requestID int32,
	deprioritized []description.Server,
) (Server, error) {
	if err := op.Validate(); err != nil {
		return nil, err
	}

	selector := op.Selector
	if selector == nil {
		rp := op.ReadPreference
		if rp == nil {
			rp = readpref.Primary()
		}
		selector = description.CompositeSelector([]description.ServerSelector{
			description.ReadPrefSelector(rp),
			description.LatencySelector(defaultLocalThreshold),
		})
	}

	oss := &opServerSelector{
		selector:             selector,
		deprioritizedServers: deprioritized,
	}

	ctx = logger.WithOperationName(ctx, op.Name)
	ctx = logger.WithOperationID(ctx, requestID)

	return op.Deployment.SelectServer(ctx, oss)
}

// getServerAndConnection should be used to retrieve a Server and Connection to execute an operation.
func (op Operation) getServerAndConnection(
	ctx context.Context,
	requestID int32,
	deprioritized []description.Server,
) (Server, *mnet.Connection, error) {
	ctx, cancel := csot.WithServerSelectionTimeout(ctx, op.Deployment.GetServerSelectionTimeout())
	defer cancel()

	server, err := op.selectServer(ctx, requestID, deprioritized)
	if err != nil {
		if op.Client != nil &&
			!(op.Client.Committing || op.Client.Aborting) && op.Client.TransactionRunning() {
			err = Error{
				Message: err.Error(),
				Labels:  []string{TransientTransactionError},
				Wrapped: err,
			}
		}
		return nil, nil, err
	}

	// If the provided client session has a pinned connection, it should be used for the operation because this
	// indicates that we're in a transaction and the target server is behind a load balancer.
	if op.Client != nil && op.Client.PinnedConnection != nil {
		conn := mnet.NewConnection(op.Client.PinnedConnection)
		return server, conn, nil
	}

	// Otherwise, default to checking out a connection from the server's pool.
	conn, err := server.Connection(ctx)
	if err != nil {
		return nil, nil, err
	}

	// If we're in load balanced mode and this is the first operation in a transaction, pin the session to a connection.
	if conn.Description().LoadBalanced() && op.Client != nil && op.Client.TransactionStarting() {
		if conn.Pinner == nil {
			// Close the original connection to avoid a leak.
			_ = conn.Close()
			return nil, nil, fmt.Errorf("expected Connection used to start a transaction to be a PinnedConnection, but got %T", conn)
		}
		if err := conn.PinToTransaction(); err != nil {
			// Close the original connection to avoid a leak.
			_ = conn.Close()
			return nil, nil, fmt.Errorf("error incrementing connection reference count when starting a transaction: %w", err)
		}
		op.Client.PinnedConnection = conn
	}

	return server, conn, nil
}

// Validate validates this operation, ensuring the fields are set properly.
func (op Operation) Validate() error {
	if op.CommandFn == nil {
		return InvalidOperationError{MissingField: "CommandFn"}
	}
	if op.Deployment == nil {
		return InvalidOperationError{MissingField: "Deployment"}
	}
	if op.Database == "" {
		return errDatabaseNameEmpty
	}
	if op.Client != nil && !op.WriteConcern.Acknowledged() {
		return errors.New("session provided for an unacknowledged write")
	}
	return nil
}

var memoryPool = sync.Pool{
	New: func() interface{} {
		// Start with 1kb buffers.
		b := make([]byte, 1024)
		// Return a pointer as the static analysis tool suggests.
		return &b
	},
}

// Execute runs this operation.
func (op Operation) Execute(ctx context.Context) error {
	err := op.Validate()
	if err != nil {
		return err
	}

	ctx, cancel := csot.WithTimeout(ctx, op.Timeout)
	defer cancel()

	if op.Client != nil {
		if err := op.Client.StartCommand(); err != nil {
			return err
		}
	}

	var retries int
	if op.RetryMode != nil {
		switch op.Type {
		case Write:
			if op.Client == nil {
				break
			}
			switch *op.RetryMode {
			case RetryOnce, RetryOncePerCommand:
				retries = 1
			case RetryContext:
				retries = -1
			}
		case Read:
			switch *op.RetryMode {
			case RetryOnce, RetryOncePerCommand:
				retries = 1
			case RetryContext:
				retries = -1
			}
		}
	}
	// If context is a Timeout context, automatically set retries to -1 (infinite) if retrying is
	// enabled.
	retryEnabled := op.RetryMode != nil && op.RetryMode.Enabled()
	if csot.IsTimeoutContext(ctx) && retryEnabled {
		retries = -1
	}

	var srvr Server
	var conn *mnet.Connection
	var res bsoncore.Document
	var operationErr WriteCommandError
	var prevErr error
	var prevIndefiniteErr error
	batching := op.Batches.Valid()
	retrySupported := false
	first := true
	currIndex := 0

	// deprioritizedServers are a running list of servers that should be
	// deprioritized during server selection. Per the specifications, we should
	// only ever deprioritize the "previous server".
	var deprioritizedServers []description.Server

	// resetForRetry records the error that caused the retry, decrements retries, and resets the
	// retry loop variables to request a new server and a new connection for the next attempt.
	resetForRetry := func(err error) {
		retries--
		prevErr = err

		// Set the previous indefinite error to be returned in any case where a retryable write error does not have a
		// NoWritesPerfomed label (the definite case).
		switch err := err.(type) {
		case labeledError:
			// If the "prevIndefiniteErr" is nil, then the current error is the first error encountered
			// during the retry attempt cycle. We must persist the first error in the case where all
			// following errors are labeled "NoWritesPerformed", which would otherwise raise nil as the
			// error.
			if prevIndefiniteErr == nil {
				prevIndefiniteErr = err
			}

			// If the error is not labeled NoWritesPerformed and is retryable, then set the previous
			// indefinite error to be the current error.
			if !err.HasErrorLabel(NoWritesPerformed) && err.HasErrorLabel(RetryableWriteError) {
				prevIndefiniteErr = err
			}
		}

		// If we got a connection, close it immediately to release pool resources
		// for subsequent retries.
		if conn != nil {
			// If we are dealing with a sharded cluster, then mark the failed server
			// as "deprioritized".
			if desc := conn.Description; desc != nil && op.Deployment.Kind() == description.Sharded {
				deprioritizedServers = []description.Server{conn.Description()}
			}

			conn.Close()
		}

		// Set the server and connection to nil to request a new server and connection.
		srvr = nil
		conn = nil
	}

	wm := memoryPool.Get().(*[]byte)
	defer func() {
		// Proper usage of a sync.Pool requires each entry to have approximately the same memory
		// cost. To obtain this property when the stored type contains a variably-sized buffer,
		// we add a hard limit on the maximum buffer to place back in the pool. We limit the
		// size to 16MiB because that's the maximum wire message size supported by MongoDB.
		//
		// Comment copied from https://cs.opensource.google/go/go/+/refs/tags/go1.19:src/fmt/print.go;l=147
		//
		// Recycle byte slices that are smaller than 16MiB and at least half occupied.
		if c := cap(*wm); c < 16*1024*1024 && c/2 < len(*wm) {
			memoryPool.Put(wm)
		}
	}()
	for {
		// If we're starting a retry and the error from the previous try was
		// a context canceled or deadline exceeded error, stop retrying and
		// return that error.
		if errors.Is(prevErr, context.Canceled) || errors.Is(prevErr, context.DeadlineExceeded) {
			return prevErr
		}

		requestID := wiremessage.NextRequestID()

		// If the server or connection are nil, try to select a new server and get a new connection.
		if srvr == nil || conn == nil {
			srvr, conn, err = op.getServerAndConnection(ctx, requestID, deprioritizedServers)
			if err != nil {
				// If the returned error is retryable and there are retries remaining (negative
				// retries means retry indefinitely), then retry the operation. Set the server
				// and connection to nil to request a new server and connection.
				if rerr, ok := err.(RetryablePoolError); ok && rerr.Retryable() && retries != 0 {
					resetForRetry(err)
					continue
				}

				// If this is a retry and there's an error from a previous attempt, return the previous
				// error instead of the current connection error.
				if prevErr != nil {
					return prevErr
				}
				return err
			}
			defer conn.Close()

			// Set the server if it has not already been set and the session type is implicit. This will
			// limit the number of implicit sessions to no greater than an application's maxPoolSize
			// (ignoring operations that hold on to the session like cursors).
			if op.Client != nil && op.Client.Server == nil && op.Client.IsImplicit {
				if op.Client.Terminated {
					return fmt.Errorf("unexpected nil session for a terminated implicit session")
				}
				if err := op.Client.SetServer(); err != nil {
					return err
				}
			}
		}

		// Run steps that must only be run on the first attempt, but not again for retries.
		if first {
			// Determine if retries are supported for the current operation on the current server
			// description. Per the retryable writes specification, only determine this for the
			// first server selected:
			//
			//   If the server selected for the first attempt of a retryable write operation does
			//   not support retryable writes, drivers MUST execute the write as if retryable writes
			//   were not enabled.
			retrySupported = op.retryable(conn.Description())

			// If retries are supported for the current operation on the current server description,
			// client retries are enabled, the operation type is write, and we haven't incremented
			// the txn number yet, enable retry writes on the session and increment the txn number.
			// Calling IncrementTxnNumber() for server descriptions or topologies that do not
			// support retries (e.g. standalone topologies) will cause server errors. Only do this
			// check for the first attempt to keep retried writes in the same transaction.
			if retrySupported && op.RetryMode != nil && op.Type == Write && op.Client != nil {
				op.Client.RetryWrite = false
				if op.RetryMode.Enabled() {
					op.Client.RetryWrite = true
					if !op.Client.Committing && !op.Client.Aborting {
						op.Client.IncrementTxnNumber()
					}
				}
			}

			first = false
		}

		// Calculate maxTimeMS value to potentially be appended to the wire message.
		maxTimeMS, err := op.calculateMaxTimeMS(ctx, srvr.RTTMonitor().Min(), srvr.RTTMonitor().Stats())
		if err != nil {
			return err
		}

		// Set maxTimeMS to 0 if connected to mongocryptd to avoid appending the field. The final
		// encrypted command may contain multiple maxTimeMS fields otherwise.
		if conn.Description().IsCryptd {
			maxTimeMS = 0
		}

		desc := description.SelectedServer{Server: conn.Description(), Kind: op.Deployment.Kind()}

		if batching {
			targetBatchSize := desc.MaxDocumentSize
			maxDocSize := desc.MaxDocumentSize
			if op.shouldEncrypt() {
				// For client-side encryption, we want the batch to be split at 2 MiB instead of 16MiB.
				// If there's only one document in the batch, it can be up to 16MiB, so we set target batch size to
				// 2MiB but max document size to 16MiB. This will allow the AdvanceBatch call to create a batch
				// with a single large document.
				targetBatchSize = cryptMaxBsonObjectSize
			}

			err = op.Batches.AdvanceBatch(int(desc.MaxBatchCount), int(targetBatchSize), int(maxDocSize))
			if err != nil {
				// TODO(GODRIVER-982): Should we also be returning operationErr?
				return err
			}
		}

		var startedInfo startedInformation
		*wm, startedInfo, err = op.createWireMessage(ctx, maxTimeMS, (*wm)[:0], desc, conn, requestID)

		if err != nil {
			return err
		}

		// set extra data and send event if possible
		startedInfo.connID = conn.ID()
		startedInfo.driverConnectionID = conn.DriverConnectionID()
		startedInfo.cmdName = op.getCommandName(startedInfo.cmd)

		// If the command name does not match the operation name, update
		// the operation name as a sanity check. It's more correct to
		// be aligned with the data passed to the server via the
		// wire message.
		if startedInfo.cmdName != op.Name {
			op.Name = startedInfo.cmdName
		}

		startedInfo.redacted = op.redactCommand(startedInfo.cmdName, startedInfo.cmd)
		startedInfo.serviceID = conn.Description().ServiceID
		startedInfo.serverConnID = conn.ServerConnectionID()
		startedInfo.serverAddress = conn.Description().Addr

		op.publishStartedEvent(ctx, startedInfo)

		// get the moreToCome flag information before we compress
		moreToCome := wiremessage.IsMsgMoreToCome(*wm)

		// compress wiremessage if allowed
		if compressor := conn.Compressor; compressor != nil && op.canCompress(startedInfo.cmdName) {
			b := memoryPool.Get().(*[]byte)
			*b, err = compressor.CompressWireMessage(*wm, (*b)[:0])
			memoryPool.Put(wm)
			wm = b
			if err != nil {
				return err
			}
		}

		finishedInfo := finishedInformation{
			cmdName:            startedInfo.cmdName,
			driverConnectionID: startedInfo.driverConnectionID,
			requestID:          startedInfo.requestID,
			connID:             startedInfo.connID,
			serverConnID:       startedInfo.serverConnID,
			redacted:           startedInfo.redacted,
			serviceID:          startedInfo.serviceID,
			serverAddress:      desc.Server.Addr,
		}

		startedTime := time.Now()

		// Check for possible context error. If no context error, check if there's enough time to perform a
		// round trip before the Context deadline. If ctx is a Timeout Context, use the 90th percentile RTT
		// as a threshold. Otherwise, use the minimum observed RTT.
		if ctx.Err() != nil {
			err = ctx.Err()
		} else if deadline, ok := ctx.Deadline(); ok {
			if time.Now().Add(srvr.RTTMonitor().Min()).After(deadline) {
				err = fmt.Errorf("%w: %v", ErrDeadlineWouldBeExceeded, srvr.RTTMonitor().Stats())
			}
		}

		if err == nil {
			// roundtrip using either the full roundTripper or a special one for when the moreToCome
			// flag is set
			roundTrip := op.roundTrip
			if moreToCome {
				roundTrip = op.moreToComeRoundTrip
			}
			res, err = roundTrip(ctx, conn, *wm)

			if ep, ok := srvr.(ErrorProcessor); ok {
				_ = ep.ProcessError(err, conn)
			}
		}

		finishedInfo.response = res
		finishedInfo.cmdErr = err
		finishedInfo.duration = time.Since(startedTime)

		op.publishFinishedEvent(ctx, finishedInfo)

		// prevIndefiniteErrorIsSet is "true" if the "err" variable has been set to the "prevIndefiniteErr" in
		// a case in the switch statement below.
		var prevIndefiniteErrIsSet bool

		// TODO(GODRIVER-2579): When refactoring the "Execute" method, consider creating a separate method for the
		// error handling logic below. This will remove the necessity of the "checkError" goto label.
	checkError:
		var perr error
		switch tt := err.(type) {
		case WriteCommandError:
			if e := err.(WriteCommandError); retrySupported && op.Type == Write && e.UnsupportedStorageEngine() {
				return ErrUnsupportedStorageEngine
			}

			connDesc := conn.Description()
			retryableErr := tt.Retryable(connDesc.WireVersion)
			preRetryWriteLabelVersion := connDesc.WireVersion != nil && connDesc.WireVersion.Max < 9
			inTransaction := op.Client != nil &&
				!(op.Client.Committing || op.Client.Aborting) && op.Client.TransactionRunning()
			// If retry is enabled and the operation isn't in a transaction, add a RetryableWriteError label for
			// retryable errors from pre-4.4 servers
			if retryableErr && preRetryWriteLabelVersion && retryEnabled && !inTransaction {
				tt.Labels = append(tt.Labels, RetryableWriteError)
			}

			// If retries are supported for the current operation on the first server description,
			// the error is considered retryable, and there are retries remaining (negative retries
			// means retry indefinitely), then retry the operation.
			if retrySupported && retryableErr && retries != 0 {
				if op.Client != nil && op.Client.Committing {
					// Apply majority write concern for retries
					op.Client.UpdateCommitTransactionWriteConcern()
					op.WriteConcern = op.Client.CurrentWc
				}
				resetForRetry(tt)
				continue
			}

			// If the error is no longer retryable and has the NoWritesPerformed label, then we should
			// set the error to the "previous indefinite error" unless the current error is already the
			// "previous indefinite error". After resetting, repeat the error check.
			if tt.HasErrorLabel(NoWritesPerformed) && !prevIndefiniteErrIsSet {
				err = prevIndefiniteErr
				prevIndefiniteErrIsSet = true

				goto checkError
			}

			// If the operation isn't being retried, process the response
			if op.ProcessResponseFn != nil {
				info := ResponseInfo{
					ServerResponse:        res,
					Server:                srvr,
					Connection:            conn,
					ConnectionDescription: desc.Server,
					CurrentIndex:          currIndex,
				}
				_ = op.ProcessResponseFn(info)
			}

			if batching && len(tt.WriteErrors) > 0 && currIndex > 0 {
				for i := range tt.WriteErrors {
					tt.WriteErrors[i].Index += int64(currIndex)
				}
			}

			// If batching is enabled and either ordered is the default (which is true) or
			// explicitly set to true and we have write errors, return the errors.
			if batching && (op.Batches.Ordered == nil || *op.Batches.Ordered) && len(tt.WriteErrors) > 0 {
				return tt
			}
			if op.Client != nil && op.Client.Committing && tt.WriteConcernError != nil {
				// When running commitTransaction we return WriteConcernErrors as an Error.
				err := Error{
					Name:    tt.WriteConcernError.Name,
					Code:    int32(tt.WriteConcernError.Code),
					Message: tt.WriteConcernError.Message,
					Labels:  tt.Labels,
					Raw:     tt.Raw,
				}
				// The UnknownTransactionCommitResult label is added to all writeConcernErrors besides unknownReplWriteConcernCode
				// and unsatisfiableWriteConcernCode
				if err.Code != unknownReplWriteConcernCode && err.Code != unsatisfiableWriteConcernCode {
					err.Labels = append(err.Labels, UnknownTransactionCommitResult)
				}
				if retryableErr && retryEnabled {
					err.Labels = append(err.Labels, RetryableWriteError)
				}
				return err
			}
			operationErr.WriteConcernError = tt.WriteConcernError
			operationErr.WriteErrors = append(operationErr.WriteErrors, tt.WriteErrors...)
			operationErr.Labels = tt.Labels
			operationErr.Raw = tt.Raw
		case Error:
			if tt.HasErrorLabel(TransientTransactionError) || tt.HasErrorLabel(UnknownTransactionCommitResult) {
				if err := op.Client.ClearPinnedResources(); err != nil {
					return err
				}
			}

			if e := err.(Error); retrySupported && op.Type == Write && e.UnsupportedStorageEngine() {
				return ErrUnsupportedStorageEngine
			}

			connDesc := conn.Description()
			var retryableErr bool
			if op.Type == Write {
				retryableErr = tt.RetryableWrite(connDesc.WireVersion)
				preRetryWriteLabelVersion := connDesc.WireVersion != nil && connDesc.WireVersion.Max < 9
				inTransaction := op.Client != nil &&
					!(op.Client.Committing || op.Client.Aborting) && op.Client.TransactionRunning()
				// If retryWrites is enabled and the operation isn't in a transaction, add a RetryableWriteError label
				// for network errors and retryable errors from pre-4.4 servers
				if retryEnabled && !inTransaction &&
					(tt.HasErrorLabel(NetworkError) || (retryableErr && preRetryWriteLabelVersion)) {
					tt.Labels = append(tt.Labels, RetryableWriteError)
				}
			} else {
				retryableErr = tt.RetryableRead()
			}

			// If retries are supported for the current operation on the first server description,
			// the error is considered retryable, and there are retries remaining (negative retries
			// means retry indefinitely), then retry the operation.
			if retrySupported && retryableErr && retries != 0 {
				if op.Client != nil && op.Client.Committing {
					// Apply majority write concern for retries
					op.Client.UpdateCommitTransactionWriteConcern()
					op.WriteConcern = op.Client.CurrentWc
				}
				resetForRetry(tt)
				continue
			}

			// If the error is no longer retryable and has the NoWritesPerformed label, then we should
			// set the error to the "previous indefinite error" unless the current error is already the
			// "previous indefinite error". After resetting, repeat the error check.
			if tt.HasErrorLabel(NoWritesPerformed) && !prevIndefiniteErrIsSet {
				err = prevIndefiniteErr
				prevIndefiniteErrIsSet = true

				goto checkError
			}

			// If the operation isn't being retried, process the response
			if op.ProcessResponseFn != nil {
				info := ResponseInfo{
					ServerResponse:        res,
					Server:                srvr,
					Connection:            conn,
					ConnectionDescription: desc.Server,
					CurrentIndex:          currIndex,
				}
				_ = op.ProcessResponseFn(info)
			}

			if op.Client != nil && op.Client.Committing && (retryableErr || tt.Code == 50) {
				// If we got a retryable error or MaxTimeMSExpired error, we add UnknownTransactionCommitResult.
				tt.Labels = append(tt.Labels, UnknownTransactionCommitResult)
			}
			return tt
		case nil:
			if moreToCome {
				return ErrUnacknowledgedWrite
			}
			if op.ProcessResponseFn != nil {
				info := ResponseInfo{
					ServerResponse:        res,
					Server:                srvr,
					Connection:            conn,
					ConnectionDescription: desc.Server,
					CurrentIndex:          currIndex,
				}
				perr = op.ProcessResponseFn(info)
			}
			if perr != nil {
				return perr
			}
		default:
			if op.ProcessResponseFn != nil {
				info := ResponseInfo{
					ServerResponse:        res,
					Server:                srvr,
					Connection:            conn,
					ConnectionDescription: desc.Server,
					CurrentIndex:          currIndex,
				}
				_ = op.ProcessResponseFn(info)
			}
			return err
		}

		// If we're batching and there are batches remaining, advance to the next batch. This isn't
		// a retry, so increment the transaction number, reset the retries number, and don't set
		// server or connection to nil to continue using the same connection.
		if batching && len(op.Batches.Documents) > 0 {
			// If retries are supported for the current operation on the current server description,
			// the session isn't nil, and client retries are enabled, increment the txn number.
			// Calling IncrementTxnNumber() for server descriptions or topologies that do not
			// support retries (e.g. standalone topologies) will cause server errors.
			if retrySupported && op.Client != nil && op.RetryMode != nil {
				if op.RetryMode.Enabled() {
					op.Client.IncrementTxnNumber()
				}
				// Reset the retries number for RetryOncePerCommand unless context is a Timeout context, in
				// which case retries should remain as -1 (as many times as possible).
				if *op.RetryMode == RetryOncePerCommand && !csot.IsTimeoutContext(ctx) {
					retries = 1
				}
			}
			currIndex += len(op.Batches.Current)
			op.Batches.ClearBatch()
			continue
		}
		break
	}
	if len(operationErr.WriteErrors) > 0 || operationErr.WriteConcernError != nil {
		return operationErr
	}
	return nil
}

// Retryable writes are supported if the server supports sessions, the operation is not
// within a transaction, and the write is acknowledged
func (op Operation) retryable(desc description.Server) bool {
	switch op.Type {
	case Write:
		if op.Client != nil && (op.Client.Committing || op.Client.Aborting) {
			return true
		}
		if retryWritesSupported(desc) &&
			op.Client != nil && !(op.Client.TransactionInProgress() || op.Client.TransactionStarting()) &&
			op.WriteConcern.Acknowledged() {
			return true
		}
	case Read:
		if op.Client != nil && (op.Client.Committing || op.Client.Aborting) {
			return true
		}
		if op.Client == nil || !(op.Client.TransactionInProgress() || op.Client.TransactionStarting()) {
			return true
		}
	}
	return false
}

// roundTrip writes a wiremessage to the connection and then reads a wiremessage. The wm parameter
// is reused when reading the wiremessage.
func (op Operation) roundTrip(ctx context.Context, conn *mnet.Connection, wm []byte) ([]byte, error) {
	err := conn.Write(ctx, wm)
	if err != nil {
		return nil, op.networkError(err)
	}
	return op.readWireMessage(ctx, conn)
}

func (op Operation) readWireMessage(ctx context.Context, conn *mnet.Connection) (result []byte, err error) {
	wm, err := conn.Read(ctx)
	if err != nil {
		return nil, op.networkError(err)
	}

	// If we're using a streamable connection, we set its streaming state based on the moreToCome flag in the server
	// response.
	if streamer := conn.Streamer; streamer != nil {
		streamer.SetStreaming(wiremessage.IsMsgMoreToCome(wm))
	}

	length, _, _, opcode, rem, ok := wiremessage.ReadHeader(wm)
	if !ok || len(wm) < int(length) {
		return nil, errors.New("malformed wire message: insufficient bytes")
	}
	if opcode == wiremessage.OpCompressed {
		rawsize := length - 16 // remove header size
		// decompress wiremessage
		opcode, rem, err = op.decompressWireMessage(rem[:rawsize])
		if err != nil {
			return nil, err
		}
	}

	// decode
	res, err := op.decodeResult(opcode, rem)
	// Update cluster/operation time and recovery tokens before handling the error to ensure we're properly updating
	// everything.
	op.updateClusterTimes(res)
	op.updateOperationTime(res)
	op.Client.UpdateRecoveryToken(bson.Raw(res))

	// Update snapshot time if operation was a "find", "aggregate" or "distinct".
	if op.Name == driverutil.FindOp || op.Name == driverutil.AggregateOp || op.Name == driverutil.DistinctOp {
		op.Client.UpdateSnapshotTime(res)
	}

	if err != nil {
		return res, err
	}

	// If there is no error, automatically attempt to decrypt all results if client side encryption is enabled.
	if op.Crypt != nil {
		res, err = op.Crypt.Decrypt(ctx, res)
	}
	return res, err
}

// networkError wraps the provided error in an Error with label "NetworkError" and, if a transaction
// is running or committing, the appropriate transaction state labels. The returned error indicates
// the operation should be retried for reads and writes. If err is nil, networkError returns nil.
func (op Operation) networkError(err error) error {
	if err == nil {
		return nil
	}

	labels := []string{NetworkError}
	if op.Client != nil {
		op.Client.MarkDirty()
	}
	if op.Client != nil && op.Client.TransactionRunning() && !op.Client.Committing {
		labels = append(labels, TransientTransactionError)
	}
	if op.Client != nil && op.Client.Committing {
		labels = append(labels, UnknownTransactionCommitResult)
	}
	return Error{Message: err.Error(), Labels: labels, Wrapped: err}
}

// moreToComeRoundTrip writes a wiremessage to the provided connection. This is used when an OP_MSG is
// being sent with  the moreToCome bit set.
func (op *Operation) moreToComeRoundTrip(ctx context.Context, conn *mnet.Connection, wm []byte) (result []byte, err error) {
	err = conn.Write(ctx, wm)
	if err != nil {
		if op.Client != nil {
			op.Client.MarkDirty()
		}
		err = Error{Message: err.Error(), Labels: []string{TransientTransactionError, NetworkError}, Wrapped: err}
	}
	return bsoncore.BuildDocument(nil, bsoncore.AppendInt32Element(nil, "ok", 1)), err
}

// decompressWireMessage handles decompressing a wiremessage without the header.
func (Operation) decompressWireMessage(wm []byte) (wiremessage.OpCode, []byte, error) {
	// get the original opcode and uncompressed size
	opcode, rem, ok := wiremessage.ReadCompressedOriginalOpCode(wm)
	if !ok {
		return 0, nil, errors.New("malformed OP_COMPRESSED: missing original opcode")
	}
	uncompressedSize, rem, ok := wiremessage.ReadCompressedUncompressedSize(rem)
	if !ok {
		return 0, nil, errors.New("malformed OP_COMPRESSED: missing uncompressed size")
	}
	// get the compressor ID and decompress the message
	compressorID, rem, ok := wiremessage.ReadCompressedCompressorID(rem)
	if !ok {
		return 0, nil, errors.New("malformed OP_COMPRESSED: missing compressor ID")
	}
	compressedSize := len(wm) - 9 // original opcode (4) + uncompressed size (4) + compressor ID (1)
	// return the original wiremessage
	msg, _, ok := wiremessage.ReadCompressedCompressedMessage(rem, int32(compressedSize))
	if !ok {
		return 0, nil, errors.New("malformed OP_COMPRESSED: insufficient bytes for compressed wiremessage")
	}

	opts := CompressionOpts{
		Compressor:       compressorID,
		UncompressedSize: uncompressedSize,
	}
	uncompressed, err := DecompressPayload(msg, opts)
	if err != nil {
		return 0, nil, err
	}

	return opcode, uncompressed, nil
}

func (op Operation) addBatchArray(dst []byte) []byte {
	aidx, dst := bsoncore.AppendArrayElementStart(dst, op.Batches.Identifier)
	for i, doc := range op.Batches.Current {
		dst = bsoncore.AppendDocumentElement(dst, strconv.Itoa(i), doc)
	}
	dst, _ = bsoncore.AppendArrayEnd(dst, aidx)
	return dst
}

func (op Operation) createLegacyHandshakeWireMessage(
	maxTimeMS uint64,
	dst []byte,
	desc description.SelectedServer,
) ([]byte, startedInformation, error) {
	var info startedInformation
	flags := op.secondaryOK(desc)
	var wmindex int32
	info.requestID = wiremessage.NextRequestID()
	wmindex, dst = wiremessage.AppendHeaderStart(dst, info.requestID, 0, wiremessage.OpQuery)
	dst = wiremessage.AppendQueryFlags(dst, flags)

	dollarCmd := [...]byte{'.', '$', 'c', 'm', 'd'}

	// FullCollectionName
	dst = append(dst, op.Database...)
	dst = append(dst, dollarCmd[:]...)
	dst = append(dst, 0x00)
	dst = wiremessage.AppendQueryNumberToSkip(dst, 0)
	dst = wiremessage.AppendQueryNumberToReturn(dst, -1)

	wrapper := int32(-1)
	rp, err := op.createReadPref(desc, true)
	if err != nil {
		return dst, info, err
	}
	if len(rp) > 0 {
		wrapper, dst = bsoncore.AppendDocumentStart(dst)
		dst = bsoncore.AppendHeader(dst, bsoncore.TypeEmbeddedDocument, "$query")
	}
	idx, dst := bsoncore.AppendDocumentStart(dst)
	dst, err = op.CommandFn(dst, desc)
	if err != nil {
		return dst, info, err
	}

	if op.Batches != nil && len(op.Batches.Current) > 0 {
		dst = op.addBatchArray(dst)
	}

	dst, err = op.addReadConcern(dst, desc)
	if err != nil {
		return dst, info, err
	}

	dst, err = op.addWriteConcern(dst, desc)
	if err != nil {
		return dst, info, err
	}

	dst, err = op.addSession(dst, desc)
	if err != nil {
		return dst, info, err
	}

	dst = op.addClusterTime(dst, desc)
	dst = op.addServerAPI(dst)
	// If maxTimeMS is greater than 0 append it to wire message. A maxTimeMS value of 0 only explicitly
	// specifies the default behavior of no timeout server-side.
	if maxTimeMS > 0 {
		dst = bsoncore.AppendInt64Element(dst, "maxTimeMS", int64(maxTimeMS))
	}

	dst, _ = bsoncore.AppendDocumentEnd(dst, idx)
	// Command monitoring only reports the document inside $query
	info.cmd = dst[idx:]

	if len(rp) > 0 {
		var err error
		dst = bsoncore.AppendDocumentElement(dst, "$readPreference", rp)
		dst, err = bsoncore.AppendDocumentEnd(dst, wrapper)
		if err != nil {
			return dst, info, err
		}
	}

	return bsoncore.UpdateLength(dst, wmindex, int32(len(dst[wmindex:]))), info, nil
}

func (op Operation) createMsgWireMessage(
	ctx context.Context,
	maxTimeMS uint64,
	dst []byte,
	desc description.SelectedServer,
	conn *mnet.Connection,
	requestID int32,
) ([]byte, startedInformation, error) {
	var info startedInformation
	var flags wiremessage.MsgFlag
	var wmindex int32
	// We set the MoreToCome bit if we have a write concern, it's unacknowledged, and we either
	// aren't batching or we are encoding the last batch.
	if op.WriteConcern != nil && !op.WriteConcern.Acknowledged() && (op.Batches == nil || len(op.Batches.Documents) == 0) {
		flags = wiremessage.MoreToCome
	}
	// Set the ExhaustAllowed flag if the connection supports streaming. This will tell the server that it can
	// respond with the MoreToCome flag and then stream responses over this connection.
	if streamer := conn.Streamer; streamer != nil && streamer.SupportsStreaming() {
		flags |= wiremessage.ExhaustAllowed
	}

	info.requestID = requestID
	wmindex, dst = wiremessage.AppendHeaderStart(dst, info.requestID, 0, wiremessage.OpMsg)
	dst = wiremessage.AppendMsgFlags(dst, flags)
	// Body
	dst = wiremessage.AppendMsgSectionType(dst, wiremessage.SingleDocument)

	idx, dst := bsoncore.AppendDocumentStart(dst)

	dst, err := op.addCommandFields(ctx, dst, desc)
	if err != nil {
		return dst, info, err
	}
	dst, err = op.addReadConcern(dst, desc)
	if err != nil {
		return dst, info, err
	}
	dst, err = op.addWriteConcern(dst, desc)
	if err != nil {
		return dst, info, err
	}
	dst, err = op.addSession(dst, desc)
	if err != nil {
		return dst, info, err
	}

	dst = op.addClusterTime(dst, desc)
	dst = op.addServerAPI(dst)
	// If maxTimeMS is greater than 0 append it to wire message. A maxTimeMS value of 0 only explicitly
	// specifies the default behavior of no timeout server-side.
	if maxTimeMS > 0 {
		dst = bsoncore.AppendInt64Element(dst, "maxTimeMS", int64(maxTimeMS))
	}

	dst = bsoncore.AppendStringElement(dst, "$db", op.Database)
	rp, err := op.createReadPref(desc, false)
	if err != nil {
		return dst, info, err
	}
	if len(rp) > 0 {
		dst = bsoncore.AppendDocumentElement(dst, "$readPreference", rp)
	}

	dst, _ = bsoncore.AppendDocumentEnd(dst, idx)
	// The command document for monitoring shouldn't include the type 1 payload as a document sequence
	info.cmd = dst[idx:]

	// add batch as a document sequence if auto encryption is not enabled
	// if auto encryption is enabled, the batch will already be an array in the command document
	if !op.shouldEncrypt() && op.Batches != nil && len(op.Batches.Current) > 0 {
		info.documentSequenceIncluded = true
		dst = wiremessage.AppendMsgSectionType(dst, wiremessage.DocumentSequence)
		idx, dst = bsoncore.ReserveLength(dst)

		dst = append(dst, op.Batches.Identifier...)
		dst = append(dst, 0x00)

		for _, doc := range op.Batches.Current {
			dst = append(dst, doc...)
		}

		dst = bsoncore.UpdateLength(dst, idx, int32(len(dst[idx:])))
	}

	return bsoncore.UpdateLength(dst, wmindex, int32(len(dst[wmindex:]))), info, nil
}

// isLegacyHandshake returns True if the operation is the first message of
// the initial handshake and should use a legacy hello.
func isLegacyHandshake(op Operation, desc description.SelectedServer) bool {
	isInitialHandshake := desc.WireVersion == nil || desc.WireVersion.Max == 0

	return op.Legacy == LegacyHandshake && isInitialHandshake
}

func (op Operation) createWireMessage(
	ctx context.Context,
	maxTimeMS uint64,
	dst []byte,
	desc description.SelectedServer,
	conn *mnet.Connection,
	requestID int32,
) ([]byte, startedInformation, error) {
	if isLegacyHandshake(op, desc) {
		return op.createLegacyHandshakeWireMessage(maxTimeMS, dst, desc)
	}

	return op.createMsgWireMessage(ctx, maxTimeMS, dst, desc, conn, requestID)
}

// addCommandFields adds the fields for a command to the wire message in dst. This assumes that the start of the document
// has already been added and does not add the final 0 byte.
func (op Operation) addCommandFields(ctx context.Context, dst []byte, desc description.SelectedServer) ([]byte, error) {
	if !op.shouldEncrypt() {
		return op.CommandFn(dst, desc)
	}

	if desc.WireVersion.Max < cryptMinWireVersion {
		return dst, errors.New("auto-encryption requires a MongoDB version of 4.2")
	}

	// create temporary command document
	cidx, cmdDst := bsoncore.AppendDocumentStart(nil)
	var err error
	cmdDst, err = op.CommandFn(cmdDst, desc)
	if err != nil {
		return dst, err
	}
	// use a BSON array instead of a type 1 payload because mongocryptd will convert to arrays regardless
	if op.Batches != nil && len(op.Batches.Current) > 0 {
		cmdDst = op.addBatchArray(cmdDst)
	}
	cmdDst, _ = bsoncore.AppendDocumentEnd(cmdDst, cidx)

	// encrypt the command
	encrypted, err := op.Crypt.Encrypt(ctx, op.Database, cmdDst)
	if err != nil {
		return dst, err
	}
	// append encrypted command to original destination, removing the first 4 bytes (length) and final byte (terminator)
	dst = append(dst, encrypted[4:len(encrypted)-1]...)
	return dst, nil
}

// addServerAPI adds the relevant fields for server API specification to the wire message in dst.
func (op Operation) addServerAPI(dst []byte) []byte {
	sa := op.ServerAPI
	if sa == nil {
		return dst
	}

	dst = bsoncore.AppendStringElement(dst, "apiVersion", sa.ServerAPIVersion)
	if sa.Strict != nil {
		dst = bsoncore.AppendBooleanElement(dst, "apiStrict", *sa.Strict)
	}
	if sa.DeprecationErrors != nil {
		dst = bsoncore.AppendBooleanElement(dst, "apiDeprecationErrors", *sa.DeprecationErrors)
	}
	return dst
}

func (op Operation) addReadConcern(dst []byte, desc description.SelectedServer) ([]byte, error) {
	if op.MinimumReadConcernWireVersion > 0 && (desc.WireVersion == nil || !desc.WireVersion.Includes(op.MinimumReadConcernWireVersion)) {
		return dst, nil
	}
	rc := op.ReadConcern
	client := op.Client
	// Starting transaction's read concern overrides all others
	if client != nil && client.TransactionStarting() && client.CurrentRc != nil {
		rc = client.CurrentRc
	}

	// start transaction must append afterclustertime IF causally consistent and operation time exists
	if rc == nil && client != nil && client.TransactionStarting() && client.Consistent && client.OperationTime != nil {
		rc = &readconcern.ReadConcern{}
	}

	if client != nil && client.Snapshot {
		if desc.WireVersion.Max < readSnapshotMinWireVersion {
			return dst, errors.New("snapshot reads require MongoDB 5.0 or later")
		}
		rc = readconcern.Snapshot()
	}

	if rc == nil {
		return dst, nil
	}

	_, data, err := rc.MarshalBSONValue() // always returns a document
	if err != nil {
		return dst, err
	}

	if sessionsSupported(desc.WireVersion) && client != nil {
		if client.Consistent && client.OperationTime != nil {
			data = data[:len(data)-1] // remove the null byte
			data = bsoncore.AppendTimestampElement(data, "afterClusterTime", client.OperationTime.T, client.OperationTime.I)
			data, _ = bsoncore.AppendDocumentEnd(data, 0)
		}
		if client.Snapshot && client.SnapshotTime != nil {
			data = data[:len(data)-1] // remove the null byte
			data = bsoncore.AppendTimestampElement(data, "atClusterTime", client.SnapshotTime.T, client.SnapshotTime.I)
			data, _ = bsoncore.AppendDocumentEnd(data, 0)
		}
	}

	if len(data) == bsoncore.EmptyDocumentLength {
		return dst, nil
	}
	return bsoncore.AppendDocumentElement(dst, "readConcern", data), nil
}

func marshalBSONWriteConcern(wc writeconcern.WriteConcern) (bsontype.Type, []byte, error) {
	var elems []byte
	if wc.W != nil {
		// Only support string or int values for W. That aligns with the
		// documentation and the behavior of other functions, like Acknowledged.
		switch w := wc.W.(type) {
		case int:
			if w < 0 {
				return 0, nil, errNegativeW
			}

			// If Journal=true and W=0, return an error because that write
			// concern is ambiguous.
			if wc.Journal != nil && *wc.Journal && w == 0 {
				return 0, nil, errInconsistent
			}

			elems = bsoncore.AppendInt32Element(elems, "w", int32(w))
		case string:
			elems = bsoncore.AppendStringElement(elems, "w", w)
		default:
			return 0,
				nil,
				fmt.Errorf("WriteConcern.W must be a string or int, but is a %T", wc.W)
		}
	}

	if wc.Journal != nil {
		elems = bsoncore.AppendBooleanElement(elems, "j", *wc.Journal)
	}

	if len(elems) == 0 {
		return 0, nil, errEmptyWriteConcern
	}

	return bson.TypeEmbeddedDocument, bsoncore.BuildDocument(nil, elems), nil
}

func (op Operation) addWriteConcern(dst []byte, desc description.SelectedServer) ([]byte, error) {
	if op.MinimumWriteConcernWireVersion > 0 && (desc.WireVersion == nil || !desc.WireVersion.Includes(op.MinimumWriteConcernWireVersion)) {
		return dst, nil
	}
	wc := op.WriteConcern
	if wc == nil {
		return dst, nil
	}

	// The specifications for committing a transaction states:
	//
	// > if the modified write concern does not include a wtimeout value, drivers
	// > MUST also apply wtimeout: 10000 to the write concern in order to avoid
	// > waiting forever (or until a socket timeout) if the majority write concern
	// > cannot be satisfied.
	//
	// However, since the Go Driver now supports client and operation-level CSOT,
	// there is a way for a user to ensure that operations never wait forever.
	// Therefore, the Go Driver team has opted to implement this spec
	// requirement.
	typ, wcBSON, err := marshalBSONWriteConcern(*wc)
	if errors.Is(err, errEmptyWriteConcern) {
		return dst, nil
	}

	if err != nil {
		return dst, err
	}

<<<<<<< HEAD
	return append(bsoncore.AppendHeader(dst, typ, "writeConcern"), wcBSON...), nil
=======
	return append(bsoncore.AppendHeader(dst, bsoncore.Type(t), "writeConcern"), data...), nil
>>>>>>> 3365ea1f
}

func (op Operation) addSession(dst []byte, desc description.SelectedServer) ([]byte, error) {
	client := op.Client

	// If the operation is defined for an explicit session but the server
	// does not support sessions, then throw an error.
	if client != nil && !client.IsImplicit && desc.SessionTimeoutMinutes == nil {
		return nil, fmt.Errorf("current topology does not support sessions")
	}

	if client == nil || !sessionsSupported(desc.WireVersion) || desc.SessionTimeoutMinutes == nil {
		return dst, nil
	}
	if err := client.UpdateUseTime(); err != nil {
		return dst, err
	}
	dst = bsoncore.AppendDocumentElement(dst, "lsid", client.SessionID)

	var addedTxnNumber bool
	if op.Type == Write && client.RetryWrite {
		addedTxnNumber = true
		dst = bsoncore.AppendInt64Element(dst, "txnNumber", op.Client.TxnNumber)
	}
	if client.TransactionRunning() || client.RetryingCommit {
		if !addedTxnNumber {
			dst = bsoncore.AppendInt64Element(dst, "txnNumber", op.Client.TxnNumber)
		}
		if client.TransactionStarting() {
			dst = bsoncore.AppendBooleanElement(dst, "startTransaction", true)
		}
		dst = bsoncore.AppendBooleanElement(dst, "autocommit", false)
	}

	return dst, client.ApplyCommand(desc.Server)
}

func (op Operation) addClusterTime(dst []byte, desc description.SelectedServer) []byte {
	client, clock := op.Client, op.Clock
	if (clock == nil && client == nil) || !sessionsSupported(desc.WireVersion) {
		return dst
	}
	clusterTime := clock.GetClusterTime()
	if client != nil {
		clusterTime = session.MaxClusterTime(clusterTime, client.ClusterTime)
	}
	if clusterTime == nil {
		return dst
	}
	val, err := clusterTime.LookupErr("$clusterTime")
	if err != nil {
		return dst
	}
	return append(bsoncore.AppendHeader(dst, bsoncore.Type(val.Type), "$clusterTime"), val.Value...)
	// return bsoncore.AppendDocumentElement(dst, "$clusterTime", clusterTime)
}

// calculateMaxTimeMS calculates the value of the 'maxTimeMS' field to potentially append
// to the wire message based on the current context's deadline and the 90th percentile RTT
// if the ctx is a Timeout context. If the context is not a Timeout context, it uses the
// operation's MaxTimeMS if set. If no MaxTimeMS is set on the operation, and context is
// not a Timeout context, calculateMaxTimeMS returns 0.
func (op Operation) calculateMaxTimeMS(ctx context.Context, rttMin time.Duration, rttStats string) (uint64, error) {
	if op.OmitMaxTimeMS {
		return 0, nil
	}

	deadline, ok := ctx.Deadline()
	if !ok {
		return 0, nil
	}

	remainingTimeout := time.Until(deadline)

	// Always round up to the next millisecond value so we never truncate the calculated
	// maxTimeMS value (e.g. 400 microseconds evaluates to 1ms, not 0ms).
	maxTimeMS := int64((remainingTimeout - rttMin + time.Millisecond - 1) / time.Millisecond)
	if maxTimeMS <= 0 {
		return 0, fmt.Errorf(
			"remaining time %v until context deadline is less than or equal to rtt minimum: %w\n%v",
			remainingTimeout,
			ErrDeadlineWouldBeExceeded,
			rttStats)
	}

	return uint64(maxTimeMS), nil
}

// updateClusterTimes updates the cluster times for the session and cluster clock attached to this
// operation. While the session's AdvanceClusterTime may return an error, this method does not
// because an error being returned from this method will not be returned further up.
func (op Operation) updateClusterTimes(response bsoncore.Document) {
	// Extract cluster time.
	value, err := response.LookupErr("$clusterTime")
	if err != nil {
		// $clusterTime not included by the server
		return
	}
	clusterTime := bsoncore.BuildDocumentFromElements(nil, bsoncore.AppendValueElement(nil, "$clusterTime", value))

	sess, clock := op.Client, op.Clock

	if sess != nil {
		_ = sess.AdvanceClusterTime(bson.Raw(clusterTime))
	}

	if clock != nil {
		clock.AdvanceClusterTime(bson.Raw(clusterTime))
	}
}

// updateOperationTime updates the operation time on the session attached to this operation. While
// the session's AdvanceOperationTime method may return an error, this method does not because an
// error being returned from this method will not be returned further up.
func (op Operation) updateOperationTime(response bsoncore.Document) {
	sess := op.Client
	if sess == nil {
		return
	}

	opTimeElem, err := response.LookupErr("operationTime")
	if err != nil {
		// operationTime not included by the server
		return
	}

	t, i := opTimeElem.Timestamp()
	_ = sess.AdvanceOperationTime(&bson.Timestamp{
		T: t,
		I: i,
	})
}

func (op Operation) getReadPrefBasedOnTransaction() (*readpref.ReadPref, error) {
	if op.Client != nil && op.Client.TransactionRunning() {
		// Transaction's read preference always takes priority
		rp := op.Client.CurrentRp
		// Reads in a transaction must have read preference primary
		// This must not be checked in startTransaction
		if rp != nil && !op.Client.TransactionStarting() && rp.Mode() != readpref.PrimaryMode {
			return nil, ErrNonPrimaryReadPref
		}
		return rp, nil
	}
	return op.ReadPreference, nil
}

// createReadPref will attempt to create a document with the "readPreference"
// object and various related fields such as "mode", "tags", and
// "maxStalenessSeconds".
func (op Operation) createReadPref(desc description.SelectedServer, isOpQuery bool) (bsoncore.Document, error) {
	if op.omitReadPreference {
		return nil, nil
	}

	// TODO(GODRIVER-2231): Instead of checking if isOutputAggregate and desc.Server.WireVersion.Max < 13, somehow check
	// TODO if supplied readPreference was "overwritten" with primary in description.selectForReplicaSet.
	if desc.Server.Kind == description.Standalone || (isOpQuery && desc.Server.Kind != description.Mongos) ||
		op.Type == Write || (op.IsOutputAggregate && desc.Server.WireVersion.Max < 13) {
		// Don't send read preference for:
		// 1. all standalones
		// 2. non-mongos when using OP_QUERY
		// 3. all writes
		// 4. when operation is an aggregate with an output stage, and selected server's wire
		//    version is < 13
		return nil, nil
	}

	idx, doc := bsoncore.AppendDocumentStart(nil)
	rp, err := op.getReadPrefBasedOnTransaction()
	if err != nil {
		return nil, err
	}

	if rp == nil {
		if desc.Kind == description.Single && desc.Server.Kind != description.Mongos {
			doc = bsoncore.AppendStringElement(doc, "mode", "primaryPreferred")
			doc, _ = bsoncore.AppendDocumentEnd(doc, idx)
			return doc, nil
		}
		return nil, nil
	}

	switch rp.Mode() {
	case readpref.PrimaryMode:
		if desc.Server.Kind == description.Mongos {
			return nil, nil
		}
		if desc.Kind == description.Single {
			doc = bsoncore.AppendStringElement(doc, "mode", "primaryPreferred")
			doc, _ = bsoncore.AppendDocumentEnd(doc, idx)
			return doc, nil
		}

		// OP_MSG requires never sending read preference "primary"
		// except for topology "single".
		//
		// It is important to note that although the Go Driver does not
		// support legacy opcodes, OP_QUERY has different rules for
		// adding read preference to commands.
		return nil, nil
	case readpref.PrimaryPreferredMode:
		doc = bsoncore.AppendStringElement(doc, "mode", "primaryPreferred")
	case readpref.SecondaryPreferredMode:
		_, ok := rp.MaxStaleness()
		if desc.Server.Kind == description.Mongos && isOpQuery && !ok && len(rp.TagSets()) == 0 && rp.HedgeEnabled() == nil {
			return nil, nil
		}
		doc = bsoncore.AppendStringElement(doc, "mode", "secondaryPreferred")
	case readpref.SecondaryMode:
		doc = bsoncore.AppendStringElement(doc, "mode", "secondary")
	case readpref.NearestMode:
		doc = bsoncore.AppendStringElement(doc, "mode", "nearest")
	}

	sets := make([]bsoncore.Document, 0, len(rp.TagSets()))
	for _, ts := range rp.TagSets() {
		i, set := bsoncore.AppendDocumentStart(nil)
		for _, t := range ts {
			set = bsoncore.AppendStringElement(set, t.Name, t.Value)
		}
		set, _ = bsoncore.AppendDocumentEnd(set, i)
		sets = append(sets, set)
	}
	if len(sets) > 0 {
		var aidx int32
		aidx, doc = bsoncore.AppendArrayElementStart(doc, "tags")
		for i, set := range sets {
			doc = bsoncore.AppendDocumentElement(doc, strconv.Itoa(i), set)
		}
		doc, _ = bsoncore.AppendArrayEnd(doc, aidx)
	}

	if d, ok := rp.MaxStaleness(); ok {
		doc = bsoncore.AppendInt32Element(doc, "maxStalenessSeconds", int32(d.Seconds()))
	}

	if hedgeEnabled := rp.HedgeEnabled(); hedgeEnabled != nil {
		var hedgeIdx int32
		hedgeIdx, doc = bsoncore.AppendDocumentElementStart(doc, "hedge")
		doc = bsoncore.AppendBooleanElement(doc, "enabled", *hedgeEnabled)
		doc, err = bsoncore.AppendDocumentEnd(doc, hedgeIdx)
		if err != nil {
			return nil, fmt.Errorf("error creating hedge document: %w", err)
		}
	}

	doc, _ = bsoncore.AppendDocumentEnd(doc, idx)
	return doc, nil
}

func (op Operation) secondaryOK(desc description.SelectedServer) wiremessage.QueryFlag {
	if desc.Kind == description.Single && desc.Server.Kind != description.Mongos {
		return wiremessage.SecondaryOK
	}

	if rp := op.ReadPreference; rp != nil && rp.Mode() != readpref.PrimaryMode {
		return wiremessage.SecondaryOK
	}

	return 0
}

func (Operation) canCompress(cmd string) bool {
	if cmd == handshake.LegacyHello || cmd == "hello" || cmd == "saslStart" || cmd == "saslContinue" || cmd == "getnonce" || cmd == "authenticate" ||
		cmd == "createUser" || cmd == "updateUser" || cmd == "copydbSaslStart" || cmd == "copydbgetnonce" || cmd == "copydb" {
		return false
	}
	return true
}

// decodeOpReply extracts the necessary information from an OP_REPLY wire message.
// Returns the decoded OP_REPLY. If the err field of the returned opReply is non-nil, an error occurred while decoding
// or validating the response and the other fields are undefined.
func (Operation) decodeOpReply(wm []byte) opReply {
	var reply opReply
	var ok bool

	reply.responseFlags, wm, ok = wiremessage.ReadReplyFlags(wm)
	if !ok {
		reply.err = errors.New("malformed OP_REPLY: missing flags")
		return reply
	}
	reply.cursorID, wm, ok = wiremessage.ReadReplyCursorID(wm)
	if !ok {
		reply.err = errors.New("malformed OP_REPLY: missing cursorID")
		return reply
	}
	reply.startingFrom, wm, ok = wiremessage.ReadReplyStartingFrom(wm)
	if !ok {
		reply.err = errors.New("malformed OP_REPLY: missing startingFrom")
		return reply
	}
	reply.numReturned, wm, ok = wiremessage.ReadReplyNumberReturned(wm)
	if !ok {
		reply.err = errors.New("malformed OP_REPLY: missing numberReturned")
		return reply
	}
	reply.documents, _, ok = wiremessage.ReadReplyDocuments(wm)
	if !ok {
		reply.err = errors.New("malformed OP_REPLY: could not read documents from reply")
	}

	if reply.responseFlags&wiremessage.QueryFailure == wiremessage.QueryFailure {
		reply.err = QueryFailureError{
			Message:  "command failure",
			Response: reply.documents[0],
		}
		return reply
	}
	if reply.responseFlags&wiremessage.CursorNotFound == wiremessage.CursorNotFound {
		reply.err = ErrCursorNotFound
		return reply
	}
	if reply.numReturned != int32(len(reply.documents)) {
		reply.err = ErrReplyDocumentMismatch
		return reply
	}

	return reply
}

func (op Operation) decodeResult(opcode wiremessage.OpCode, wm []byte) (bsoncore.Document, error) {
	switch opcode {
	case wiremessage.OpReply:
		reply := op.decodeOpReply(wm)
		if reply.err != nil {
			return nil, reply.err
		}
		if reply.numReturned == 0 {
			return nil, ErrNoDocCommandResponse
		}
		if reply.numReturned > 1 {
			return nil, ErrMultiDocCommandResponse
		}
		rdr := reply.documents[0]
		if err := rdr.Validate(); err != nil {
			return nil, NewCommandResponseError("malformed OP_REPLY: invalid document", err)
		}

		return rdr, ExtractErrorFromServerResponse(rdr)
	case wiremessage.OpMsg:
		_, wm, ok := wiremessage.ReadMsgFlags(wm)
		if !ok {
			return nil, errors.New("malformed wire message: missing OP_MSG flags")
		}

		var res bsoncore.Document
		for len(wm) > 0 {
			var stype wiremessage.SectionType
			stype, wm, ok = wiremessage.ReadMsgSectionType(wm)
			if !ok {
				return nil, errors.New("malformed wire message: insuffienct bytes to read section type")
			}

			switch stype {
			case wiremessage.SingleDocument:
				res, wm, ok = wiremessage.ReadMsgSectionSingleDocument(wm)
				if !ok {
					return nil, errors.New("malformed wire message: insufficient bytes to read single document")
				}
			case wiremessage.DocumentSequence:
				// TODO(GODRIVER-617): Implement document sequence returns.
				_, _, wm, ok = wiremessage.ReadMsgSectionDocumentSequence(wm)
				if !ok {
					return nil, errors.New("malformed wire message: insufficient bytes to read document sequence")
				}
			default:
				return nil, fmt.Errorf("malformed wire message: unknown section type %v", stype)
			}
		}

		err := res.Validate()
		if err != nil {
			return nil, NewCommandResponseError("malformed OP_MSG: invalid document", err)
		}

		return res, ExtractErrorFromServerResponse(res)
	default:
		return nil, fmt.Errorf("cannot decode result from %s", opcode)
	}
}

// getCommandName returns the name of the command from the given BSON document.
func (op Operation) getCommandName(doc []byte) string {
	// skip 4 bytes for document length and 1 byte for element type
	idx := bytes.IndexByte(doc[5:], 0x00) // look for the 0 byte after the command name
	return string(doc[5 : idx+5])
}

func (op *Operation) redactCommand(cmd string, doc bsoncore.Document) bool {
	if cmd == "authenticate" || cmd == "saslStart" || cmd == "saslContinue" || cmd == "getnonce" || cmd == "createUser" ||
		cmd == "updateUser" || cmd == "copydbgetnonce" || cmd == "copydbsaslstart" || cmd == "copydb" {

		return true
	}
	if strings.ToLower(cmd) != handshake.LegacyHelloLowercase && cmd != "hello" {
		return false
	}

	// A hello without speculative authentication can be monitored.
	_, err := doc.LookupErr("speculativeAuthenticate")
	return err == nil
}

// canLogCommandMessage returns true if the command can be logged.
func (op Operation) canLogCommandMessage() bool {
	return op.Logger != nil && op.Logger.LevelComponentEnabled(logger.LevelDebug, logger.ComponentCommand)
}

func (op Operation) canPublishStartedEvent() bool {
	return op.CommandMonitor != nil && op.CommandMonitor.Started != nil
}

// publishStartedEvent publishes a CommandStartedEvent to the operation's command monitor if possible. If the command is
// an unacknowledged write, a CommandSucceededEvent will be published as well. If started events are not being monitored,
// no events are published.
func (op Operation) publishStartedEvent(ctx context.Context, info startedInformation) {
	// If logging is enabled for the command component at the debug level, log the command response.
	if op.canLogCommandMessage() {
		host, port, _ := net.SplitHostPort(info.serverAddress.String())

		redactedCmd := redactStartedInformationCmd(op, info).String()
		formattedCmd := logger.FormatMessage(redactedCmd, op.Logger.MaxDocumentLength)

		op.Logger.Print(logger.LevelDebug,
			logger.ComponentCommand,
			logger.CommandStarted,
			logger.SerializeCommand(logger.Command{
				DriverConnectionID: info.driverConnectionID,
				Message:            logger.CommandStarted,
				Name:               info.cmdName,
				DatabaseName:       op.Database,
				RequestID:          int64(info.requestID),
				ServerConnectionID: info.serverConnID,
				ServerHost:         host,
				ServerPort:         port,
				ServiceID:          info.serviceID,
			},
				logger.KeyCommand, formattedCmd)...)

	}

	if op.canPublishStartedEvent() {
		started := &event.CommandStartedEvent{
			Command:            redactStartedInformationCmd(op, info),
			DatabaseName:       op.Database,
			CommandName:        info.cmdName,
			RequestID:          int64(info.requestID),
			ConnectionID:       info.connID,
			ServerConnectionID: info.serverConnID,
			ServiceID:          info.serviceID,
		}
		op.CommandMonitor.Started(ctx, started)
	}
}

// canPublishFinishedEvent returns true if a CommandSucceededEvent can be
// published for the given command. This is true if the command is not an
// unacknowledged write and the command monitor is monitoring succeeded events.
func (op Operation) canPublishFinishedEvent(info finishedInformation) bool {
	success := info.success()

	return op.CommandMonitor != nil &&
		(!success || op.CommandMonitor.Succeeded != nil) &&
		(success || op.CommandMonitor.Failed != nil)
}

// publishFinishedEvent publishes either a CommandSucceededEvent or a CommandFailedEvent to the operation's command
// monitor if possible. If success/failure events aren't being monitored, no events are published.
func (op Operation) publishFinishedEvent(ctx context.Context, info finishedInformation) {
	if op.canLogCommandMessage() && info.success() {
		host, port, _ := net.SplitHostPort(info.serverAddress.String())

		redactedReply := redactFinishedInformationResponse(info).String()
		formattedReply := logger.FormatMessage(redactedReply, op.Logger.MaxDocumentLength)

		op.Logger.Print(logger.LevelDebug,
			logger.ComponentCommand,
			logger.CommandSucceeded,
			logger.SerializeCommand(logger.Command{
				DriverConnectionID: info.driverConnectionID,
				Message:            logger.CommandSucceeded,
				Name:               info.cmdName,
				DatabaseName:       op.Database,
				RequestID:          int64(info.requestID),
				ServerConnectionID: info.serverConnID,
				ServerHost:         host,
				ServerPort:         port,
				ServiceID:          info.serviceID,
			},
				logger.KeyDurationMS, info.duration.Milliseconds(),
				logger.KeyReply, formattedReply)...)
	}

	if op.canLogCommandMessage() && !info.success() {
		host, port, _ := net.SplitHostPort(info.serverAddress.String())

		formattedReply := logger.FormatMessage(info.cmdErr.Error(), op.Logger.MaxDocumentLength)

		op.Logger.Print(logger.LevelDebug,
			logger.ComponentCommand,
			logger.CommandFailed,
			logger.SerializeCommand(logger.Command{
				DriverConnectionID: info.driverConnectionID,
				Message:            logger.CommandFailed,
				Name:               info.cmdName,
				DatabaseName:       op.Database,
				RequestID:          int64(info.requestID),
				ServerConnectionID: info.serverConnID,
				ServerHost:         host,
				ServerPort:         port,
				ServiceID:          info.serviceID,
			},
				logger.KeyDurationMS, info.duration.Milliseconds(),
				logger.KeyFailure, formattedReply)...)
	}

	// If the finished event cannot be published, return early.
	if !op.canPublishFinishedEvent(info) {
		return
	}

	finished := event.CommandFinishedEvent{
		CommandName:        info.cmdName,
		DatabaseName:       op.Database,
		RequestID:          int64(info.requestID),
		ConnectionID:       info.connID,
		Duration:           info.duration,
		ServerConnectionID: info.serverConnID,
		ServiceID:          info.serviceID,
	}

	if info.success() {
		successEvent := &event.CommandSucceededEvent{
			Reply:                redactFinishedInformationResponse(info),
			CommandFinishedEvent: finished,
		}
		op.CommandMonitor.Succeeded(ctx, successEvent)

		return
	}

	failedEvent := &event.CommandFailedEvent{
		Failure:              info.cmdErr,
		CommandFinishedEvent: finished,
	}
	op.CommandMonitor.Failed(ctx, failedEvent)
}

// sessionsSupported returns true of the given server version indicates that it supports sessions.
func sessionsSupported(wireVersion *description.VersionRange) bool {
	return wireVersion != nil
}

// retryWritesSupported returns true if this description represents a server that supports retryable writes.
func retryWritesSupported(s description.Server) bool {
	return s.SessionTimeoutMinutes != nil && s.Kind != description.Standalone
}<|MERGE_RESOLUTION|>--- conflicted
+++ resolved
@@ -1468,7 +1468,7 @@
 	return bsoncore.AppendDocumentElement(dst, "readConcern", data), nil
 }
 
-func marshalBSONWriteConcern(wc writeconcern.WriteConcern) (bsontype.Type, []byte, error) {
+func marshalBSONWriteConcern(wc writeconcern.WriteConcern) (bson.Type, []byte, error) {
 	var elems []byte
 	if wc.W != nil {
 		// Only support string or int values for W. That aligns with the
@@ -1535,11 +1535,7 @@
 		return dst, err
 	}
 
-<<<<<<< HEAD
-	return append(bsoncore.AppendHeader(dst, typ, "writeConcern"), wcBSON...), nil
-=======
-	return append(bsoncore.AppendHeader(dst, bsoncore.Type(t), "writeConcern"), data...), nil
->>>>>>> 3365ea1f
+	return append(bsoncore.AppendHeader(dst, bsoncore.Type(typ), "writeConcern"), wcBSON...), nil
 }
 
 func (op Operation) addSession(dst []byte, desc description.SelectedServer) ([]byte, error) {
