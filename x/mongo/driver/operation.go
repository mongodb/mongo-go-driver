--- conflicted
+++ resolved
@@ -168,76 +168,6 @@
 	return bson.Raw{}
 }
 
-<<<<<<< HEAD
-func logCommandMessageStarted(op Operation, info startedInformation) {
-	log := op.Logger
-	host, port, _ := net.SplitHostPort(info.serverAddress.String())
-
-	redactedCmd := redactStartedInformationCmd(op, info).String()
-	formattedCmd := logger.FormatMessage(redactedCmd, log.MaxDocumentLength)
-
-	log.Print(logger.LevelDebug,
-		logger.ComponentCommand,
-		logger.CommandStarted,
-		logger.SerializeCommand(logger.Command{
-			Message:            logger.CommandStarted,
-			Name:               info.cmdName,
-			RequestID:          int64(info.requestID),
-			ServerConnectionID: info.serverConnID,
-			ServerHost:         host,
-			ServerPort:         port,
-			ServiceID:          info.serviceID,
-		},
-			"command", formattedCmd,
-			"databaseName", op.Database,
-			"message", logger.CommandStarted)...)
-
-}
-
-func logCommandSucceededMessage(log *logger.Logger, info finishedInformation) {
-	host, port, _ := net.SplitHostPort(info.serverAddress.String())
-
-	redactedReply := redactFinishedInformationResponse(info).String()
-	formattedReply := logger.FormatMessage(redactedReply, log.MaxDocumentLength)
-
-	log.Print(logger.LevelDebug,
-		logger.ComponentCommand,
-		logger.CommandSucceeded,
-		logger.SerializeCommand(logger.Command{
-			Message:            logger.CommandSucceeded,
-			Name:               info.cmdName,
-			RequestID:          int64(info.requestID),
-			ServerConnectionID: info.serverConnID,
-			ServerHost:         host,
-			ServerPort:         port,
-			ServiceID:          info.serviceID,
-		},
-			"durationMS", info.duration.Milliseconds(),
-			"reply", formattedReply)...)
-
-}
-
-func logCommandFailedMessage(log *logger.Logger, info finishedInformation) {
-	host, port, _ := net.SplitHostPort(info.serverAddress.String())
-
-	log.Print(logger.LevelDebug,
-		logger.ComponentCommand,
-		logger.CommandFailed,
-		logger.SerializeCommand(logger.Command{
-			Message:            logger.CommandFailed,
-			Name:               info.cmdName,
-			RequestID:          int64(info.requestID),
-			ServerConnectionID: info.serverConnID,
-			ServerHost:         host,
-			ServerPort:         port,
-			ServiceID:          info.serviceID,
-		},
-			"durationMS", info.duration.Milliseconds(),
-			"failure", info.cmdErr.Error())...)
-}
-
-=======
->>>>>>> 9c9c6343
 // Operation is used to execute an operation. It contains all of the common code required to
 // select a server, transform an operation into a command, write the command to a connection from
 // the selected server, read a response from that connection, process the response, and potentially
