// Copyright (C) MongoDB, Inc. 2022-present.
//
// Licensed under the Apache License, Version 2.0 (the "License"); you may
// not use this file except in compliance with the License. You may obtain
// a copy of the License at http://www.apache.org/licenses/LICENSE-2.0

package driver

import (
	"bytes"
	"context"
	"errors"
	"fmt"
	"math"
	"net"
	"strconv"
	"strings"
	"sync"
	"time"

	"go.mongodb.org/mongo-driver/bson"
	"go.mongodb.org/mongo-driver/bson/bsontype"
	"go.mongodb.org/mongo-driver/bson/primitive"
	"go.mongodb.org/mongo-driver/event"
	"go.mongodb.org/mongo-driver/internal/csot"
	"go.mongodb.org/mongo-driver/internal/driverutil"
	"go.mongodb.org/mongo-driver/internal/handshake"
	"go.mongodb.org/mongo-driver/internal/logger"
	"go.mongodb.org/mongo-driver/mongo/address"
	"go.mongodb.org/mongo-driver/mongo/description"
	"go.mongodb.org/mongo-driver/mongo/readconcern"
	"go.mongodb.org/mongo-driver/mongo/readpref"
	"go.mongodb.org/mongo-driver/mongo/writeconcern"
	"go.mongodb.org/mongo-driver/x/bsonx/bsoncore"
	"go.mongodb.org/mongo-driver/x/mongo/driver/session"
	"go.mongodb.org/mongo-driver/x/mongo/driver/wiremessage"
)

const defaultLocalThreshold = 15 * time.Millisecond

var (
	// ErrNoDocCommandResponse occurs when the server indicated a response existed, but none was found.
	ErrNoDocCommandResponse = errors.New("command returned no documents")
	// ErrMultiDocCommandResponse occurs when the server sent multiple documents in response to a command.
	ErrMultiDocCommandResponse = errors.New("command returned multiple documents")
	// ErrReplyDocumentMismatch occurs when the number of documents returned in an OP_QUERY does not match the numberReturned field.
	ErrReplyDocumentMismatch = errors.New("number of documents returned does not match numberReturned field")
	// ErrNonPrimaryReadPref is returned when a read is attempted in a transaction with a non-primary read preference.
	ErrNonPrimaryReadPref = errors.New("read preference in a transaction must be primary")
	// errDatabaseNameEmpty occurs when a database name is not provided.
	errDatabaseNameEmpty = errors.New("database name cannot be empty")
)

const (
	// maximum BSON object size when client side encryption is enabled
	cryptMaxBsonObjectSize uint32 = 2097152
	// minimum wire version necessary to use automatic encryption
	cryptMinWireVersion int32 = 8
	// minimum wire version necessary to use read snapshots
	readSnapshotMinWireVersion int32 = 13
)

// RetryablePoolError is a connection pool error that can be retried while executing an operation.
type RetryablePoolError interface {
	Retryable() bool
}

// labeledError is an error that can have error labels added to it.
type labeledError interface {
	error
	HasErrorLabel(string) bool
}

// InvalidOperationError is returned from Validate and indicates that a required field is missing
// from an instance of Operation.
type InvalidOperationError struct{ MissingField string }

func (err InvalidOperationError) Error() string {
	return "the " + err.MissingField + " field must be set on Operation"
}

// opReply stores information returned in an OP_REPLY response from the server.
// The err field stores any error that occurred when decoding or validating the OP_REPLY response.
type opReply struct {
	responseFlags wiremessage.ReplyFlag
	cursorID      int64
	startingFrom  int32
	numReturned   int32
	documents     []bsoncore.Document
	err           error
}

// startedInformation keeps track of all of the information necessary for monitoring started events.
type startedInformation struct {
	cmd                      bsoncore.Document
	requestID                int32
	cmdName                  string
	documentSequenceIncluded bool
	connID                   string
	driverConnectionID       uint64 // TODO(GODRIVER-2824): change type to int64.
	serverConnID             *int64
	redacted                 bool
	serviceID                *primitive.ObjectID
	serverAddress            address.Address
}

// finishedInformation keeps track of all of the information necessary for monitoring success and failure events.
type finishedInformation struct {
	cmdName            string
	requestID          int32
	response           bsoncore.Document
	cmdErr             error
	connID             string
	driverConnectionID uint64 // TODO(GODRIVER-2824): change type to int64.
	serverConnID       *int64
	redacted           bool
	serviceID          *primitive.ObjectID
	serverAddress      address.Address
	duration           time.Duration
}

// convertInt64PtrToInt32Ptr will convert an int64 pointer reference to an int32 pointer
// reference. If the int64 value cannot be converted to int32 without causing
// an overflow, then this function will return nil.
func convertInt64PtrToInt32Ptr(i64 *int64) *int32 {
	if i64 == nil {
		return nil
	}

	if *i64 > math.MaxInt32 || *i64 < math.MinInt32 {
		return nil
	}

	i32 := int32(*i64)
	return &i32
}

// success returns true if there was no command error or the command error is a
// "WriteCommandError". Commands that executed on the server and return a status
// of { ok: 1.0 } are considered successful commands and MUST generate a
// CommandSucceededEvent and "command succeeded" log message. Commands that have
// write errors are included since the actual command did succeed, only writes
// failed.
func (info finishedInformation) success() bool {
	if _, ok := info.cmdErr.(WriteCommandError); ok {
		return true
	}

	return info.cmdErr == nil
}

// ResponseInfo contains the context required to parse a server response.
type ResponseInfo struct {
	ServerResponse        bsoncore.Document
	Server                Server
	Connection            Connection
	ConnectionDescription description.Server
	CurrentIndex          int
}

func redactStartedInformationCmd(op Operation, info startedInformation) bson.Raw {
	var cmdCopy bson.Raw

	// Make a copy of the command. Redact if the command is security
	// sensitive and cannot be monitored. If there was a type 1 payload for
	// the current batch, convert it to a BSON array
	if !info.redacted {
		cmdCopy = make([]byte, len(info.cmd))
		copy(cmdCopy, info.cmd)

		if info.documentSequenceIncluded {
			// remove 0 byte at end
			cmdCopy = cmdCopy[:len(info.cmd)-1]
			cmdCopy = op.addBatchArray(cmdCopy)

			// add back 0 byte and update length
			cmdCopy, _ = bsoncore.AppendDocumentEnd(cmdCopy, 0)
		}
	}

	return cmdCopy
}

func redactFinishedInformationResponse(info finishedInformation) bson.Raw {
	if !info.redacted {
		return bson.Raw(info.response)
	}

	return bson.Raw{}
}

// Operation is used to execute an operation. It contains all of the common code required to
// select a server, transform an operation into a command, write the command to a connection from
// the selected server, read a response from that connection, process the response, and potentially
// retry.
//
// The required fields are Database, CommandFn, and Deployment. All other fields are optional.
//
// While an Operation can be constructed manually, drivergen should be used to generate an
// implementation of an operation instead. This will ensure that there are helpers for constructing
// the operation and that this type isn't configured incorrectly.
type Operation struct {
	// CommandFn is used to create the command that will be wrapped in a wire message and sent to
	// the server. This function should only add the elements of the command and not start or end
	// the enclosing BSON document. Per the command API, the first element must be the name of the
	// command to run. This field is required.
	CommandFn func(dst []byte, desc description.SelectedServer) ([]byte, error)

	// Database is the database that the command will be run against. This field is required.
	Database string

	// Deployment is the MongoDB Deployment to use. While most of the time this will be multiple
	// servers, commands that need to run against a single, preselected server can use the
	// SingleServerDeployment type. Commands that need to run on a preselected connection can use
	// the SingleConnectionDeployment type.
	Deployment Deployment

	// ProcessResponseFn is called after a response to the command is returned. The server is
	// provided for types like Cursor that are required to run subsequent commands using the same
	// server.
	ProcessResponseFn func(ResponseInfo) error

	// Selector is the server selector that's used during both initial server selection and
	// subsequent selection for retries. Depending on the Deployment implementation, the
	// SelectServer method may not actually be called.
	Selector description.ServerSelector

	// ReadPreference is the read preference that will be attached to the command. If this field is
	// not specified a default read preference of primary will be used.
	ReadPreference *readpref.ReadPref

	// ReadConcern is the read concern used when running read commands. This field should not be set
	// for write operations. If this field is set, it will be encoded onto the commands sent to the
	// server.
	ReadConcern *readconcern.ReadConcern

	// MinimumReadConcernWireVersion specifies the minimum wire version to add the read concern to
	// the command being executed.
	MinimumReadConcernWireVersion int32

	// WriteConcern is the write concern used when running write commands. This field should not be
	// set for read operations. If this field is set, it will be encoded onto the commands sent to
	// the server.
	WriteConcern *writeconcern.WriteConcern

	// MinimumWriteConcernWireVersion specifies the minimum wire version to add the write concern to
	// the command being executed.
	MinimumWriteConcernWireVersion int32

	// Client is the session used with this operation. This can be either an implicit or explicit
	// session. If the server selected does not support sessions and Client is specified the
	// behavior depends on the session type. If the session is implicit, the session fields will not
	// be encoded onto the command. If the session is explicit, an error will be returned. The
	// caller is responsible for ensuring that this field is nil if the Deployment does not support
	// sessions.
	Client *session.Client

	// Clock is a cluster clock, different from the one contained within a session.Client. This
	// allows updating cluster times for a global cluster clock while allowing individual session's
	// cluster clocks to be only updated as far as the last command that's been run.
	Clock *session.ClusterClock

	// RetryMode specifies how to retry. There are three modes that enable retry: RetryOnce,
	// RetryOncePerCommand, and RetryContext. For more information about what these modes do, please
	// refer to their definitions. Both RetryMode and Type must be set for retryability to be enabled.
	// If Timeout is set on the Client, the operation will automatically retry as many times as
	// possible unless RetryNone is used.
	RetryMode *RetryMode

	// Type specifies the kind of operation this is. There is only one mode that enables retry: Write.
	// For more information about what this mode does, please refer to it's definition. Both Type and
	// RetryMode must be set for retryability to be enabled.
	Type Type

	// Batches contains the documents that are split when executing a write command that potentially
	// has more documents than can fit in a single command. This should only be specified for
	// commands that are batch compatible. For more information, please refer to the definition of
	// Batches.
	Batches *Batches

	// Legacy sets the legacy type for this operation. There are only 3 types that require legacy
	// support: find, getMore, and killCursors. For more information about LegacyOperationKind,
	// please refer to it's definition.
	Legacy LegacyOperationKind

	// CommandMonitor specifies the monitor to use for APM events. If this field is not set,
	// no events will be reported.
	CommandMonitor *event.CommandMonitor

	// Crypt specifies a Crypt object to use for automatic client side encryption and decryption.
	Crypt Crypt

	// ServerAPI specifies options used to configure the API version sent to the server.
	ServerAPI *ServerAPIOptions

	// IsOutputAggregate specifies whether this operation is an aggregate with an output stage. If true,
	// read preference will not be added to the command on wire versions < 13.
	IsOutputAggregate bool

	// MaxTime specifies the maximum amount of time to allow the operation to run on the server.
	MaxTime *time.Duration

	// Timeout is the amount of time that this operation can execute before returning an error. The default value
	// nil, which means that the timeout of the operation's caller will be used.
	Timeout *time.Duration

	Logger *logger.Logger

	// Name is the name of the operation. This is used when serializing
	// OP_MSG as well as for logging server selection data.
	Name string

	// omitReadPreference is a boolean that indicates whether to omit the
	// read preference from the command. This omition includes the case
	// where a default read preference is used when the operation
	// ReadPreference is not specified.
	omitReadPreference bool
}

// shouldEncrypt returns true if this operation should automatically be encrypted.
func (op Operation) shouldEncrypt() bool {
	return op.Crypt != nil && !op.Crypt.BypassAutoEncryption()
}

// selectServer handles performing server selection for an operation.
func (op Operation) selectServer(ctx context.Context, requestID int32) (Server, error) {
	if err := op.Validate(); err != nil {
		return nil, err
	}

	selector := op.Selector
	if selector == nil {
		rp := op.ReadPreference
		if rp == nil {
			rp = readpref.Primary()
		}
		selector = description.CompositeSelector([]description.ServerSelector{
			description.ReadPrefSelector(rp),
			description.LatencySelector(defaultLocalThreshold),
		})
	}

	ctx = logger.WithOperationName(ctx, op.Name)
	ctx = logger.WithOperationID(ctx, requestID)

	return op.Deployment.SelectServer(ctx, selector)
}

// getServerAndConnection should be used to retrieve a Server and Connection to execute an operation.
func (op Operation) getServerAndConnection(ctx context.Context, requestID int32) (Server, Connection, error) {
	server, err := op.selectServer(ctx, requestID)
	if err != nil {
		if op.Client != nil &&
			!(op.Client.Committing || op.Client.Aborting) && op.Client.TransactionRunning() {
			err = Error{
				Message: err.Error(),
				Labels:  []string{TransientTransactionError},
				Wrapped: err,
			}
		}
		return nil, nil, err
	}

	// If the provided client session has a pinned connection, it should be used for the operation because this
	// indicates that we're in a transaction and the target server is behind a load balancer.
	if op.Client != nil && op.Client.PinnedConnection != nil {
		return server, op.Client.PinnedConnection, nil
	}

	// Otherwise, default to checking out a connection from the server's pool.
	conn, err := server.Connection(ctx)
	if err != nil {
		return nil, nil, err
	}

	// If we're in load balanced mode and this is the first operation in a transaction, pin the session to a connection.
	if conn.Description().LoadBalanced() && op.Client != nil && op.Client.TransactionStarting() {
		pinnedConn, ok := conn.(PinnedConnection)
		if !ok {
			// Close the original connection to avoid a leak.
			_ = conn.Close()
			return nil, nil, fmt.Errorf("expected Connection used to start a transaction to be a PinnedConnection, but got %T", conn)
		}
		if err := pinnedConn.PinToTransaction(); err != nil {
			// Close the original connection to avoid a leak.
			_ = conn.Close()
			return nil, nil, fmt.Errorf("error incrementing connection reference count when starting a transaction: %v", err)
		}
		op.Client.PinnedConnection = pinnedConn
	}

	return server, conn, nil
}

// Validate validates this operation, ensuring the fields are set properly.
func (op Operation) Validate() error {
	if op.CommandFn == nil {
		return InvalidOperationError{MissingField: "CommandFn"}
	}
	if op.Deployment == nil {
		return InvalidOperationError{MissingField: "Deployment"}
	}
	if op.Database == "" {
		return errDatabaseNameEmpty
	}
	if op.Client != nil && !writeconcern.AckWrite(op.WriteConcern) {
		return errors.New("session provided for an unacknowledged write")
	}
	return nil
}

var memoryPool = sync.Pool{
	New: func() interface{} {
		// Start with 1kb buffers.
		b := make([]byte, 1024)
		// Return a pointer as the static analysis tool suggests.
		return &b
	},
}

// Execute runs this operation.
func (op Operation) Execute(ctx context.Context) error {
	err := op.Validate()
	if err != nil {
		return err
	}

	// If no deadline is set on the passed-in context, op.Timeout is set, and context is not already
	// a Timeout context, honor op.Timeout in new Timeout context for operation execution.
	if _, deadlineSet := ctx.Deadline(); !deadlineSet && op.Timeout != nil && !csot.IsTimeoutContext(ctx) {
		newCtx, cancelFunc := csot.MakeTimeoutContext(ctx, *op.Timeout)
		// Redefine ctx to be the new timeout-derived context.
		ctx = newCtx
		// Cancel the timeout-derived context at the end of Execute to avoid a context leak.
		defer cancelFunc()
	}

	if op.Client != nil {
		if err := op.Client.StartCommand(); err != nil {
			return err
		}
	}

	var retries int
	if op.RetryMode != nil {
		switch op.Type {
		case Write:
			if op.Client == nil {
				break
			}
			switch *op.RetryMode {
			case RetryOnce, RetryOncePerCommand:
				retries = 1
			case RetryContext:
				retries = -1
			}
		case Read:
			switch *op.RetryMode {
			case RetryOnce, RetryOncePerCommand:
				retries = 1
			case RetryContext:
				retries = -1
			}
		}
	}
	// If context is a Timeout context, automatically set retries to -1 (infinite) if retrying is
	// enabled.
	retryEnabled := op.RetryMode != nil && op.RetryMode.Enabled()
	if csot.IsTimeoutContext(ctx) && retryEnabled {
		retries = -1
	}

	var srvr Server
	var conn Connection
	var res bsoncore.Document
	var operationErr WriteCommandError
	var prevErr error
	var prevIndefiniteErr error
	batching := op.Batches.Valid()
	retrySupported := false
	first := true
	currIndex := 0

	// resetForRetry records the error that caused the retry, decrements retries, and resets the
	// retry loop variables to request a new server and a new connection for the next attempt.
	resetForRetry := func(err error) {
		retries--
		prevErr = err

		// Set the previous indefinite error to be returned in any case where a retryable write error does not have a
		// NoWritesPerfomed label (the definite case).
		switch err := err.(type) {
		case labeledError:
			// If the "prevIndefiniteErr" is nil, then the current error is the first error encountered
			// during the retry attempt cycle. We must persist the first error in the case where all
			// following errors are labeled "NoWritesPerformed", which would otherwise raise nil as the
			// error.
			if prevIndefiniteErr == nil {
				prevIndefiniteErr = err
			}

			// If the error is not labeled NoWritesPerformed and is retryable, then set the previous
			// indefinite error to be the current error.
			if !err.HasErrorLabel(NoWritesPerformed) && err.HasErrorLabel(RetryableWriteError) {
				prevIndefiniteErr = err
			}
		}

		// If we got a connection, close it immediately to release pool resources for
		// subsequent retries.
		if conn != nil {
			conn.Close()
		}
		// Set the server and connection to nil to request a new server and connection.
		srvr = nil
		conn = nil
	}

	wm := memoryPool.Get().(*[]byte)
	defer func() {
		// Proper usage of a sync.Pool requires each entry to have approximately the same memory
		// cost. To obtain this property when the stored type contains a variably-sized buffer,
		// we add a hard limit on the maximum buffer to place back in the pool. We limit the
		// size to 16MiB because that's the maximum wire message size supported by MongoDB.
		//
		// Comment copied from https://cs.opensource.google/go/go/+/refs/tags/go1.19:src/fmt/print.go;l=147
		//
		// Recycle byte slices that are smaller than 16MiB and at least half occupied.
		if c := cap(*wm); c < 16*1024*1024 && c/2 < len(*wm) {
			memoryPool.Put(wm)
		}
	}()
	for {
		requestID := wiremessage.NextRequestID()

		// If the server or connection are nil, try to select a new server and get a new connection.
		if srvr == nil || conn == nil {
			srvr, conn, err = op.getServerAndConnection(ctx, requestID)
			if err != nil {
				// If the returned error is retryable and there are retries remaining (negative
				// retries means retry indefinitely), then retry the operation. Set the server
				// and connection to nil to request a new server and connection.
				if rerr, ok := err.(RetryablePoolError); ok && rerr.Retryable() && retries != 0 {
					resetForRetry(err)
					continue
				}

				// If this is a retry and there's an error from a previous attempt, return the previous
				// error instead of the current connection error.
				if prevErr != nil {
					return prevErr
				}
				return err
			}
			defer conn.Close()

			// Set the server if it has not already been set and the session type is implicit. This will
			// limit the number of implicit sessions to no greater than an application's maxPoolSize
			// (ignoring operations that hold on to the session like cursors).
			if op.Client != nil && op.Client.Server == nil && op.Client.IsImplicit {
				if op.Client.Terminated {
					return fmt.Errorf("unexpected nil session for a terminated implicit session")
				}
				if err := op.Client.SetServer(); err != nil {
					return err
				}
			}
		}

		// Run steps that must only be run on the first attempt, but not again for retries.
		if first {
			// Determine if retries are supported for the current operation on the current server
			// description. Per the retryable writes specification, only determine this for the
			// first server selected:
			//
			//   If the server selected for the first attempt of a retryable write operation does
			//   not support retryable writes, drivers MUST execute the write as if retryable writes
			//   were not enabled.
			retrySupported = op.retryable(conn.Description())

			// If retries are supported for the current operation on the current server description,
			// client retries are enabled, the operation type is write, and we haven't incremented
			// the txn number yet, enable retry writes on the session and increment the txn number.
			// Calling IncrementTxnNumber() for server descriptions or topologies that do not
			// support retries (e.g. standalone topologies) will cause server errors. Only do this
			// check for the first attempt to keep retried writes in the same transaction.
			if retrySupported && op.RetryMode != nil && op.Type == Write && op.Client != nil {
				op.Client.RetryWrite = false
				if op.RetryMode.Enabled() {
					op.Client.RetryWrite = true
					if !op.Client.Committing && !op.Client.Aborting {
						op.Client.IncrementTxnNumber()
					}
				}
			}

			first = false
		}

		// Calculate maxTimeMS value to potentially be appended to the wire message.
		maxTimeMS, err := op.calculateMaxTimeMS(ctx, srvr.RTTMonitor().P90(), srvr.RTTMonitor().Stats())
		if err != nil {
			return err
		}

		// Set maxTimeMS to 0 if connected to mongocryptd to avoid appending the field. The final
		// encrypted command may contain multiple maxTimeMS fields otherwise.
		if conn.Description().IsCryptd {
			maxTimeMS = 0
		}

		desc := description.SelectedServer{Server: conn.Description(), Kind: op.Deployment.Kind()}

		if batching {
			targetBatchSize := desc.MaxDocumentSize
			maxDocSize := desc.MaxDocumentSize
			if op.shouldEncrypt() {
				// For client-side encryption, we want the batch to be split at 2 MiB instead of 16MiB.
				// If there's only one document in the batch, it can be up to 16MiB, so we set target batch size to
				// 2MiB but max document size to 16MiB. This will allow the AdvanceBatch call to create a batch
				// with a single large document.
				targetBatchSize = cryptMaxBsonObjectSize
			}

			err = op.Batches.AdvanceBatch(int(desc.MaxBatchCount), int(targetBatchSize), int(maxDocSize))
			if err != nil {
				// TODO(GODRIVER-982): Should we also be returning operationErr?
				return err
			}
		}

		var startedInfo startedInformation
<<<<<<< HEAD
		*wm, startedInfo, err = op.createWireMessage(ctx, (*wm)[:0], desc, maxTimeMS, conn, requestID)
=======
		*wm, startedInfo, err = op.createWireMessage(ctx, maxTimeMS, (*wm)[:0], desc, conn, requestID)
>>>>>>> 3bef0e4b

		if err != nil {
			return err
		}

		// set extra data and send event if possible
		startedInfo.connID = conn.ID()
		startedInfo.driverConnectionID = conn.DriverConnectionID()
		startedInfo.cmdName = op.getCommandName(startedInfo.cmd)

		// If the command name does not match the operation name, update
		// the operation name as a sanity check. It's more correct to
		// be aligned with the data passed to the server via the
		// wire message.
		if startedInfo.cmdName != op.Name {
			op.Name = startedInfo.cmdName
		}

		startedInfo.redacted = op.redactCommand(startedInfo.cmdName, startedInfo.cmd)
		startedInfo.serviceID = conn.Description().ServiceID
		startedInfo.serverConnID = conn.ServerConnectionID()
		startedInfo.serverAddress = conn.Description().Addr

		op.publishStartedEvent(ctx, startedInfo)

		// get the moreToCome flag information before we compress
		moreToCome := wiremessage.IsMsgMoreToCome(*wm)

		// compress wiremessage if allowed
		if compressor, ok := conn.(Compressor); ok && op.canCompress(startedInfo.cmdName) {
			b := memoryPool.Get().(*[]byte)
			*b, err = compressor.CompressWireMessage(*wm, (*b)[:0])
			memoryPool.Put(wm)
			wm = b
			if err != nil {
				return err
			}
		}

		finishedInfo := finishedInformation{
			cmdName:            startedInfo.cmdName,
			driverConnectionID: startedInfo.driverConnectionID,
			requestID:          startedInfo.requestID,
			connID:             startedInfo.connID,
			serverConnID:       startedInfo.serverConnID,
			redacted:           startedInfo.redacted,
			serviceID:          startedInfo.serviceID,
			serverAddress:      desc.Server.Addr,
		}

		startedTime := time.Now()

		// Check for possible context error. If no context error, check if there's enough time to perform a
		// round trip before the Context deadline. If ctx is a Timeout Context, use the 90th percentile RTT
		// as a threshold. Otherwise, use the minimum observed RTT.
		if ctx.Err() != nil {
			err = ctx.Err()
		} else if deadline, ok := ctx.Deadline(); ok {
			if csot.IsTimeoutContext(ctx) && time.Now().Add(srvr.RTTMonitor().P90()).After(deadline) {
				err = fmt.Errorf(
					"remaining time %v until context deadline is less than 90th percentile RTT: %w\n%v",
					time.Until(deadline),
					ErrDeadlineWouldBeExceeded,
					srvr.RTTMonitor().Stats())
			} else if time.Now().Add(srvr.RTTMonitor().Min()).After(deadline) {
				err = context.DeadlineExceeded
			}
		}

		if err == nil {
			// roundtrip using either the full roundTripper or a special one for when the moreToCome
			// flag is set
			roundTrip := op.roundTrip
			if moreToCome {
				roundTrip = op.moreToComeRoundTrip
			}
			res, err = roundTrip(ctx, conn, *wm)

			if ep, ok := srvr.(ErrorProcessor); ok {
				_ = ep.ProcessError(err, conn)
			}
		}

		finishedInfo.response = res
		finishedInfo.cmdErr = err
		finishedInfo.duration = time.Since(startedTime)

		op.publishFinishedEvent(ctx, finishedInfo)

		// prevIndefiniteErrorIsSet is "true" if the "err" variable has been set to the "prevIndefiniteErr" in
		// a case in the switch statement below.
		var prevIndefiniteErrIsSet bool

		// TODO(GODRIVER-2579): When refactoring the "Execute" method, consider creating a separate method for the
		// error handling logic below. This will remove the necessity of the "checkError" goto label.
	checkError:
		var perr error
		switch tt := err.(type) {
		case WriteCommandError:
			if e := err.(WriteCommandError); retrySupported && op.Type == Write && e.UnsupportedStorageEngine() {
				return ErrUnsupportedStorageEngine
			}

			connDesc := conn.Description()
			retryableErr := tt.Retryable(connDesc.WireVersion)
			preRetryWriteLabelVersion := connDesc.WireVersion != nil && connDesc.WireVersion.Max < 9
			inTransaction := op.Client != nil &&
				!(op.Client.Committing || op.Client.Aborting) && op.Client.TransactionRunning()
			// If retry is enabled and the operation isn't in a transaction, add a RetryableWriteError label for
			// retryable errors from pre-4.4 servers
			if retryableErr && preRetryWriteLabelVersion && retryEnabled && !inTransaction {
				tt.Labels = append(tt.Labels, RetryableWriteError)
			}

			// If retries are supported for the current operation on the first server description,
			// the error is considered retryable, and there are retries remaining (negative retries
			// means retry indefinitely), then retry the operation.
			if retrySupported && retryableErr && retries != 0 {
				if op.Client != nil && op.Client.Committing {
					// Apply majority write concern for retries
					op.Client.UpdateCommitTransactionWriteConcern()
					op.WriteConcern = op.Client.CurrentWc
				}
				resetForRetry(tt)
				continue
			}

			// If the error is no longer retryable and has the NoWritesPerformed label, then we should
			// set the error to the "previous indefinite error" unless the current error is already the
			// "previous indefinite error". After reseting, repeat the error check.
			if tt.HasErrorLabel(NoWritesPerformed) && !prevIndefiniteErrIsSet {
				err = prevIndefiniteErr
				prevIndefiniteErrIsSet = true

				goto checkError
			}

			// If the operation isn't being retried, process the response
			if op.ProcessResponseFn != nil {
				info := ResponseInfo{
					ServerResponse:        res,
					Server:                srvr,
					Connection:            conn,
					ConnectionDescription: desc.Server,
					CurrentIndex:          currIndex,
				}
				_ = op.ProcessResponseFn(info)
			}

			if batching && len(tt.WriteErrors) > 0 && currIndex > 0 {
				for i := range tt.WriteErrors {
					tt.WriteErrors[i].Index += int64(currIndex)
				}
			}

			// If batching is enabled and either ordered is the default (which is true) or
			// explicitly set to true and we have write errors, return the errors.
			if batching && (op.Batches.Ordered == nil || *op.Batches.Ordered) && len(tt.WriteErrors) > 0 {
				return tt
			}
			if op.Client != nil && op.Client.Committing && tt.WriteConcernError != nil {
				// When running commitTransaction we return WriteConcernErrors as an Error.
				err := Error{
					Name:    tt.WriteConcernError.Name,
					Code:    int32(tt.WriteConcernError.Code),
					Message: tt.WriteConcernError.Message,
					Labels:  tt.Labels,
					Raw:     tt.Raw,
				}
				// The UnknownTransactionCommitResult label is added to all writeConcernErrors besides unknownReplWriteConcernCode
				// and unsatisfiableWriteConcernCode
				if err.Code != unknownReplWriteConcernCode && err.Code != unsatisfiableWriteConcernCode {
					err.Labels = append(err.Labels, UnknownTransactionCommitResult)
				}
				if retryableErr && retryEnabled {
					err.Labels = append(err.Labels, RetryableWriteError)
				}
				return err
			}
			operationErr.WriteConcernError = tt.WriteConcernError
			operationErr.WriteErrors = append(operationErr.WriteErrors, tt.WriteErrors...)
			operationErr.Labels = tt.Labels
			operationErr.Raw = tt.Raw
		case Error:
			if tt.HasErrorLabel(TransientTransactionError) || tt.HasErrorLabel(UnknownTransactionCommitResult) {
				if err := op.Client.ClearPinnedResources(); err != nil {
					return err
				}
			}

			if e := err.(Error); retrySupported && op.Type == Write && e.UnsupportedStorageEngine() {
				return ErrUnsupportedStorageEngine
			}

			connDesc := conn.Description()
			var retryableErr bool
			if op.Type == Write {
				retryableErr = tt.RetryableWrite(connDesc.WireVersion)
				preRetryWriteLabelVersion := connDesc.WireVersion != nil && connDesc.WireVersion.Max < 9
				inTransaction := op.Client != nil &&
					!(op.Client.Committing || op.Client.Aborting) && op.Client.TransactionRunning()
				// If retryWrites is enabled and the operation isn't in a transaction, add a RetryableWriteError label
				// for network errors and retryable errors from pre-4.4 servers
				if retryEnabled && !inTransaction &&
					(tt.HasErrorLabel(NetworkError) || (retryableErr && preRetryWriteLabelVersion)) {
					tt.Labels = append(tt.Labels, RetryableWriteError)
				}
			} else {
				retryableErr = tt.RetryableRead()
			}

			// If retries are supported for the current operation on the first server description,
			// the error is considered retryable, and there are retries remaining (negative retries
			// means retry indefinitely), then retry the operation.
			if retrySupported && retryableErr && retries != 0 {
				if op.Client != nil && op.Client.Committing {
					// Apply majority write concern for retries
					op.Client.UpdateCommitTransactionWriteConcern()
					op.WriteConcern = op.Client.CurrentWc
				}
				resetForRetry(tt)
				continue
			}

			// If the error is no longer retryable and has the NoWritesPerformed label, then we should
			// set the error to the "previous indefinite error" unless the current error is already the
			// "previous indefinite error". After reseting, repeat the error check.
			if tt.HasErrorLabel(NoWritesPerformed) && !prevIndefiniteErrIsSet {
				err = prevIndefiniteErr
				prevIndefiniteErrIsSet = true

				goto checkError
			}

			// If the operation isn't being retried, process the response
			if op.ProcessResponseFn != nil {
				info := ResponseInfo{
					ServerResponse:        res,
					Server:                srvr,
					Connection:            conn,
					ConnectionDescription: desc.Server,
					CurrentIndex:          currIndex,
				}
				_ = op.ProcessResponseFn(info)
			}

			if op.Client != nil && op.Client.Committing && (retryableErr || tt.Code == 50) {
				// If we got a retryable error or MaxTimeMSExpired error, we add UnknownTransactionCommitResult.
				tt.Labels = append(tt.Labels, UnknownTransactionCommitResult)
			}
			return tt
		case nil:
			if moreToCome {
				return ErrUnacknowledgedWrite
			}
			if op.ProcessResponseFn != nil {
				info := ResponseInfo{
					ServerResponse:        res,
					Server:                srvr,
					Connection:            conn,
					ConnectionDescription: desc.Server,
					CurrentIndex:          currIndex,
				}
				perr = op.ProcessResponseFn(info)
			}
			if perr != nil {
				return perr
			}
		default:
			if op.ProcessResponseFn != nil {
				info := ResponseInfo{
					ServerResponse:        res,
					Server:                srvr,
					Connection:            conn,
					ConnectionDescription: desc.Server,
					CurrentIndex:          currIndex,
				}
				_ = op.ProcessResponseFn(info)
			}
			return err
		}

		// If we're batching and there are batches remaining, advance to the next batch. This isn't
		// a retry, so increment the transaction number, reset the retries number, and don't set
		// server or connection to nil to continue using the same connection.
		if batching && len(op.Batches.Documents) > 0 {
			// If retries are supported for the current operation on the current server description,
			// the session isn't nil, and client retries are enabled, increment the txn number.
			// Calling IncrementTxnNumber() for server descriptions or topologies that do not
			// support retries (e.g. standalone topologies) will cause server errors.
			if retrySupported && op.Client != nil && op.RetryMode != nil {
				if op.RetryMode.Enabled() {
					op.Client.IncrementTxnNumber()
				}
				// Reset the retries number for RetryOncePerCommand unless context is a Timeout context, in
				// which case retries should remain as -1 (as many times as possible).
				if *op.RetryMode == RetryOncePerCommand && !csot.IsTimeoutContext(ctx) {
					retries = 1
				}
			}
			currIndex += len(op.Batches.Current)
			op.Batches.ClearBatch()
			continue
		}
		break
	}
	if len(operationErr.WriteErrors) > 0 || operationErr.WriteConcernError != nil {
		return operationErr
	}
	return nil
}

// Retryable writes are supported if the server supports sessions, the operation is not
// within a transaction, and the write is acknowledged
func (op Operation) retryable(desc description.Server) bool {
	switch op.Type {
	case Write:
		if op.Client != nil && (op.Client.Committing || op.Client.Aborting) {
			return true
		}
		if retryWritesSupported(desc) &&
			op.Client != nil && !(op.Client.TransactionInProgress() || op.Client.TransactionStarting()) &&
			writeconcern.AckWrite(op.WriteConcern) {
			return true
		}
	case Read:
		if op.Client != nil && (op.Client.Committing || op.Client.Aborting) {
			return true
		}
		if op.Client == nil || !(op.Client.TransactionInProgress() || op.Client.TransactionStarting()) {
			return true
		}
	}
	return false
}

// roundTrip writes a wiremessage to the connection and then reads a wiremessage. The wm parameter
// is reused when reading the wiremessage.
func (op Operation) roundTrip(ctx context.Context, conn Connection, wm []byte) ([]byte, error) {
	err := conn.WriteWireMessage(ctx, wm)
	if err != nil {
		return nil, op.networkError(err)
	}
	return op.readWireMessage(ctx, conn)
}

func (op Operation) readWireMessage(ctx context.Context, conn Connection) (result []byte, err error) {
	wm, err := conn.ReadWireMessage(ctx)
	if err != nil {
		return nil, op.networkError(err)
	}

	// If we're using a streamable connection, we set its streaming state based on the moreToCome flag in the server
	// response.
	if streamer, ok := conn.(StreamerConnection); ok {
		streamer.SetStreaming(wiremessage.IsMsgMoreToCome(wm))
	}

	length, _, _, opcode, rem, ok := wiremessage.ReadHeader(wm)
	if !ok || len(wm) < int(length) {
		return nil, errors.New("malformed wire message: insufficient bytes")
	}
	if opcode == wiremessage.OpCompressed {
		rawsize := length - 16 // remove header size
		// decompress wiremessage
		opcode, rem, err = op.decompressWireMessage(rem[:rawsize])
		if err != nil {
			return nil, err
		}
	}

	// decode
	res, err := op.decodeResult(opcode, rem)
	// Update cluster/operation time and recovery tokens before handling the error to ensure we're properly updating
	// everything.
	op.updateClusterTimes(res)
	op.updateOperationTime(res)
	op.Client.UpdateRecoveryToken(bson.Raw(res))

	// Update snapshot time if operation was a "find", "aggregate" or "distinct".
	if op.Name == driverutil.FindOp || op.Name == driverutil.AggregateOp || op.Name == driverutil.DistinctOp {
		op.Client.UpdateSnapshotTime(res)
	}

	if err != nil {
		return res, err
	}

	// If there is no error, automatically attempt to decrypt all results if client side encryption is enabled.
	if op.Crypt != nil {
		res, err = op.Crypt.Decrypt(ctx, res)
	}
	return res, err
}

// networkError wraps the provided error in an Error with label "NetworkError" and, if a transaction
// is running or committing, the appropriate transaction state labels. The returned error indicates
// the operation should be retried for reads and writes. If err is nil, networkError returns nil.
func (op Operation) networkError(err error) error {
	if err == nil {
		return nil
	}

	labels := []string{NetworkError}
	if op.Client != nil {
		op.Client.MarkDirty()
	}
	if op.Client != nil && op.Client.TransactionRunning() && !op.Client.Committing {
		labels = append(labels, TransientTransactionError)
	}
	if op.Client != nil && op.Client.Committing {
		labels = append(labels, UnknownTransactionCommitResult)
	}
	return Error{Message: err.Error(), Labels: labels, Wrapped: err}
}

// moreToComeRoundTrip writes a wiremessage to the provided connection. This is used when an OP_MSG is
// being sent with  the moreToCome bit set.
func (op *Operation) moreToComeRoundTrip(ctx context.Context, conn Connection, wm []byte) (result []byte, err error) {
	err = conn.WriteWireMessage(ctx, wm)
	if err != nil {
		if op.Client != nil {
			op.Client.MarkDirty()
		}
		err = Error{Message: err.Error(), Labels: []string{TransientTransactionError, NetworkError}, Wrapped: err}
	}
	return bsoncore.BuildDocument(nil, bsoncore.AppendInt32Element(nil, "ok", 1)), err
}

// decompressWireMessage handles decompressing a wiremessage without the header.
func (Operation) decompressWireMessage(wm []byte) (wiremessage.OpCode, []byte, error) {
	// get the original opcode and uncompressed size
	opcode, rem, ok := wiremessage.ReadCompressedOriginalOpCode(wm)
	if !ok {
		return 0, nil, errors.New("malformed OP_COMPRESSED: missing original opcode")
	}
	uncompressedSize, rem, ok := wiremessage.ReadCompressedUncompressedSize(rem)
	if !ok {
		return 0, nil, errors.New("malformed OP_COMPRESSED: missing uncompressed size")
	}
	// get the compressor ID and decompress the message
	compressorID, rem, ok := wiremessage.ReadCompressedCompressorID(rem)
	if !ok {
		return 0, nil, errors.New("malformed OP_COMPRESSED: missing compressor ID")
	}
	compressedSize := len(wm) - 9 // original opcode (4) + uncompressed size (4) + compressor ID (1)
	// return the original wiremessage
	msg, _, ok := wiremessage.ReadCompressedCompressedMessage(rem, int32(compressedSize))
	if !ok {
		return 0, nil, errors.New("malformed OP_COMPRESSED: insufficient bytes for compressed wiremessage")
	}

	opts := CompressionOpts{
		Compressor:       compressorID,
		UncompressedSize: uncompressedSize,
	}
	uncompressed, err := DecompressPayload(msg, opts)
	if err != nil {
		return 0, nil, err
	}

	return opcode, uncompressed, nil
}

func (op Operation) addBatchArray(dst []byte) []byte {
	aidx, dst := bsoncore.AppendArrayElementStart(dst, op.Batches.Identifier)
	for i, doc := range op.Batches.Current {
		dst = bsoncore.AppendDocumentElement(dst, strconv.Itoa(i), doc)
	}
	dst, _ = bsoncore.AppendArrayEnd(dst, aidx)
	return dst
}

func (op Operation) createLegacyHandshakeWireMessage(
	maxTimeMS uint64,
	dst []byte,
	desc description.SelectedServer,
) ([]byte, startedInformation, error) {
<<<<<<< HEAD
	var dollarCmd = [...]byte{'.', '$', 'c', 'm', 'd'}
=======
>>>>>>> 3bef0e4b
	var info startedInformation
	flags := op.secondaryOK(desc)
	var wmindex int32
	info.requestID = wiremessage.NextRequestID()
	wmindex, dst = wiremessage.AppendHeaderStart(dst, info.requestID, 0, wiremessage.OpQuery)
	dst = wiremessage.AppendQueryFlags(dst, flags)
<<<<<<< HEAD
=======

	dollarCmd := [...]byte{'.', '$', 'c', 'm', 'd'}

>>>>>>> 3bef0e4b
	// FullCollectionName
	dst = append(dst, op.Database...)
	dst = append(dst, dollarCmd[:]...)
	dst = append(dst, 0x00)
	dst = wiremessage.AppendQueryNumberToSkip(dst, 0)
	dst = wiremessage.AppendQueryNumberToReturn(dst, -1)

	wrapper := int32(-1)
	rp, err := op.createReadPref(desc, true)
	if err != nil {
		return dst, info, err
	}
	if len(rp) > 0 {
		wrapper, dst = bsoncore.AppendDocumentStart(dst)
		dst = bsoncore.AppendHeader(dst, bsontype.EmbeddedDocument, "$query")
	}
	idx, dst := bsoncore.AppendDocumentStart(dst)
	dst, err = op.CommandFn(dst, desc)
	if err != nil {
		return dst, info, err
	}

	if op.Batches != nil && len(op.Batches.Current) > 0 {
		dst = op.addBatchArray(dst)
	}

	dst, err = op.addReadConcern(dst, desc)
	if err != nil {
		return dst, info, err
	}

	dst, err = op.addWriteConcern(dst, desc)
	if err != nil {
		return dst, info, err
	}

	dst, err = op.addSession(dst, desc)
	if err != nil {
		return dst, info, err
	}

	dst = op.addClusterTime(dst, desc)
	dst = op.addServerAPI(dst)
	// If maxTimeMS is greater than 0 append it to wire message. A maxTimeMS value of 0 only explicitly
	// specifies the default behavior of no timeout server-side.
	if maxTimeMS > 0 {
		dst = bsoncore.AppendInt64Element(dst, "maxTimeMS", int64(maxTimeMS))
	}

	dst, _ = bsoncore.AppendDocumentEnd(dst, idx)
	// Command monitoring only reports the document inside $query
	info.cmd = dst[idx:]

	if len(rp) > 0 {
		var err error
		dst = bsoncore.AppendDocumentElement(dst, "$readPreference", rp)
		dst, err = bsoncore.AppendDocumentEnd(dst, wrapper)
		if err != nil {
			return dst, info, err
		}
	}

	return bsoncore.UpdateLength(dst, wmindex, int32(len(dst[wmindex:]))), info, nil
}

func (op Operation) createMsgWireMessage(
	ctx context.Context,
	maxTimeMS uint64,
	dst []byte,
	desc description.SelectedServer,
	conn Connection,
	requestID int32,
) ([]byte, startedInformation, error) {
	var info startedInformation
	var flags wiremessage.MsgFlag
	var wmindex int32
	// We set the MoreToCome bit if we have a write concern, it's unacknowledged, and we either
	// aren't batching or we are encoding the last batch.
	if op.WriteConcern != nil && !writeconcern.AckWrite(op.WriteConcern) && (op.Batches == nil || len(op.Batches.Documents) == 0) {
		flags = wiremessage.MoreToCome
	}
	// Set the ExhaustAllowed flag if the connection supports streaming. This will tell the server that it can
	// respond with the MoreToCome flag and then stream responses over this connection.
	if streamer, ok := conn.(StreamerConnection); ok && streamer.SupportsStreaming() {
		flags |= wiremessage.ExhaustAllowed
	}

	info.requestID = requestID
	wmindex, dst = wiremessage.AppendHeaderStart(dst, info.requestID, 0, wiremessage.OpMsg)
	dst = wiremessage.AppendMsgFlags(dst, flags)
	// Body
	dst = wiremessage.AppendMsgSectionType(dst, wiremessage.SingleDocument)

	idx, dst := bsoncore.AppendDocumentStart(dst)

	dst, err := op.addCommandFields(ctx, dst, desc)
	if err != nil {
		return dst, info, err
	}
	dst, err = op.addReadConcern(dst, desc)
	if err != nil {
		return dst, info, err
	}
	dst, err = op.addWriteConcern(dst, desc)
	if err != nil {
		return dst, info, err
	}
	dst, err = op.addSession(dst, desc)
	if err != nil {
		return dst, info, err
	}

	dst = op.addClusterTime(dst, desc)
	dst = op.addServerAPI(dst)
	// If maxTimeMS is greater than 0 append it to wire message. A maxTimeMS value of 0 only explicitly
	// specifies the default behavior of no timeout server-side.
	if maxTimeMS > 0 {
		dst = bsoncore.AppendInt64Element(dst, "maxTimeMS", int64(maxTimeMS))
	}

	dst = bsoncore.AppendStringElement(dst, "$db", op.Database)
	rp, err := op.createReadPref(desc, false)
	if err != nil {
		return dst, info, err
	}
	if len(rp) > 0 {
		dst = bsoncore.AppendDocumentElement(dst, "$readPreference", rp)
	}

	dst, _ = bsoncore.AppendDocumentEnd(dst, idx)
	// The command document for monitoring shouldn't include the type 1 payload as a document sequence
	info.cmd = dst[idx:]

	// add batch as a document sequence if auto encryption is not enabled
	// if auto encryption is enabled, the batch will already be an array in the command document
	if !op.shouldEncrypt() && op.Batches != nil && len(op.Batches.Current) > 0 {
		info.documentSequenceIncluded = true
		dst = wiremessage.AppendMsgSectionType(dst, wiremessage.DocumentSequence)
		idx, dst = bsoncore.ReserveLength(dst)

		dst = append(dst, op.Batches.Identifier...)
		dst = append(dst, 0x00)

		for _, doc := range op.Batches.Current {
			dst = append(dst, doc...)
		}

		dst = bsoncore.UpdateLength(dst, idx, int32(len(dst[idx:])))
	}

	return bsoncore.UpdateLength(dst, wmindex, int32(len(dst[wmindex:]))), info, nil
}

// isLegacyHandshake returns True if the operation is the first message of
// the initial handshake and should use a legacy hello.
func isLegacyHandshake(op Operation, desc description.SelectedServer) bool {
	isInitialHandshake := desc.WireVersion == nil || desc.WireVersion.Max == 0

	return op.Legacy == LegacyHandshake && isInitialHandshake
}

func (op Operation) createWireMessage(
	ctx context.Context,
<<<<<<< HEAD
	dst []byte,
	desc description.SelectedServer,
	maxTimeMS uint64,
=======
	maxTimeMS uint64,
	dst []byte,
	desc description.SelectedServer,
>>>>>>> 3bef0e4b
	conn Connection,
	requestID int32,
) ([]byte, startedInformation, error) {
	if isLegacyHandshake(op, desc) {
		return op.createLegacyHandshakeWireMessage(maxTimeMS, dst, desc)
	}

	return op.createMsgWireMessage(ctx, maxTimeMS, dst, desc, conn, requestID)
}

// addCommandFields adds the fields for a command to the wire message in dst. This assumes that the start of the document
// has already been added and does not add the final 0 byte.
func (op Operation) addCommandFields(ctx context.Context, dst []byte, desc description.SelectedServer) ([]byte, error) {
	if !op.shouldEncrypt() {
		return op.CommandFn(dst, desc)
	}

	if desc.WireVersion.Max < cryptMinWireVersion {
		return dst, errors.New("auto-encryption requires a MongoDB version of 4.2")
	}

	// create temporary command document
	cidx, cmdDst := bsoncore.AppendDocumentStart(nil)
	var err error
	cmdDst, err = op.CommandFn(cmdDst, desc)
	if err != nil {
		return dst, err
	}
	// use a BSON array instead of a type 1 payload because mongocryptd will convert to arrays regardless
	if op.Batches != nil && len(op.Batches.Current) > 0 {
		cmdDst = op.addBatchArray(cmdDst)
	}
	cmdDst, _ = bsoncore.AppendDocumentEnd(cmdDst, cidx)

	// encrypt the command
	encrypted, err := op.Crypt.Encrypt(ctx, op.Database, cmdDst)
	if err != nil {
		return dst, err
	}
	// append encrypted command to original destination, removing the first 4 bytes (length) and final byte (terminator)
	dst = append(dst, encrypted[4:len(encrypted)-1]...)
	return dst, nil
}

// addServerAPI adds the relevant fields for server API specification to the wire message in dst.
func (op Operation) addServerAPI(dst []byte) []byte {
	sa := op.ServerAPI
	if sa == nil {
		return dst
	}

	dst = bsoncore.AppendStringElement(dst, "apiVersion", sa.ServerAPIVersion)
	if sa.Strict != nil {
		dst = bsoncore.AppendBooleanElement(dst, "apiStrict", *sa.Strict)
	}
	if sa.DeprecationErrors != nil {
		dst = bsoncore.AppendBooleanElement(dst, "apiDeprecationErrors", *sa.DeprecationErrors)
	}
	return dst
}

func (op Operation) addReadConcern(dst []byte, desc description.SelectedServer) ([]byte, error) {
	if op.MinimumReadConcernWireVersion > 0 && (desc.WireVersion == nil || !desc.WireVersion.Includes(op.MinimumReadConcernWireVersion)) {
		return dst, nil
	}
	rc := op.ReadConcern
	client := op.Client
	// Starting transaction's read concern overrides all others
	if client != nil && client.TransactionStarting() && client.CurrentRc != nil {
		rc = client.CurrentRc
	}

	// start transaction must append afterclustertime IF causally consistent and operation time exists
	if rc == nil && client != nil && client.TransactionStarting() && client.Consistent && client.OperationTime != nil {
		rc = readconcern.New()
	}

	if client != nil && client.Snapshot {
		if desc.WireVersion.Max < readSnapshotMinWireVersion {
			return dst, errors.New("snapshot reads require MongoDB 5.0 or later")
		}
		rc = readconcern.Snapshot()
	}

	if rc == nil {
		return dst, nil
	}

	_, data, err := rc.MarshalBSONValue() // always returns a document
	if err != nil {
		return dst, err
	}

	if sessionsSupported(desc.WireVersion) && client != nil {
		if client.Consistent && client.OperationTime != nil {
			data = data[:len(data)-1] // remove the null byte
			data = bsoncore.AppendTimestampElement(data, "afterClusterTime", client.OperationTime.T, client.OperationTime.I)
			data, _ = bsoncore.AppendDocumentEnd(data, 0)
		}
		if client.Snapshot && client.SnapshotTime != nil {
			data = data[:len(data)-1] // remove the null byte
			data = bsoncore.AppendTimestampElement(data, "atClusterTime", client.SnapshotTime.T, client.SnapshotTime.I)
			data, _ = bsoncore.AppendDocumentEnd(data, 0)
		}
	}

	if len(data) == bsoncore.EmptyDocumentLength {
		return dst, nil
	}
	return bsoncore.AppendDocumentElement(dst, "readConcern", data), nil
}

func (op Operation) addWriteConcern(dst []byte, desc description.SelectedServer) ([]byte, error) {
	if op.MinimumWriteConcernWireVersion > 0 && (desc.WireVersion == nil || !desc.WireVersion.Includes(op.MinimumWriteConcernWireVersion)) {
		return dst, nil
	}
	wc := op.WriteConcern
	if wc == nil {
		return dst, nil
	}

	t, data, err := wc.MarshalBSONValue()
	if err == writeconcern.ErrEmptyWriteConcern {
		return dst, nil
	}
	if err != nil {
		return dst, err
	}

	return append(bsoncore.AppendHeader(dst, t, "writeConcern"), data...), nil
}

func (op Operation) addSession(dst []byte, desc description.SelectedServer) ([]byte, error) {
	client := op.Client

	// If the operation is defined for an explicit session but the server
	// does not support sessions, then throw an error.
	if client != nil && !client.IsImplicit && desc.SessionTimeoutMinutesPtr == nil {
		return nil, fmt.Errorf("current topology does not support sessions")
	}

	if client == nil || !sessionsSupported(desc.WireVersion) || desc.SessionTimeoutMinutesPtr == nil {
		return dst, nil
	}
	if err := client.UpdateUseTime(); err != nil {
		return dst, err
	}
	dst = bsoncore.AppendDocumentElement(dst, "lsid", client.SessionID)

	var addedTxnNumber bool
	if op.Type == Write && client.RetryWrite {
		addedTxnNumber = true
		dst = bsoncore.AppendInt64Element(dst, "txnNumber", op.Client.TxnNumber)
	}
	if client.TransactionRunning() || client.RetryingCommit {
		if !addedTxnNumber {
			dst = bsoncore.AppendInt64Element(dst, "txnNumber", op.Client.TxnNumber)
		}
		if client.TransactionStarting() {
			dst = bsoncore.AppendBooleanElement(dst, "startTransaction", true)
		}
		dst = bsoncore.AppendBooleanElement(dst, "autocommit", false)
	}

	return dst, client.ApplyCommand(desc.Server)
}

func (op Operation) addClusterTime(dst []byte, desc description.SelectedServer) []byte {
	client, clock := op.Client, op.Clock
	if (clock == nil && client == nil) || !sessionsSupported(desc.WireVersion) {
		return dst
	}
	clusterTime := clock.GetClusterTime()
	if client != nil {
		clusterTime = session.MaxClusterTime(clusterTime, client.ClusterTime)
	}
	if clusterTime == nil {
		return dst
	}
	val, err := clusterTime.LookupErr("$clusterTime")
	if err != nil {
		return dst
	}
	return append(bsoncore.AppendHeader(dst, val.Type, "$clusterTime"), val.Value...)
	// return bsoncore.AppendDocumentElement(dst, "$clusterTime", clusterTime)
}

// calculateMaxTimeMS calculates the value of the 'maxTimeMS' field to potentially append
// to the wire message based on the current context's deadline and the 90th percentile RTT
// if the ctx is a Timeout context. If the context is not a Timeout context, it uses the
// operation's MaxTimeMS if set. If no MaxTimeMS is set on the operation, and context is
// not a Timeout context, calculateMaxTimeMS returns 0.
func (op Operation) calculateMaxTimeMS(ctx context.Context, rtt90 time.Duration, rttStats string) (uint64, error) {
	if csot.IsTimeoutContext(ctx) {
		if deadline, ok := ctx.Deadline(); ok {
			remainingTimeout := time.Until(deadline)
			maxTime := remainingTimeout - rtt90

			// Always round up to the next millisecond value so we never truncate the calculated
			// maxTimeMS value (e.g. 400 microseconds evaluates to 1ms, not 0ms).
			maxTimeMS := int64((maxTime + (time.Millisecond - 1)) / time.Millisecond)
			if maxTimeMS <= 0 {
				return 0, fmt.Errorf(
					"remaining time %v until context deadline is less than or equal to 90th percentile RTT: %w\n%v",
					remainingTimeout,
					ErrDeadlineWouldBeExceeded,
					rttStats)
			}
			return uint64(maxTimeMS), nil
		}
	} else if op.MaxTime != nil {
		// Users are not allowed to pass a negative value as MaxTime. A value of 0 would indicate
		// no timeout and is allowed.
		if *op.MaxTime < 0 {
			return 0, ErrNegativeMaxTime
		}
		// Always round up to the next millisecond value so we never truncate the requested
		// MaxTime value (e.g. 400 microseconds evaluates to 1ms, not 0ms).
		return uint64((*op.MaxTime + (time.Millisecond - 1)) / time.Millisecond), nil
	}
	return 0, nil
}

// updateClusterTimes updates the cluster times for the session and cluster clock attached to this
// operation. While the session's AdvanceClusterTime may return an error, this method does not
// because an error being returned from this method will not be returned further up.
func (op Operation) updateClusterTimes(response bsoncore.Document) {
	// Extract cluster time.
	value, err := response.LookupErr("$clusterTime")
	if err != nil {
		// $clusterTime not included by the server
		return
	}
	clusterTime := bsoncore.BuildDocumentFromElements(nil, bsoncore.AppendValueElement(nil, "$clusterTime", value))

	sess, clock := op.Client, op.Clock

	if sess != nil {
		_ = sess.AdvanceClusterTime(bson.Raw(clusterTime))
	}

	if clock != nil {
		clock.AdvanceClusterTime(bson.Raw(clusterTime))
	}
}

// updateOperationTime updates the operation time on the session attached to this operation. While
// the session's AdvanceOperationTime method may return an error, this method does not because an
// error being returned from this method will not be returned further up.
func (op Operation) updateOperationTime(response bsoncore.Document) {
	sess := op.Client
	if sess == nil {
		return
	}

	opTimeElem, err := response.LookupErr("operationTime")
	if err != nil {
		// operationTime not included by the server
		return
	}

	t, i := opTimeElem.Timestamp()
	_ = sess.AdvanceOperationTime(&primitive.Timestamp{
		T: t,
		I: i,
	})
}

func (op Operation) getReadPrefBasedOnTransaction() (*readpref.ReadPref, error) {
	if op.Client != nil && op.Client.TransactionRunning() {
		// Transaction's read preference always takes priority
		rp := op.Client.CurrentRp
		// Reads in a transaction must have read preference primary
		// This must not be checked in startTransaction
		if rp != nil && !op.Client.TransactionStarting() && rp.Mode() != readpref.PrimaryMode {
			return nil, ErrNonPrimaryReadPref
		}
		return rp, nil
	}
	return op.ReadPreference, nil
}

// createReadPref will attempt to create a document with the "readPreference"
// object and various related fields such as "mode", "tags", and
// "maxStalenessSeconds".
func (op Operation) createReadPref(desc description.SelectedServer, isOpQuery bool) (bsoncore.Document, error) {
	if op.omitReadPreference {
		return nil, nil
	}

	// TODO(GODRIVER-2231): Instead of checking if isOutputAggregate and desc.Server.WireVersion.Max < 13, somehow check
	// TODO if supplied readPreference was "overwritten" with primary in description.selectForReplicaSet.
	if desc.Server.Kind == description.Standalone || (isOpQuery && desc.Server.Kind != description.Mongos) ||
		op.Type == Write || (op.IsOutputAggregate && desc.Server.WireVersion.Max < 13) {
		// Don't send read preference for:
		// 1. all standalones
		// 2. non-mongos when using OP_QUERY
		// 3. all writes
		// 4. when operation is an aggregate with an output stage, and selected server's wire
		//    version is < 13
		return nil, nil
	}

	idx, doc := bsoncore.AppendDocumentStart(nil)
	rp, err := op.getReadPrefBasedOnTransaction()
	if err != nil {
		return nil, err
	}

	if rp == nil {
		if desc.Kind == description.Single && desc.Server.Kind != description.Mongos {
			doc = bsoncore.AppendStringElement(doc, "mode", "primaryPreferred")
			doc, _ = bsoncore.AppendDocumentEnd(doc, idx)
			return doc, nil
		}
		return nil, nil
	}

	switch rp.Mode() {
	case readpref.PrimaryMode:
		if desc.Server.Kind == description.Mongos {
			return nil, nil
		}
		if desc.Kind == description.Single {
			doc = bsoncore.AppendStringElement(doc, "mode", "primaryPreferred")
			doc, _ = bsoncore.AppendDocumentEnd(doc, idx)
			return doc, nil
		}

		// OP_MSG requires never sending read preference "primary"
		// except for topology "single".
		//
		// It is important to note that although the Go Driver does not
		// support legacy opcodes, OP_QUERY has different rules for
		// adding read preference to commands.
		return nil, nil
	case readpref.PrimaryPreferredMode:
		doc = bsoncore.AppendStringElement(doc, "mode", "primaryPreferred")
	case readpref.SecondaryPreferredMode:
		_, ok := rp.MaxStaleness()
		if desc.Server.Kind == description.Mongos && isOpQuery && !ok && len(rp.TagSets()) == 0 && rp.HedgeEnabled() == nil {
			return nil, nil
		}
		doc = bsoncore.AppendStringElement(doc, "mode", "secondaryPreferred")
	case readpref.SecondaryMode:
		doc = bsoncore.AppendStringElement(doc, "mode", "secondary")
	case readpref.NearestMode:
		doc = bsoncore.AppendStringElement(doc, "mode", "nearest")
	}

	sets := make([]bsoncore.Document, 0, len(rp.TagSets()))
	for _, ts := range rp.TagSets() {
		i, set := bsoncore.AppendDocumentStart(nil)
		for _, t := range ts {
			set = bsoncore.AppendStringElement(set, t.Name, t.Value)
		}
		set, _ = bsoncore.AppendDocumentEnd(set, i)
		sets = append(sets, set)
	}
	if len(sets) > 0 {
		var aidx int32
		aidx, doc = bsoncore.AppendArrayElementStart(doc, "tags")
		for i, set := range sets {
			doc = bsoncore.AppendDocumentElement(doc, strconv.Itoa(i), set)
		}
		doc, _ = bsoncore.AppendArrayEnd(doc, aidx)
	}

	if d, ok := rp.MaxStaleness(); ok {
		doc = bsoncore.AppendInt32Element(doc, "maxStalenessSeconds", int32(d.Seconds()))
	}

	if hedgeEnabled := rp.HedgeEnabled(); hedgeEnabled != nil {
		var hedgeIdx int32
		hedgeIdx, doc = bsoncore.AppendDocumentElementStart(doc, "hedge")
		doc = bsoncore.AppendBooleanElement(doc, "enabled", *hedgeEnabled)
		doc, err = bsoncore.AppendDocumentEnd(doc, hedgeIdx)
		if err != nil {
			return nil, fmt.Errorf("error creating hedge document: %v", err)
		}
	}

	doc, _ = bsoncore.AppendDocumentEnd(doc, idx)
	return doc, nil
}

func (op Operation) secondaryOK(desc description.SelectedServer) wiremessage.QueryFlag {
	if desc.Kind == description.Single && desc.Server.Kind != description.Mongos {
		return wiremessage.SecondaryOK
	}

	if rp := op.ReadPreference; rp != nil && rp.Mode() != readpref.PrimaryMode {
		return wiremessage.SecondaryOK
	}

	return 0
}

func (Operation) canCompress(cmd string) bool {
	if cmd == handshake.LegacyHello || cmd == "hello" || cmd == "saslStart" || cmd == "saslContinue" || cmd == "getnonce" || cmd == "authenticate" ||
		cmd == "createUser" || cmd == "updateUser" || cmd == "copydbSaslStart" || cmd == "copydbgetnonce" || cmd == "copydb" {
		return false
	}
	return true
}

// decodeOpReply extracts the necessary information from an OP_REPLY wire message.
// Returns the decoded OP_REPLY. If the err field of the returned opReply is non-nil, an error occurred while decoding
// or validating the response and the other fields are undefined.
func (Operation) decodeOpReply(wm []byte) opReply {
	var reply opReply
	var ok bool

	reply.responseFlags, wm, ok = wiremessage.ReadReplyFlags(wm)
	if !ok {
		reply.err = errors.New("malformed OP_REPLY: missing flags")
		return reply
	}
	reply.cursorID, wm, ok = wiremessage.ReadReplyCursorID(wm)
	if !ok {
		reply.err = errors.New("malformed OP_REPLY: missing cursorID")
		return reply
	}
	reply.startingFrom, wm, ok = wiremessage.ReadReplyStartingFrom(wm)
	if !ok {
		reply.err = errors.New("malformed OP_REPLY: missing startingFrom")
		return reply
	}
	reply.numReturned, wm, ok = wiremessage.ReadReplyNumberReturned(wm)
	if !ok {
		reply.err = errors.New("malformed OP_REPLY: missing numberReturned")
		return reply
	}
	reply.documents, _, ok = wiremessage.ReadReplyDocuments(wm)
	if !ok {
		reply.err = errors.New("malformed OP_REPLY: could not read documents from reply")
	}

	if reply.responseFlags&wiremessage.QueryFailure == wiremessage.QueryFailure {
		reply.err = QueryFailureError{
			Message:  "command failure",
			Response: reply.documents[0],
		}
		return reply
	}
	if reply.responseFlags&wiremessage.CursorNotFound == wiremessage.CursorNotFound {
		reply.err = ErrCursorNotFound
		return reply
	}
	if reply.numReturned != int32(len(reply.documents)) {
		reply.err = ErrReplyDocumentMismatch
		return reply
	}

	return reply
}

func (op Operation) decodeResult(opcode wiremessage.OpCode, wm []byte) (bsoncore.Document, error) {
	switch opcode {
	case wiremessage.OpReply:
		reply := op.decodeOpReply(wm)
		if reply.err != nil {
			return nil, reply.err
		}
		if reply.numReturned == 0 {
			return nil, ErrNoDocCommandResponse
		}
		if reply.numReturned > 1 {
			return nil, ErrMultiDocCommandResponse
		}
		rdr := reply.documents[0]
		if err := rdr.Validate(); err != nil {
			return nil, NewCommandResponseError("malformed OP_REPLY: invalid document", err)
		}

		return rdr, ExtractErrorFromServerResponse(rdr)
	case wiremessage.OpMsg:
		_, wm, ok := wiremessage.ReadMsgFlags(wm)
		if !ok {
			return nil, errors.New("malformed wire message: missing OP_MSG flags")
		}

		var res bsoncore.Document
		for len(wm) > 0 {
			var stype wiremessage.SectionType
			stype, wm, ok = wiremessage.ReadMsgSectionType(wm)
			if !ok {
				return nil, errors.New("malformed wire message: insuffienct bytes to read section type")
			}

			switch stype {
			case wiremessage.SingleDocument:
				res, wm, ok = wiremessage.ReadMsgSectionSingleDocument(wm)
				if !ok {
					return nil, errors.New("malformed wire message: insufficient bytes to read single document")
				}
			case wiremessage.DocumentSequence:
				// TODO(GODRIVER-617): Implement document sequence returns.
				_, _, wm, ok = wiremessage.ReadMsgSectionDocumentSequence(wm)
				if !ok {
					return nil, errors.New("malformed wire message: insufficient bytes to read document sequence")
				}
			default:
				return nil, fmt.Errorf("malformed wire message: uknown section type %v", stype)
			}
		}

		err := res.Validate()
		if err != nil {
			return nil, NewCommandResponseError("malformed OP_MSG: invalid document", err)
		}

		return res, ExtractErrorFromServerResponse(res)
	default:
		return nil, fmt.Errorf("cannot decode result from %s", opcode)
	}
}

// getCommandName returns the name of the command from the given BSON document.
func (op Operation) getCommandName(doc []byte) string {
	// skip 4 bytes for document length and 1 byte for element type
	idx := bytes.IndexByte(doc[5:], 0x00) // look for the 0 byte after the command name
	return string(doc[5 : idx+5])
}

func (op *Operation) redactCommand(cmd string, doc bsoncore.Document) bool {
	if cmd == "authenticate" || cmd == "saslStart" || cmd == "saslContinue" || cmd == "getnonce" || cmd == "createUser" ||
		cmd == "updateUser" || cmd == "copydbgetnonce" || cmd == "copydbsaslstart" || cmd == "copydb" {

		return true
	}
	if strings.ToLower(cmd) != handshake.LegacyHelloLowercase && cmd != "hello" {
		return false
	}

	// A hello without speculative authentication can be monitored.
	_, err := doc.LookupErr("speculativeAuthenticate")
	return err == nil
}

// canLogCommandMessage returns true if the command can be logged.
func (op Operation) canLogCommandMessage() bool {
	return op.Logger != nil && op.Logger.LevelComponentEnabled(logger.LevelDebug, logger.ComponentCommand)
}

func (op Operation) canPublishStartedEvent() bool {
	return op.CommandMonitor != nil && op.CommandMonitor.Started != nil
}

// publishStartedEvent publishes a CommandStartedEvent to the operation's command monitor if possible. If the command is
// an unacknowledged write, a CommandSucceededEvent will be published as well. If started events are not being monitored,
// no events are published.
func (op Operation) publishStartedEvent(ctx context.Context, info startedInformation) {
	// If logging is enabled for the command component at the debug level, log the command response.
	if op.canLogCommandMessage() {
		host, port, _ := net.SplitHostPort(info.serverAddress.String())

		redactedCmd := redactStartedInformationCmd(op, info).String()
		formattedCmd := logger.FormatMessage(redactedCmd, op.Logger.MaxDocumentLength)

		op.Logger.Print(logger.LevelDebug,
			logger.ComponentCommand,
			logger.CommandStarted,
			logger.SerializeCommand(logger.Command{
				DriverConnectionID: info.driverConnectionID,
				Message:            logger.CommandStarted,
				Name:               info.cmdName,
				DatabaseName:       op.Database,
				RequestID:          int64(info.requestID),
				ServerConnectionID: info.serverConnID,
				ServerHost:         host,
				ServerPort:         port,
				ServiceID:          info.serviceID,
			},
				logger.KeyCommand, formattedCmd)...)

	}

	if op.canPublishStartedEvent() {
		started := &event.CommandStartedEvent{
			Command:              redactStartedInformationCmd(op, info),
			DatabaseName:         op.Database,
			CommandName:          info.cmdName,
			RequestID:            int64(info.requestID),
			ConnectionID:         info.connID,
			ServerConnectionID:   convertInt64PtrToInt32Ptr(info.serverConnID),
			ServerConnectionID64: info.serverConnID,
			ServiceID:            info.serviceID,
		}
		op.CommandMonitor.Started(ctx, started)
	}
}

// canPublishSucceededEvent returns true if a CommandSucceededEvent can be
// published for the given command. This is true if the command is not an
// unacknowledged write and the command monitor is monitoring succeeded events.
func (op Operation) canPublishFinishedEvent(info finishedInformation) bool {
	success := info.success()

	return op.CommandMonitor != nil &&
		(!success || op.CommandMonitor.Succeeded != nil) &&
		(success || op.CommandMonitor.Failed != nil)
}

// publishFinishedEvent publishes either a CommandSucceededEvent or a CommandFailedEvent to the operation's command
// monitor if possible. If success/failure events aren't being monitored, no events are published.
func (op Operation) publishFinishedEvent(ctx context.Context, info finishedInformation) {
	if op.canLogCommandMessage() && info.success() {
		host, port, _ := net.SplitHostPort(info.serverAddress.String())

		redactedReply := redactFinishedInformationResponse(info).String()
		formattedReply := logger.FormatMessage(redactedReply, op.Logger.MaxDocumentLength)

		op.Logger.Print(logger.LevelDebug,
			logger.ComponentCommand,
			logger.CommandSucceeded,
			logger.SerializeCommand(logger.Command{
				DriverConnectionID: info.driverConnectionID,
				Message:            logger.CommandSucceeded,
				Name:               info.cmdName,
				DatabaseName:       op.Database,
				RequestID:          int64(info.requestID),
				ServerConnectionID: info.serverConnID,
				ServerHost:         host,
				ServerPort:         port,
				ServiceID:          info.serviceID,
			},
				logger.KeyDurationMS, info.duration.Milliseconds(),
				logger.KeyReply, formattedReply)...)
	}

	if op.canLogCommandMessage() && !info.success() {
		host, port, _ := net.SplitHostPort(info.serverAddress.String())

		formattedReply := logger.FormatMessage(info.cmdErr.Error(), op.Logger.MaxDocumentLength)

		op.Logger.Print(logger.LevelDebug,
			logger.ComponentCommand,
			logger.CommandFailed,
			logger.SerializeCommand(logger.Command{
				DriverConnectionID: info.driverConnectionID,
				Message:            logger.CommandFailed,
				Name:               info.cmdName,
				DatabaseName:       op.Database,
				RequestID:          int64(info.requestID),
				ServerConnectionID: info.serverConnID,
				ServerHost:         host,
				ServerPort:         port,
				ServiceID:          info.serviceID,
			},
				logger.KeyDurationMS, info.duration.Milliseconds(),
				logger.KeyFailure, formattedReply)...)
	}

	// If the finished event cannot be published, return early.
	if !op.canPublishFinishedEvent(info) {
		return
	}

	finished := event.CommandFinishedEvent{
		CommandName:          info.cmdName,
		DatabaseName:         op.Database,
		RequestID:            int64(info.requestID),
		ConnectionID:         info.connID,
		Duration:             info.duration,
		DurationNanos:        info.duration.Nanoseconds(),
		ServerConnectionID:   convertInt64PtrToInt32Ptr(info.serverConnID),
		ServerConnectionID64: info.serverConnID,
		ServiceID:            info.serviceID,
	}

	if info.success() {
		successEvent := &event.CommandSucceededEvent{
			Reply:                redactFinishedInformationResponse(info),
			CommandFinishedEvent: finished,
		}
		op.CommandMonitor.Succeeded(ctx, successEvent)

		return
	}

	failedEvent := &event.CommandFailedEvent{
		Failure:              info.cmdErr.Error(),
		CommandFinishedEvent: finished,
	}
	op.CommandMonitor.Failed(ctx, failedEvent)
}

// sessionsSupported returns true of the given server version indicates that it supports sessions.
func sessionsSupported(wireVersion *description.VersionRange) bool {
	return wireVersion != nil
}

// retryWritesSupported returns true if this description represents a server that supports retryable writes.
func retryWritesSupported(s description.Server) bool {
	return s.SessionTimeoutMinutesPtr != nil && s.Kind != description.Standalone
}<|MERGE_RESOLUTION|>--- conflicted
+++ resolved
@@ -630,11 +630,7 @@
 		}
 
 		var startedInfo startedInformation
-<<<<<<< HEAD
-		*wm, startedInfo, err = op.createWireMessage(ctx, (*wm)[:0], desc, maxTimeMS, conn, requestID)
-=======
 		*wm, startedInfo, err = op.createWireMessage(ctx, maxTimeMS, (*wm)[:0], desc, conn, requestID)
->>>>>>> 3bef0e4b
 
 		if err != nil {
 			return err
@@ -1113,22 +1109,14 @@
 	dst []byte,
 	desc description.SelectedServer,
 ) ([]byte, startedInformation, error) {
-<<<<<<< HEAD
 	var dollarCmd = [...]byte{'.', '$', 'c', 'm', 'd'}
-=======
->>>>>>> 3bef0e4b
 	var info startedInformation
 	flags := op.secondaryOK(desc)
 	var wmindex int32
 	info.requestID = wiremessage.NextRequestID()
 	wmindex, dst = wiremessage.AppendHeaderStart(dst, info.requestID, 0, wiremessage.OpQuery)
 	dst = wiremessage.AppendQueryFlags(dst, flags)
-<<<<<<< HEAD
-=======
-
-	dollarCmd := [...]byte{'.', '$', 'c', 'm', 'd'}
-
->>>>>>> 3bef0e4b
+
 	// FullCollectionName
 	dst = append(dst, op.Database...)
 	dst = append(dst, dollarCmd[:]...)
@@ -1292,15 +1280,9 @@
 
 func (op Operation) createWireMessage(
 	ctx context.Context,
-<<<<<<< HEAD
-	dst []byte,
-	desc description.SelectedServer,
-	maxTimeMS uint64,
-=======
 	maxTimeMS uint64,
 	dst []byte,
 	desc description.SelectedServer,
->>>>>>> 3bef0e4b
 	conn Connection,
 	requestID int32,
 ) ([]byte, startedInformation, error) {
