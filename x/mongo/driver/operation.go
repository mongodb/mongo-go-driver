// Copyright (C) MongoDB, Inc. 2022-present.
//
// Licensed under the Apache License, Version 2.0 (the "License"); you may
// not use this file except in compliance with the License. You may obtain
// a copy of the License at http://www.apache.org/licenses/LICENSE-2.0

package driver

import (
	"bytes"
	"context"
	"errors"
	"fmt"
	"math"
	"net"
	"strconv"
	"strings"
	"sync"
	"time"

	"go.mongodb.org/mongo-driver/bson"
	"go.mongodb.org/mongo-driver/bson/bsontype"
	"go.mongodb.org/mongo-driver/bson/primitive"
	"go.mongodb.org/mongo-driver/event"
	"go.mongodb.org/mongo-driver/internal/csot"
	"go.mongodb.org/mongo-driver/internal/driverutil"
	"go.mongodb.org/mongo-driver/internal/handshake"
	"go.mongodb.org/mongo-driver/internal/logger"
	"go.mongodb.org/mongo-driver/mongo/address"
	"go.mongodb.org/mongo-driver/mongo/description"
	"go.mongodb.org/mongo-driver/mongo/readconcern"
	"go.mongodb.org/mongo-driver/mongo/readpref"
	"go.mongodb.org/mongo-driver/mongo/writeconcern"
	"go.mongodb.org/mongo-driver/x/bsonx/bsoncore"
	"go.mongodb.org/mongo-driver/x/mongo/driver/session"
	"go.mongodb.org/mongo-driver/x/mongo/driver/wiremessage"
)

const defaultLocalThreshold = 15 * time.Millisecond

var (
	// ErrNoDocCommandResponse occurs when the server indicated a response existed, but none was found.
	ErrNoDocCommandResponse = errors.New("command returned no documents")
	// ErrMultiDocCommandResponse occurs when the server sent multiple documents in response to a command.
	ErrMultiDocCommandResponse = errors.New("command returned multiple documents")
	// ErrReplyDocumentMismatch occurs when the number of documents returned in an OP_QUERY does not match the numberReturned field.
	ErrReplyDocumentMismatch = errors.New("number of documents returned does not match numberReturned field")
	// ErrNonPrimaryReadPref is returned when a read is attempted in a transaction with a non-primary read preference.
	ErrNonPrimaryReadPref = errors.New("read preference in a transaction must be primary")
	// errDatabaseNameEmpty occurs when a database name is not provided.
	errDatabaseNameEmpty = errors.New("database name cannot be empty")
)

const (
	// maximum BSON object size when client side encryption is enabled
	cryptMaxBsonObjectSize uint32 = 2097152
	// minimum wire version necessary to use automatic encryption
	cryptMinWireVersion int32 = 8
	// minimum wire version necessary to use read snapshots
	readSnapshotMinWireVersion int32 = 13
)

// RetryablePoolError is a connection pool error that can be retried while executing an operation.
type RetryablePoolError interface {
	Retryable() bool
}

// labeledError is an error that can have error labels added to it.
type labeledError interface {
	error
	HasErrorLabel(string) bool
}

// InvalidOperationError is returned from Validate and indicates that a required field is missing
// from an instance of Operation.
type InvalidOperationError struct{ MissingField string }

func (err InvalidOperationError) Error() string {
	return "the " + err.MissingField + " field must be set on Operation"
}

// opReply stores information returned in an OP_REPLY response from the server.
// The err field stores any error that occurred when decoding or validating the OP_REPLY response.
type opReply struct {
	responseFlags wiremessage.ReplyFlag
	cursorID      int64
	startingFrom  int32
	numReturned   int32
	documents     []bsoncore.Document
	err           error
}

// startedInformation keeps track of all of the information necessary for monitoring started events.
type startedInformation struct {
	cmd                      bsoncore.Document
	requestID                int32
	cmdName                  string
	documentSequenceIncluded bool
	connID                   string
	driverConnectionID       uint64 // TODO(GODRIVER-2824): change type to int64.
	serverConnID             *int64
	redacted                 bool
	serviceID                *primitive.ObjectID
	serverAddress            address.Address
}

// finishedInformation keeps track of all of the information necessary for monitoring success and failure events.
type finishedInformation struct {
	cmdName            string
	requestID          int32
	response           bsoncore.Document
	cmdErr             error
	connID             string
	driverConnectionID uint64 // TODO(GODRIVER-2824): change type to int64.
	serverConnID       *int64
	redacted           bool
	serviceID          *primitive.ObjectID
	serverAddress      address.Address
	duration           time.Duration
}

// convertInt64PtrToInt32Ptr will convert an int64 pointer reference to an int32 pointer
// reference. If the int64 value cannot be converted to int32 without causing
// an overflow, then this function will return nil.
func convertInt64PtrToInt32Ptr(i64 *int64) *int32 {
	if i64 == nil {
		return nil
	}

	if *i64 > math.MaxInt32 || *i64 < math.MinInt32 {
		return nil
	}

	i32 := int32(*i64)
	return &i32
}

// success returns true if there was no command error or the command error is a
// "WriteCommandError". Commands that executed on the server and return a status
// of { ok: 1.0 } are considered successful commands and MUST generate a
// CommandSucceededEvent and "command succeeded" log message. Commands that have
// write errors are included since the actual command did succeed, only writes
// failed.
func (info finishedInformation) success() bool {
	if _, ok := info.cmdErr.(WriteCommandError); ok {
		return true
	}

	return info.cmdErr == nil
}

// ResponseInfo contains the context required to parse a server response.
type ResponseInfo struct {
	ServerResponse        bsoncore.Document
	Server                Server
	Connection            Connection
	ConnectionDescription description.Server
	CurrentIndex          int
}

func redactStartedInformationCmd(op Operation, info startedInformation) bson.Raw {
	var cmdCopy bson.Raw

	// Make a copy of the command. Redact if the command is security
	// sensitive and cannot be monitored. If there was a type 1 payload for
	// the current batch, convert it to a BSON array
	if !info.redacted {
		cmdCopy = make([]byte, len(info.cmd))
		copy(cmdCopy, info.cmd)

		if info.documentSequenceIncluded {
			// remove 0 byte at end
			cmdCopy = cmdCopy[:len(info.cmd)-1]
			cmdCopy = op.addBatchArray(cmdCopy)

			// add back 0 byte and update length
			cmdCopy, _ = bsoncore.AppendDocumentEnd(cmdCopy, 0)
		}
	}

	return cmdCopy
}

func redactFinishedInformationResponse(info finishedInformation) bson.Raw {
	if !info.redacted {
		return bson.Raw(info.response)
	}

	return bson.Raw{}
}

// Operation is used to execute an operation. It contains all of the common code required to
// select a server, transform an operation into a command, write the command to a connection from
// the selected server, read a response from that connection, process the response, and potentially
// retry.
//
// The required fields are Database, CommandFn, and Deployment. All other fields are optional.
//
// While an Operation can be constructed manually, drivergen should be used to generate an
// implementation of an operation instead. This will ensure that there are helpers for constructing
// the operation and that this type isn't configured incorrectly.
type Operation struct {
	// CommandFn is used to create the command that will be wrapped in a wire message and sent to
	// the server. This function should only add the elements of the command and not start or end
	// the enclosing BSON document. Per the command API, the first element must be the name of the
	// command to run. This field is required.
	CommandFn func(dst []byte, desc description.SelectedServer) ([]byte, error)

	// Database is the database that the command will be run against. This field is required.
	Database string

	// Deployment is the MongoDB Deployment to use. While most of the time this will be multiple
	// servers, commands that need to run against a single, preselected server can use the
	// SingleServerDeployment type. Commands that need to run on a preselected connection can use
	// the SingleConnectionDeployment type.
	Deployment Deployment

	// ProcessResponseFn is called after a response to the command is returned. The server is
	// provided for types like Cursor that are required to run subsequent commands using the same
	// server.
	ProcessResponseFn func(ResponseInfo) error

	// Selector is the server selector that's used during both initial server selection and
	// subsequent selection for retries. Depending on the Deployment implementation, the
	// SelectServer method may not actually be called.
	Selector description.ServerSelector

	// ReadPreference is the read preference that will be attached to the command. If this field is
	// not specified a default read preference of primary will be used.
	ReadPreference *readpref.ReadPref

	// ReadConcern is the read concern used when running read commands. This field should not be set
	// for write operations. If this field is set, it will be encoded onto the commands sent to the
	// server.
	ReadConcern *readconcern.ReadConcern

	// MinimumReadConcernWireVersion specifies the minimum wire version to add the read concern to
	// the command being executed.
	MinimumReadConcernWireVersion int32

	// WriteConcern is the write concern used when running write commands. This field should not be
	// set for read operations. If this field is set, it will be encoded onto the commands sent to
	// the server.
	WriteConcern *writeconcern.WriteConcern

	// MinimumWriteConcernWireVersion specifies the minimum wire version to add the write concern to
	// the command being executed.
	MinimumWriteConcernWireVersion int32

	// Client is the session used with this operation. This can be either an implicit or explicit
	// session. If the server selected does not support sessions and Client is specified the
	// behavior depends on the session type. If the session is implicit, the session fields will not
	// be encoded onto the command. If the session is explicit, an error will be returned. The
	// caller is responsible for ensuring that this field is nil if the Deployment does not support
	// sessions.
	Client *session.Client

	// Clock is a cluster clock, different from the one contained within a session.Client. This
	// allows updating cluster times for a global cluster clock while allowing individual session's
	// cluster clocks to be only updated as far as the last command that's been run.
	Clock *session.ClusterClock

	// RetryMode specifies how to retry. There are three modes that enable retry: RetryOnce,
	// RetryOncePerCommand, and RetryContext. For more information about what these modes do, please
	// refer to their definitions. Both RetryMode and Type must be set for retryability to be enabled.
	// If Timeout is set on the Client, the operation will automatically retry as many times as
	// possible unless RetryNone is used.
	RetryMode *RetryMode

	// Type specifies the kind of operation this is. There is only one mode that enables retry: Write.
	// For more information about what this mode does, please refer to it's definition. Both Type and
	// RetryMode must be set for retryability to be enabled.
	Type Type

	// Batches contains the documents that are split when executing a write command that potentially
	// has more documents than can fit in a single command. This should only be specified for
	// commands that are batch compatible. For more information, please refer to the definition of
	// Batches.
	Batches *Batches

	// Legacy sets the legacy type for this operation. There are only 3 types that require legacy
	// support: find, getMore, and killCursors. For more information about LegacyOperationKind,
	// please refer to it's definition.
	Legacy LegacyOperationKind

	// CommandMonitor specifies the monitor to use for APM events. If this field is not set,
	// no events will be reported.
	CommandMonitor *event.CommandMonitor

	// Crypt specifies a Crypt object to use for automatic client side encryption and decryption.
	Crypt Crypt

	// ServerAPI specifies options used to configure the API version sent to the server.
	ServerAPI *ServerAPIOptions

	// IsOutputAggregate specifies whether this operation is an aggregate with an output stage. If true,
	// read preference will not be added to the command on wire versions < 13.
	IsOutputAggregate bool

	// MaxTime specifies the maximum amount of time to allow the operation to run on the server.
	MaxTime *time.Duration

	// Timeout is the amount of time that this operation can execute before returning an error. The default value
	// nil, which means that the timeout of the operation's caller will be used.
	Timeout *time.Duration

	Logger *logger.Logger

	// Name is the name of the operation. This is used when serializing
	// OP_MSG as well as for logging server selection data.
	Name string

	// omitReadPreference is a boolean that indicates whether to omit the
	// read preference from the command. This omition includes the case
	// where a default read preference is used when the operation
	// ReadPreference is not specified.
	omitReadPreference bool
}

// shouldEncrypt returns true if this operation should automatically be encrypted.
func (op Operation) shouldEncrypt() bool {
	return op.Crypt != nil && !op.Crypt.BypassAutoEncryption()
}

// selectServer handles performing server selection for an operation.
func (op Operation) selectServer(ctx context.Context, requestID int32) (Server, error) {
	if err := op.Validate(); err != nil {
		return nil, err
	}

	selector := op.Selector
	if selector == nil {
		rp := op.ReadPreference
		if rp == nil {
			rp = readpref.Primary()
		}
		selector = description.CompositeSelector([]description.ServerSelector{
			description.ReadPrefSelector(rp),
			description.LatencySelector(defaultLocalThreshold),
		})
	}

	ctx = logger.WithOperationName(ctx, op.Name)
	ctx = logger.WithOperationID(ctx, requestID)

	return op.Deployment.SelectServer(ctx, selector)
}

// getServerAndConnection should be used to retrieve a Server and Connection to execute an operation.
func (op Operation) getServerAndConnection(ctx context.Context, requestID int32) (Server, Connection, error) {
	server, err := op.selectServer(ctx, requestID)
	if err != nil {
		if op.Client != nil &&
			!(op.Client.Committing || op.Client.Aborting) && op.Client.TransactionRunning() {
			err = Error{
				Message: err.Error(),
				Labels:  []string{TransientTransactionError},
				Wrapped: err,
			}
		}
		return nil, nil, err
	}

	// If the provided client session has a pinned connection, it should be used for the operation because this
	// indicates that we're in a transaction and the target server is behind a load balancer.
	if op.Client != nil && op.Client.PinnedConnection != nil {
		return server, op.Client.PinnedConnection, nil
	}

	// Otherwise, default to checking out a connection from the server's pool.
	conn, err := server.Connection(ctx)
	if err != nil {
		return nil, nil, err
	}

	// If we're in load balanced mode and this is the first operation in a transaction, pin the session to a connection.
	if conn.Description().LoadBalanced() && op.Client != nil && op.Client.TransactionStarting() {
		pinnedConn, ok := conn.(PinnedConnection)
		if !ok {
			// Close the original connection to avoid a leak.
			_ = conn.Close()
			return nil, nil, fmt.Errorf("expected Connection used to start a transaction to be a PinnedConnection, but got %T", conn)
		}
		if err := pinnedConn.PinToTransaction(); err != nil {
			// Close the original connection to avoid a leak.
			_ = conn.Close()
			return nil, nil, fmt.Errorf("error incrementing connection reference count when starting a transaction: %v", err)
		}
		op.Client.PinnedConnection = pinnedConn
	}

	return server, conn, nil
}

// Validate validates this operation, ensuring the fields are set properly.
func (op Operation) Validate() error {
	if op.CommandFn == nil {
		return InvalidOperationError{MissingField: "CommandFn"}
	}
	if op.Deployment == nil {
		return InvalidOperationError{MissingField: "Deployment"}
	}
	if op.Database == "" {
		return errDatabaseNameEmpty
	}
	if op.Client != nil && !writeconcern.AckWrite(op.WriteConcern) {
		return errors.New("session provided for an unacknowledged write")
	}
	return nil
}

var memoryPool = sync.Pool{
	New: func() interface{} {
		// Start with 1kb buffers.
		b := make([]byte, 1024)
		// Return a pointer as the static analysis tool suggests.
		return &b
	},
}

// Execute runs this operation.
func (op Operation) Execute(ctx context.Context) error {
	err := op.Validate()
	if err != nil {
		return err
	}

	// If no deadline is set on the passed-in context, op.Timeout is set, and context is not already
	// a Timeout context, honor op.Timeout in new Timeout context for operation execution.
	if _, deadlineSet := ctx.Deadline(); !deadlineSet && op.Timeout != nil && !csot.IsTimeoutContext(ctx) {
		newCtx, cancelFunc := csot.MakeTimeoutContext(ctx, *op.Timeout)
		// Redefine ctx to be the new timeout-derived context.
		ctx = newCtx
		// Cancel the timeout-derived context at the end of Execute to avoid a context leak.
		defer cancelFunc()
	}

	if op.Client != nil {
		if err := op.Client.StartCommand(); err != nil {
			return err
		}
	}

	var retries int
	if op.RetryMode != nil {
		switch op.Type {
		case Write:
			if op.Client == nil {
				break
			}
			switch *op.RetryMode {
			case RetryOnce, RetryOncePerCommand:
				retries = 1
			case RetryContext:
				retries = -1
			}
		case Read:
			switch *op.RetryMode {
			case RetryOnce, RetryOncePerCommand:
				retries = 1
			case RetryContext:
				retries = -1
			}
		}
	}
	// If context is a Timeout context, automatically set retries to -1 (infinite) if retrying is
	// enabled.
	retryEnabled := op.RetryMode != nil && op.RetryMode.Enabled()
	if csot.IsTimeoutContext(ctx) && retryEnabled {
		retries = -1
	}

	var srvr Server
	var conn Connection
	var res bsoncore.Document
	var operationErr WriteCommandError
	var prevErr error
	var prevIndefiniteErr error
	batching := op.Batches.Valid()
	retrySupported := false
	first := true
	currIndex := 0

	// resetForRetry records the error that caused the retry, decrements retries, and resets the
	// retry loop variables to request a new server and a new connection for the next attempt.
	resetForRetry := func(err error) {
		retries--
		prevErr = err

		// Set the previous indefinite error to be returned in any case where a retryable write error does not have a
		// NoWritesPerfomed label (the definite case).
		switch err := err.(type) {
		case labeledError:
			// If the "prevIndefiniteErr" is nil, then the current error is the first error encountered
			// during the retry attempt cycle. We must persist the first error in the case where all
			// following errors are labeled "NoWritesPerformed", which would otherwise raise nil as the
			// error.
			if prevIndefiniteErr == nil {
				prevIndefiniteErr = err
			}

			// If the error is not labeled NoWritesPerformed and is retryable, then set the previous
			// indefinite error to be the current error.
			if !err.HasErrorLabel(NoWritesPerformed) && err.HasErrorLabel(RetryableWriteError) {
				prevIndefiniteErr = err
			}
		}

		// If we got a connection, close it immediately to release pool resources for
		// subsequent retries.
		if conn != nil {
			conn.Close()
		}
		// Set the server and connection to nil to request a new server and connection.
		srvr = nil
		conn = nil
	}

	wm := memoryPool.Get().(*[]byte)
	defer func() {
		// Proper usage of a sync.Pool requires each entry to have approximately the same memory
		// cost. To obtain this property when the stored type contains a variably-sized buffer,
		// we add a hard limit on the maximum buffer to place back in the pool. We limit the
		// size to 16MiB because that's the maximum wire message size supported by MongoDB.
		//
		// Comment copied from https://cs.opensource.google/go/go/+/refs/tags/go1.19:src/fmt/print.go;l=147
		//
		// Recycle byte slices that are smaller than 16MiB and at least half occupied.
		if c := cap(*wm); c < 16*1024*1024 && c/2 < len(*wm) {
			memoryPool.Put(wm)
		}
	}()
	for {
		requestID := wiremessage.NextRequestID()

		// If the server or connection are nil, try to select a new server and get a new connection.
		if srvr == nil || conn == nil {
			srvr, conn, err = op.getServerAndConnection(ctx, requestID)
			if err != nil {
				// If the returned error is retryable and there are retries remaining (negative
				// retries means retry indefinitely), then retry the operation. Set the server
				// and connection to nil to request a new server and connection.
				if rerr, ok := err.(RetryablePoolError); ok && rerr.Retryable() && retries != 0 {
					resetForRetry(err)
					continue
				}

				// If this is a retry and there's an error from a previous attempt, return the previous
				// error instead of the current connection error.
				if prevErr != nil {
					return prevErr
				}
				return err
			}
			defer conn.Close()

			// Set the server if it has not already been set and the session type is implicit. This will
			// limit the number of implicit sessions to no greater than an application's maxPoolSize
			// (ignoring operations that hold on to the session like cursors).
			if op.Client != nil && op.Client.Server == nil && op.Client.IsImplicit {
				if op.Client.Terminated {
					return fmt.Errorf("unexpected nil session for a terminated implicit session")
				}
				if err := op.Client.SetServer(); err != nil {
					return err
				}
			}
		}

		// Run steps that must only be run on the first attempt, but not again for retries.
		if first {
			// Determine if retries are supported for the current operation on the current server
			// description. Per the retryable writes specification, only determine this for the
			// first server selected:
			//
			//   If the server selected for the first attempt of a retryable write operation does
			//   not support retryable writes, drivers MUST execute the write as if retryable writes
			//   were not enabled.
			retrySupported = op.retryable(conn.Description())

			// If retries are supported for the current operation on the current server description,
			// client retries are enabled, the operation type is write, and we haven't incremented
			// the txn number yet, enable retry writes on the session and increment the txn number.
			// Calling IncrementTxnNumber() for server descriptions or topologies that do not
			// support retries (e.g. standalone topologies) will cause server errors. Only do this
			// check for the first attempt to keep retried writes in the same transaction.
			if retrySupported && op.RetryMode != nil && op.Type == Write && op.Client != nil {
				op.Client.RetryWrite = false
				if op.RetryMode.Enabled() {
					op.Client.RetryWrite = true
					if !op.Client.Committing && !op.Client.Aborting {
						op.Client.IncrementTxnNumber()
					}
				}
			}

			first = false
		}

		// Calculate maxTimeMS value to potentially be appended to the wire message.
		maxTimeMS, err := op.calculateMaxTimeMS(ctx, srvr.RTTMonitor().P90(), srvr.RTTMonitor().Stats())
		if err != nil {
			return err
		}

		// Set maxTimeMS to 0 if connected to mongocryptd to avoid appending the field. The final
		// encrypted command may contain multiple maxTimeMS fields otherwise.
		if conn.Description().IsCryptd {
			maxTimeMS = 0
		}

		desc := description.SelectedServer{Server: conn.Description(), Kind: op.Deployment.Kind()}

		if batching {
			targetBatchSize := desc.MaxDocumentSize
			maxDocSize := desc.MaxDocumentSize
			if op.shouldEncrypt() {
				// For client-side encryption, we want the batch to be split at 2 MiB instead of 16MiB.
				// If there's only one document in the batch, it can be up to 16MiB, so we set target batch size to
				// 2MiB but max document size to 16MiB. This will allow the AdvanceBatch call to create a batch
				// with a single large document.
				targetBatchSize = cryptMaxBsonObjectSize
			}

			err = op.Batches.AdvanceBatch(int(desc.MaxBatchCount), int(targetBatchSize), int(maxDocSize))
			if err != nil {
				// TODO(GODRIVER-982): Should we also be returning operationErr?
				return err
			}
		}

		var startedInfo startedInformation
<<<<<<< HEAD
		*wm, startedInfo, err = op.createWireMessage(ctx, (*wm)[:0], desc, maxTimeMS, conn)
=======
		*wm, startedInfo, err = op.createMsgWireMessage(ctx, maxTimeMS, (*wm)[:0], desc, conn, requestID)
>>>>>>> 68bf155d

		if err != nil {
			return err
		}

		// set extra data and send event if possible
		startedInfo.connID = conn.ID()
		startedInfo.driverConnectionID = conn.DriverConnectionID()
		startedInfo.cmdName = op.getCommandName(startedInfo.cmd)

		// If the command name does not match the operation name, update
		// the operation name as a sanity check. It's more correct to
		// be aligned with the data passed to the server via the
		// wire message.
		if startedInfo.cmdName != op.Name {
			op.Name = startedInfo.cmdName
		}

		startedInfo.redacted = op.redactCommand(startedInfo.cmdName, startedInfo.cmd)
		startedInfo.serviceID = conn.Description().ServiceID
		startedInfo.serverConnID = conn.ServerConnectionID()
		startedInfo.serverAddress = conn.Description().Addr

		op.publishStartedEvent(ctx, startedInfo)

		// get the moreToCome flag information before we compress
		moreToCome := wiremessage.IsMsgMoreToCome(*wm)

		// compress wiremessage if allowed
		if compressor, ok := conn.(Compressor); ok && op.canCompress(startedInfo.cmdName) {
			b := memoryPool.Get().(*[]byte)
			*b, err = compressor.CompressWireMessage(*wm, (*b)[:0])
			memoryPool.Put(wm)
			wm = b
			if err != nil {
				return err
			}
		}

		finishedInfo := finishedInformation{
			cmdName:            startedInfo.cmdName,
			driverConnectionID: startedInfo.driverConnectionID,
			requestID:          startedInfo.requestID,
			connID:             startedInfo.connID,
			serverConnID:       startedInfo.serverConnID,
			redacted:           startedInfo.redacted,
			serviceID:          startedInfo.serviceID,
			serverAddress:      desc.Server.Addr,
		}

		startedTime := time.Now()

		// Check for possible context error. If no context error, check if there's enough time to perform a
		// round trip before the Context deadline. If ctx is a Timeout Context, use the 90th percentile RTT
		// as a threshold. Otherwise, use the minimum observed RTT.
		if ctx.Err() != nil {
			err = ctx.Err()
		} else if deadline, ok := ctx.Deadline(); ok {
			if csot.IsTimeoutContext(ctx) && time.Now().Add(srvr.RTTMonitor().P90()).After(deadline) {
				err = fmt.Errorf(
					"remaining time %v until context deadline is less than 90th percentile RTT: %w\n%v",
					time.Until(deadline),
					ErrDeadlineWouldBeExceeded,
					srvr.RTTMonitor().Stats())
			} else if time.Now().Add(srvr.RTTMonitor().Min()).After(deadline) {
				err = context.DeadlineExceeded
			}
		}

		if err == nil {
			// roundtrip using either the full roundTripper or a special one for when the moreToCome
			// flag is set
			roundTrip := op.roundTrip
			if moreToCome {
				roundTrip = op.moreToComeRoundTrip
			}
			res, err = roundTrip(ctx, conn, *wm)

			if ep, ok := srvr.(ErrorProcessor); ok {
				_ = ep.ProcessError(err, conn)
			}
		}

		finishedInfo.response = res
		finishedInfo.cmdErr = err
		finishedInfo.duration = time.Since(startedTime)

		op.publishFinishedEvent(ctx, finishedInfo)

		// prevIndefiniteErrorIsSet is "true" if the "err" variable has been set to the "prevIndefiniteErr" in
		// a case in the switch statement below.
		var prevIndefiniteErrIsSet bool

		// TODO(GODRIVER-2579): When refactoring the "Execute" method, consider creating a separate method for the
		// error handling logic below. This will remove the necessity of the "checkError" goto label.
	checkError:
		var perr error
		switch tt := err.(type) {
		case WriteCommandError:
			if e := err.(WriteCommandError); retrySupported && op.Type == Write && e.UnsupportedStorageEngine() {
				return ErrUnsupportedStorageEngine
			}

			connDesc := conn.Description()
			retryableErr := tt.Retryable(connDesc.WireVersion)
			preRetryWriteLabelVersion := connDesc.WireVersion != nil && connDesc.WireVersion.Max < 9
			inTransaction := op.Client != nil &&
				!(op.Client.Committing || op.Client.Aborting) && op.Client.TransactionRunning()
			// If retry is enabled and the operation isn't in a transaction, add a RetryableWriteError label for
			// retryable errors from pre-4.4 servers
			if retryableErr && preRetryWriteLabelVersion && retryEnabled && !inTransaction {
				tt.Labels = append(tt.Labels, RetryableWriteError)
			}

			// If retries are supported for the current operation on the first server description,
			// the error is considered retryable, and there are retries remaining (negative retries
			// means retry indefinitely), then retry the operation.
			if retrySupported && retryableErr && retries != 0 {
				if op.Client != nil && op.Client.Committing {
					// Apply majority write concern for retries
					op.Client.UpdateCommitTransactionWriteConcern()
					op.WriteConcern = op.Client.CurrentWc
				}
				resetForRetry(tt)
				continue
			}

			// If the error is no longer retryable and has the NoWritesPerformed label, then we should
			// set the error to the "previous indefinite error" unless the current error is already the
			// "previous indefinite error". After reseting, repeat the error check.
			if tt.HasErrorLabel(NoWritesPerformed) && !prevIndefiniteErrIsSet {
				err = prevIndefiniteErr
				prevIndefiniteErrIsSet = true

				goto checkError
			}

			// If the operation isn't being retried, process the response
			if op.ProcessResponseFn != nil {
				info := ResponseInfo{
					ServerResponse:        res,
					Server:                srvr,
					Connection:            conn,
					ConnectionDescription: desc.Server,
					CurrentIndex:          currIndex,
				}
				_ = op.ProcessResponseFn(info)
			}

			if batching && len(tt.WriteErrors) > 0 && currIndex > 0 {
				for i := range tt.WriteErrors {
					tt.WriteErrors[i].Index += int64(currIndex)
				}
			}

			// If batching is enabled and either ordered is the default (which is true) or
			// explicitly set to true and we have write errors, return the errors.
			if batching && (op.Batches.Ordered == nil || *op.Batches.Ordered) && len(tt.WriteErrors) > 0 {
				return tt
			}
			if op.Client != nil && op.Client.Committing && tt.WriteConcernError != nil {
				// When running commitTransaction we return WriteConcernErrors as an Error.
				err := Error{
					Name:    tt.WriteConcernError.Name,
					Code:    int32(tt.WriteConcernError.Code),
					Message: tt.WriteConcernError.Message,
					Labels:  tt.Labels,
					Raw:     tt.Raw,
				}
				// The UnknownTransactionCommitResult label is added to all writeConcernErrors besides unknownReplWriteConcernCode
				// and unsatisfiableWriteConcernCode
				if err.Code != unknownReplWriteConcernCode && err.Code != unsatisfiableWriteConcernCode {
					err.Labels = append(err.Labels, UnknownTransactionCommitResult)
				}
				if retryableErr && retryEnabled {
					err.Labels = append(err.Labels, RetryableWriteError)
				}
				return err
			}
			operationErr.WriteConcernError = tt.WriteConcernError
			operationErr.WriteErrors = append(operationErr.WriteErrors, tt.WriteErrors...)
			operationErr.Labels = tt.Labels
			operationErr.Raw = tt.Raw
		case Error:
			if tt.HasErrorLabel(TransientTransactionError) || tt.HasErrorLabel(UnknownTransactionCommitResult) {
				if err := op.Client.ClearPinnedResources(); err != nil {
					return err
				}
			}

			if e := err.(Error); retrySupported && op.Type == Write && e.UnsupportedStorageEngine() {
				return ErrUnsupportedStorageEngine
			}

			connDesc := conn.Description()
			var retryableErr bool
			if op.Type == Write {
				retryableErr = tt.RetryableWrite(connDesc.WireVersion)
				preRetryWriteLabelVersion := connDesc.WireVersion != nil && connDesc.WireVersion.Max < 9
				inTransaction := op.Client != nil &&
					!(op.Client.Committing || op.Client.Aborting) && op.Client.TransactionRunning()
				// If retryWrites is enabled and the operation isn't in a transaction, add a RetryableWriteError label
				// for network errors and retryable errors from pre-4.4 servers
				if retryEnabled && !inTransaction &&
					(tt.HasErrorLabel(NetworkError) || (retryableErr && preRetryWriteLabelVersion)) {
					tt.Labels = append(tt.Labels, RetryableWriteError)
				}
			} else {
				retryableErr = tt.RetryableRead()
			}

			// If retries are supported for the current operation on the first server description,
			// the error is considered retryable, and there are retries remaining (negative retries
			// means retry indefinitely), then retry the operation.
			if retrySupported && retryableErr && retries != 0 {
				if op.Client != nil && op.Client.Committing {
					// Apply majority write concern for retries
					op.Client.UpdateCommitTransactionWriteConcern()
					op.WriteConcern = op.Client.CurrentWc
				}
				resetForRetry(tt)
				continue
			}

			// If the error is no longer retryable and has the NoWritesPerformed label, then we should
			// set the error to the "previous indefinite error" unless the current error is already the
			// "previous indefinite error". After reseting, repeat the error check.
			if tt.HasErrorLabel(NoWritesPerformed) && !prevIndefiniteErrIsSet {
				err = prevIndefiniteErr
				prevIndefiniteErrIsSet = true

				goto checkError
			}

			// If the operation isn't being retried, process the response
			if op.ProcessResponseFn != nil {
				info := ResponseInfo{
					ServerResponse:        res,
					Server:                srvr,
					Connection:            conn,
					ConnectionDescription: desc.Server,
					CurrentIndex:          currIndex,
				}
				_ = op.ProcessResponseFn(info)
			}

			if op.Client != nil && op.Client.Committing && (retryableErr || tt.Code == 50) {
				// If we got a retryable error or MaxTimeMSExpired error, we add UnknownTransactionCommitResult.
				tt.Labels = append(tt.Labels, UnknownTransactionCommitResult)
			}
			return tt
		case nil:
			if moreToCome {
				return ErrUnacknowledgedWrite
			}
			if op.ProcessResponseFn != nil {
				info := ResponseInfo{
					ServerResponse:        res,
					Server:                srvr,
					Connection:            conn,
					ConnectionDescription: desc.Server,
					CurrentIndex:          currIndex,
				}
				perr = op.ProcessResponseFn(info)
			}
			if perr != nil {
				return perr
			}
		default:
			if op.ProcessResponseFn != nil {
				info := ResponseInfo{
					ServerResponse:        res,
					Server:                srvr,
					Connection:            conn,
					ConnectionDescription: desc.Server,
					CurrentIndex:          currIndex,
				}
				_ = op.ProcessResponseFn(info)
			}
			return err
		}

		// If we're batching and there are batches remaining, advance to the next batch. This isn't
		// a retry, so increment the transaction number, reset the retries number, and don't set
		// server or connection to nil to continue using the same connection.
		if batching && len(op.Batches.Documents) > 0 {
			// If retries are supported for the current operation on the current server description,
			// the session isn't nil, and client retries are enabled, increment the txn number.
			// Calling IncrementTxnNumber() for server descriptions or topologies that do not
			// support retries (e.g. standalone topologies) will cause server errors.
			if retrySupported && op.Client != nil && op.RetryMode != nil {
				if op.RetryMode.Enabled() {
					op.Client.IncrementTxnNumber()
				}
				// Reset the retries number for RetryOncePerCommand unless context is a Timeout context, in
				// which case retries should remain as -1 (as many times as possible).
				if *op.RetryMode == RetryOncePerCommand && !csot.IsTimeoutContext(ctx) {
					retries = 1
				}
			}
			currIndex += len(op.Batches.Current)
			op.Batches.ClearBatch()
			continue
		}
		break
	}
	if len(operationErr.WriteErrors) > 0 || operationErr.WriteConcernError != nil {
		return operationErr
	}
	return nil
}

// Retryable writes are supported if the server supports sessions, the operation is not
// within a transaction, and the write is acknowledged
func (op Operation) retryable(desc description.Server) bool {
	switch op.Type {
	case Write:
		if op.Client != nil && (op.Client.Committing || op.Client.Aborting) {
			return true
		}
		if retryWritesSupported(desc) &&
			op.Client != nil && !(op.Client.TransactionInProgress() || op.Client.TransactionStarting()) &&
			writeconcern.AckWrite(op.WriteConcern) {
			return true
		}
	case Read:
		if op.Client != nil && (op.Client.Committing || op.Client.Aborting) {
			return true
		}
		if op.Client == nil || !(op.Client.TransactionInProgress() || op.Client.TransactionStarting()) {
			return true
		}
	}
	return false
}

// roundTrip writes a wiremessage to the connection and then reads a wiremessage. The wm parameter
// is reused when reading the wiremessage.
func (op Operation) roundTrip(ctx context.Context, conn Connection, wm []byte) ([]byte, error) {
	err := conn.WriteWireMessage(ctx, wm)
	if err != nil {
		return nil, op.networkError(err)
	}
	return op.readWireMessage(ctx, conn)
}

func (op Operation) readWireMessage(ctx context.Context, conn Connection) (result []byte, err error) {
	wm, err := conn.ReadWireMessage(ctx)
	if err != nil {
		return nil, op.networkError(err)
	}

	// If we're using a streamable connection, we set its streaming state based on the moreToCome flag in the server
	// response.
	if streamer, ok := conn.(StreamerConnection); ok {
		streamer.SetStreaming(wiremessage.IsMsgMoreToCome(wm))
	}

	length, _, _, opcode, rem, ok := wiremessage.ReadHeader(wm)
	if !ok || len(wm) < int(length) {
		return nil, errors.New("malformed wire message: insufficient bytes")
	}
	if opcode == wiremessage.OpCompressed {
		rawsize := length - 16 // remove header size
		// decompress wiremessage
		opcode, rem, err = op.decompressWireMessage(rem[:rawsize])
		if err != nil {
			return nil, err
		}
	}

	// decode
	res, err := op.decodeResult(opcode, rem)
	// Update cluster/operation time and recovery tokens before handling the error to ensure we're properly updating
	// everything.
	op.updateClusterTimes(res)
	op.updateOperationTime(res)
	op.Client.UpdateRecoveryToken(bson.Raw(res))

	// Update snapshot time if operation was a "find", "aggregate" or "distinct".
	if op.Name == driverutil.FindOp || op.Name == driverutil.AggregateOp || op.Name == driverutil.DistinctOp {
		op.Client.UpdateSnapshotTime(res)
	}

	if err != nil {
		return res, err
	}

	// If there is no error, automatically attempt to decrypt all results if client side encryption is enabled.
	if op.Crypt != nil {
		res, err = op.Crypt.Decrypt(ctx, res)
	}
	return res, err
}

// networkError wraps the provided error in an Error with label "NetworkError" and, if a transaction
// is running or committing, the appropriate transaction state labels. The returned error indicates
// the operation should be retried for reads and writes. If err is nil, networkError returns nil.
func (op Operation) networkError(err error) error {
	if err == nil {
		return nil
	}

	labels := []string{NetworkError}
	if op.Client != nil {
		op.Client.MarkDirty()
	}
	if op.Client != nil && op.Client.TransactionRunning() && !op.Client.Committing {
		labels = append(labels, TransientTransactionError)
	}
	if op.Client != nil && op.Client.Committing {
		labels = append(labels, UnknownTransactionCommitResult)
	}
	return Error{Message: err.Error(), Labels: labels, Wrapped: err}
}

// moreToComeRoundTrip writes a wiremessage to the provided connection. This is used when an OP_MSG is
// being sent with  the moreToCome bit set.
func (op *Operation) moreToComeRoundTrip(ctx context.Context, conn Connection, wm []byte) (result []byte, err error) {
	err = conn.WriteWireMessage(ctx, wm)
	if err != nil {
		if op.Client != nil {
			op.Client.MarkDirty()
		}
		err = Error{Message: err.Error(), Labels: []string{TransientTransactionError, NetworkError}, Wrapped: err}
	}
	return bsoncore.BuildDocument(nil, bsoncore.AppendInt32Element(nil, "ok", 1)), err
}

// decompressWireMessage handles decompressing a wiremessage without the header.
func (Operation) decompressWireMessage(wm []byte) (wiremessage.OpCode, []byte, error) {
	// get the original opcode and uncompressed size
	opcode, rem, ok := wiremessage.ReadCompressedOriginalOpCode(wm)
	if !ok {
		return 0, nil, errors.New("malformed OP_COMPRESSED: missing original opcode")
	}
	uncompressedSize, rem, ok := wiremessage.ReadCompressedUncompressedSize(rem)
	if !ok {
		return 0, nil, errors.New("malformed OP_COMPRESSED: missing uncompressed size")
	}
	// get the compressor ID and decompress the message
	compressorID, rem, ok := wiremessage.ReadCompressedCompressorID(rem)
	if !ok {
		return 0, nil, errors.New("malformed OP_COMPRESSED: missing compressor ID")
	}
	compressedSize := len(wm) - 9 // original opcode (4) + uncompressed size (4) + compressor ID (1)
	// return the original wiremessage
	msg, _, ok := wiremessage.ReadCompressedCompressedMessage(rem, int32(compressedSize))
	if !ok {
		return 0, nil, errors.New("malformed OP_COMPRESSED: insufficient bytes for compressed wiremessage")
	}

	opts := CompressionOpts{
		Compressor:       compressorID,
		UncompressedSize: uncompressedSize,
	}
	uncompressed, err := DecompressPayload(msg, opts)
	if err != nil {
		return 0, nil, err
	}

	return opcode, uncompressed, nil
}

func (op Operation) addBatchArray(dst []byte) []byte {
	aidx, dst := bsoncore.AppendArrayElementStart(dst, op.Batches.Identifier)
	for i, doc := range op.Batches.Current {
		dst = bsoncore.AppendDocumentElement(dst, strconv.Itoa(i), doc)
	}
	dst, _ = bsoncore.AppendArrayEnd(dst, aidx)
	return dst
}

<<<<<<< HEAD
func (op Operation) createLegacyHandshakeWireMessage(
	maxTimeMS uint64,
	dst []byte,
	desc description.SelectedServer,
) ([]byte, startedInformation, error) {
	var info startedInformation
	flags := op.secondaryOK(desc)
	var wmindex int32
	info.requestID = wiremessage.NextRequestID()
	wmindex, dst = wiremessage.AppendHeaderStart(dst, info.requestID, 0, wiremessage.OpQuery)
	dst = wiremessage.AppendQueryFlags(dst, flags)

	dollarCmd := [...]byte{'.', '$', 'c', 'm', 'd'}

	// FullCollectionName
	dst = append(dst, op.Database...)
	dst = append(dst, dollarCmd[:]...)
	dst = append(dst, 0x00)
	dst = wiremessage.AppendQueryNumberToSkip(dst, 0)
	dst = wiremessage.AppendQueryNumberToReturn(dst, -1)

	wrapper := int32(-1)
	rp, err := op.createReadPref(desc, true)
	if err != nil {
		return dst, info, err
	}
	if len(rp) > 0 {
		wrapper, dst = bsoncore.AppendDocumentStart(dst)
		dst = bsoncore.AppendHeader(dst, bsontype.EmbeddedDocument, "$query")
	}
	idx, dst := bsoncore.AppendDocumentStart(dst)
	dst, err = op.CommandFn(dst, desc)
	if err != nil {
		return dst, info, err
	}

	if op.Batches != nil && len(op.Batches.Current) > 0 {
		dst = op.addBatchArray(dst)
	}

	dst, err = op.addReadConcern(dst, desc)
	if err != nil {
		return dst, info, err
	}

	dst, err = op.addWriteConcern(dst, desc)
	if err != nil {
		return dst, info, err
	}

	dst, err = op.addSession(dst, desc)
	if err != nil {
		return dst, info, err
	}

	dst = op.addClusterTime(dst, desc)
	dst = op.addServerAPI(dst)
	// If maxTimeMS is greater than 0 append it to wire message. A maxTimeMS value of 0 only explicitly
	// specifies the default behavior of no timeout server-side.
	if maxTimeMS > 0 {
		dst = bsoncore.AppendInt64Element(dst, "maxTimeMS", int64(maxTimeMS))
	}

	dst, _ = bsoncore.AppendDocumentEnd(dst, idx)
	// Command monitoring only reports the document inside $query
	info.cmd = dst[idx:]

	if len(rp) > 0 {
		var err error
		dst = bsoncore.AppendDocumentElement(dst, "$readPreference", rp)
		dst, err = bsoncore.AppendDocumentEnd(dst, wrapper)
		if err != nil {
			return dst, info, err
		}
	}

	return bsoncore.UpdateLength(dst, wmindex, int32(len(dst[wmindex:]))), info, nil
}

func (op Operation) createMsgWireMessage(ctx context.Context, maxTimeMS uint64, dst []byte, desc description.SelectedServer,
=======
func (op Operation) createMsgWireMessage(
	ctx context.Context,
	maxTimeMS uint64,
	dst []byte,
	desc description.SelectedServer,
>>>>>>> 68bf155d
	conn Connection,
	requestID int32,
) ([]byte, startedInformation, error) {
	var info startedInformation
	var flags wiremessage.MsgFlag
	var wmindex int32
	// We set the MoreToCome bit if we have a write concern, it's unacknowledged, and we either
	// aren't batching or we are encoding the last batch.
	if op.WriteConcern != nil && !writeconcern.AckWrite(op.WriteConcern) && (op.Batches == nil || len(op.Batches.Documents) == 0) {
		flags = wiremessage.MoreToCome
	}
	// Set the ExhaustAllowed flag if the connection supports streaming. This will tell the server that it can
	// respond with the MoreToCome flag and then stream responses over this connection.
	if streamer, ok := conn.(StreamerConnection); ok && streamer.SupportsStreaming() {
		flags |= wiremessage.ExhaustAllowed
	}

	info.requestID = requestID
	wmindex, dst = wiremessage.AppendHeaderStart(dst, info.requestID, 0, wiremessage.OpMsg)
	dst = wiremessage.AppendMsgFlags(dst, flags)
	// Body
	dst = wiremessage.AppendMsgSectionType(dst, wiremessage.SingleDocument)

	idx, dst := bsoncore.AppendDocumentStart(dst)

	dst, err := op.addCommandFields(ctx, dst, desc)
	if err != nil {
		return dst, info, err
	}
	dst, err = op.addReadConcern(dst, desc)
	if err != nil {
		return dst, info, err
	}
	dst, err = op.addWriteConcern(dst, desc)
	if err != nil {
		return dst, info, err
	}
	dst, err = op.addSession(dst, desc)
	if err != nil {
		return dst, info, err
	}

	dst = op.addClusterTime(dst, desc)
	dst = op.addServerAPI(dst)
	// If maxTimeMS is greater than 0 append it to wire message. A maxTimeMS value of 0 only explicitly
	// specifies the default behavior of no timeout server-side.
	if maxTimeMS > 0 {
		dst = bsoncore.AppendInt64Element(dst, "maxTimeMS", int64(maxTimeMS))
	}

	dst = bsoncore.AppendStringElement(dst, "$db", op.Database)
	rp, err := op.createReadPref(desc, false)
	if err != nil {
		return dst, info, err
	}
	if len(rp) > 0 {
		dst = bsoncore.AppendDocumentElement(dst, "$readPreference", rp)
	}

	dst, _ = bsoncore.AppendDocumentEnd(dst, idx)
	// The command document for monitoring shouldn't include the type 1 payload as a document sequence
	info.cmd = dst[idx:]

	// add batch as a document sequence if auto encryption is not enabled
	// if auto encryption is enabled, the batch will already be an array in the command document
	if !op.shouldEncrypt() && op.Batches != nil && len(op.Batches.Current) > 0 {
		info.documentSequenceIncluded = true
		dst = wiremessage.AppendMsgSectionType(dst, wiremessage.DocumentSequence)
		idx, dst = bsoncore.ReserveLength(dst)

		dst = append(dst, op.Batches.Identifier...)
		dst = append(dst, 0x00)

		for _, doc := range op.Batches.Current {
			dst = append(dst, doc...)
		}

		dst = bsoncore.UpdateLength(dst, idx, int32(len(dst[idx:])))
	}

	return bsoncore.UpdateLength(dst, wmindex, int32(len(dst[wmindex:]))), info, nil
}

// isLegacyHandshake returns True if the operation is the first message of
// the initial handshake and should use a legacy hello.
func isLegacyHandshake(op Operation, desc description.SelectedServer) bool {
	isInitialHandshake := desc.WireVersion == nil || desc.WireVersion.Max == 0

	return op.Legacy == LegacyHandshake && isInitialHandshake
}

func (op Operation) createWireMessage(
	ctx context.Context,
	dst []byte,
	desc description.SelectedServer,
	maxTimeMS uint64,
	conn Connection,
) ([]byte, startedInformation, error) {
	if isLegacyHandshake(op, desc) {
		return op.createLegacyHandshakeWireMessage(maxTimeMS, dst, desc)
	}

	return op.createMsgWireMessage(ctx, maxTimeMS, dst, desc, conn)
}

// addCommandFields adds the fields for a command to the wire message in dst. This assumes that the start of the document
// has already been added and does not add the final 0 byte.
func (op Operation) addCommandFields(ctx context.Context, dst []byte, desc description.SelectedServer) ([]byte, error) {
	if !op.shouldEncrypt() {
		return op.CommandFn(dst, desc)
	}

	if desc.WireVersion.Max < cryptMinWireVersion {
		return dst, errors.New("auto-encryption requires a MongoDB version of 4.2")
	}

	// create temporary command document
	cidx, cmdDst := bsoncore.AppendDocumentStart(nil)
	var err error
	cmdDst, err = op.CommandFn(cmdDst, desc)
	if err != nil {
		return dst, err
	}
	// use a BSON array instead of a type 1 payload because mongocryptd will convert to arrays regardless
	if op.Batches != nil && len(op.Batches.Current) > 0 {
		cmdDst = op.addBatchArray(cmdDst)
	}
	cmdDst, _ = bsoncore.AppendDocumentEnd(cmdDst, cidx)

	// encrypt the command
	encrypted, err := op.Crypt.Encrypt(ctx, op.Database, cmdDst)
	if err != nil {
		return dst, err
	}
	// append encrypted command to original destination, removing the first 4 bytes (length) and final byte (terminator)
	dst = append(dst, encrypted[4:len(encrypted)-1]...)
	return dst, nil
}

// addServerAPI adds the relevant fields for server API specification to the wire message in dst.
func (op Operation) addServerAPI(dst []byte) []byte {
	sa := op.ServerAPI
	if sa == nil {
		return dst
	}

	dst = bsoncore.AppendStringElement(dst, "apiVersion", sa.ServerAPIVersion)
	if sa.Strict != nil {
		dst = bsoncore.AppendBooleanElement(dst, "apiStrict", *sa.Strict)
	}
	if sa.DeprecationErrors != nil {
		dst = bsoncore.AppendBooleanElement(dst, "apiDeprecationErrors", *sa.DeprecationErrors)
	}
	return dst
}

func (op Operation) addReadConcern(dst []byte, desc description.SelectedServer) ([]byte, error) {
	if op.MinimumReadConcernWireVersion > 0 && (desc.WireVersion == nil || !desc.WireVersion.Includes(op.MinimumReadConcernWireVersion)) {
		return dst, nil
	}
	rc := op.ReadConcern
	client := op.Client
	// Starting transaction's read concern overrides all others
	if client != nil && client.TransactionStarting() && client.CurrentRc != nil {
		rc = client.CurrentRc
	}

	// start transaction must append afterclustertime IF causally consistent and operation time exists
	if rc == nil && client != nil && client.TransactionStarting() && client.Consistent && client.OperationTime != nil {
		rc = readconcern.New()
	}

	if client != nil && client.Snapshot {
		if desc.WireVersion.Max < readSnapshotMinWireVersion {
			return dst, errors.New("snapshot reads require MongoDB 5.0 or later")
		}
		rc = readconcern.Snapshot()
	}

	if rc == nil {
		return dst, nil
	}

	_, data, err := rc.MarshalBSONValue() // always returns a document
	if err != nil {
		return dst, err
	}

	if sessionsSupported(desc.WireVersion) && client != nil {
		if client.Consistent && client.OperationTime != nil {
			data = data[:len(data)-1] // remove the null byte
			data = bsoncore.AppendTimestampElement(data, "afterClusterTime", client.OperationTime.T, client.OperationTime.I)
			data, _ = bsoncore.AppendDocumentEnd(data, 0)
		}
		if client.Snapshot && client.SnapshotTime != nil {
			data = data[:len(data)-1] // remove the null byte
			data = bsoncore.AppendTimestampElement(data, "atClusterTime", client.SnapshotTime.T, client.SnapshotTime.I)
			data, _ = bsoncore.AppendDocumentEnd(data, 0)
		}
	}

	if len(data) == bsoncore.EmptyDocumentLength {
		return dst, nil
	}
	return bsoncore.AppendDocumentElement(dst, "readConcern", data), nil
}

func (op Operation) addWriteConcern(dst []byte, desc description.SelectedServer) ([]byte, error) {
	if op.MinimumWriteConcernWireVersion > 0 && (desc.WireVersion == nil || !desc.WireVersion.Includes(op.MinimumWriteConcernWireVersion)) {
		return dst, nil
	}
	wc := op.WriteConcern
	if wc == nil {
		return dst, nil
	}

	t, data, err := wc.MarshalBSONValue()
	if err == writeconcern.ErrEmptyWriteConcern {
		return dst, nil
	}
	if err != nil {
		return dst, err
	}

	return append(bsoncore.AppendHeader(dst, t, "writeConcern"), data...), nil
}

func (op Operation) addSession(dst []byte, desc description.SelectedServer) ([]byte, error) {
	client := op.Client

	// If the operation is defined for an explicit session but the server
	// does not support sessions, then throw an error.
	if client != nil && !client.IsImplicit && desc.SessionTimeoutMinutesPtr == nil {
		return nil, fmt.Errorf("current topology does not support sessions")
	}

	if client == nil || !sessionsSupported(desc.WireVersion) || desc.SessionTimeoutMinutesPtr == nil {
		return dst, nil
	}
	if err := client.UpdateUseTime(); err != nil {
		return dst, err
	}
	dst = bsoncore.AppendDocumentElement(dst, "lsid", client.SessionID)

	var addedTxnNumber bool
	if op.Type == Write && client.RetryWrite {
		addedTxnNumber = true
		dst = bsoncore.AppendInt64Element(dst, "txnNumber", op.Client.TxnNumber)
	}
	if client.TransactionRunning() || client.RetryingCommit {
		if !addedTxnNumber {
			dst = bsoncore.AppendInt64Element(dst, "txnNumber", op.Client.TxnNumber)
		}
		if client.TransactionStarting() {
			dst = bsoncore.AppendBooleanElement(dst, "startTransaction", true)
		}
		dst = bsoncore.AppendBooleanElement(dst, "autocommit", false)
	}

	return dst, client.ApplyCommand(desc.Server)
}

func (op Operation) addClusterTime(dst []byte, desc description.SelectedServer) []byte {
	client, clock := op.Client, op.Clock
	if (clock == nil && client == nil) || !sessionsSupported(desc.WireVersion) {
		return dst
	}
	clusterTime := clock.GetClusterTime()
	if client != nil {
		clusterTime = session.MaxClusterTime(clusterTime, client.ClusterTime)
	}
	if clusterTime == nil {
		return dst
	}
	val, err := clusterTime.LookupErr("$clusterTime")
	if err != nil {
		return dst
	}
	return append(bsoncore.AppendHeader(dst, val.Type, "$clusterTime"), val.Value...)
	// return bsoncore.AppendDocumentElement(dst, "$clusterTime", clusterTime)
}

// calculateMaxTimeMS calculates the value of the 'maxTimeMS' field to potentially append
// to the wire message based on the current context's deadline and the 90th percentile RTT
// if the ctx is a Timeout context. If the context is not a Timeout context, it uses the
// operation's MaxTimeMS if set. If no MaxTimeMS is set on the operation, and context is
// not a Timeout context, calculateMaxTimeMS returns 0.
func (op Operation) calculateMaxTimeMS(ctx context.Context, rtt90 time.Duration, rttStats string) (uint64, error) {
	if csot.IsTimeoutContext(ctx) {
		if deadline, ok := ctx.Deadline(); ok {
			remainingTimeout := time.Until(deadline)
			maxTime := remainingTimeout - rtt90

			// Always round up to the next millisecond value so we never truncate the calculated
			// maxTimeMS value (e.g. 400 microseconds evaluates to 1ms, not 0ms).
			maxTimeMS := int64((maxTime + (time.Millisecond - 1)) / time.Millisecond)
			if maxTimeMS <= 0 {
				return 0, fmt.Errorf(
					"remaining time %v until context deadline is less than or equal to 90th percentile RTT: %w\n%v",
					remainingTimeout,
					ErrDeadlineWouldBeExceeded,
					rttStats)
			}
			return uint64(maxTimeMS), nil
		}
	} else if op.MaxTime != nil {
		// Users are not allowed to pass a negative value as MaxTime. A value of 0 would indicate
		// no timeout and is allowed.
		if *op.MaxTime < 0 {
			return 0, ErrNegativeMaxTime
		}
		// Always round up to the next millisecond value so we never truncate the requested
		// MaxTime value (e.g. 400 microseconds evaluates to 1ms, not 0ms).
		return uint64((*op.MaxTime + (time.Millisecond - 1)) / time.Millisecond), nil
	}
	return 0, nil
}

// updateClusterTimes updates the cluster times for the session and cluster clock attached to this
// operation. While the session's AdvanceClusterTime may return an error, this method does not
// because an error being returned from this method will not be returned further up.
func (op Operation) updateClusterTimes(response bsoncore.Document) {
	// Extract cluster time.
	value, err := response.LookupErr("$clusterTime")
	if err != nil {
		// $clusterTime not included by the server
		return
	}
	clusterTime := bsoncore.BuildDocumentFromElements(nil, bsoncore.AppendValueElement(nil, "$clusterTime", value))

	sess, clock := op.Client, op.Clock

	if sess != nil {
		_ = sess.AdvanceClusterTime(bson.Raw(clusterTime))
	}

	if clock != nil {
		clock.AdvanceClusterTime(bson.Raw(clusterTime))
	}
}

// updateOperationTime updates the operation time on the session attached to this operation. While
// the session's AdvanceOperationTime method may return an error, this method does not because an
// error being returned from this method will not be returned further up.
func (op Operation) updateOperationTime(response bsoncore.Document) {
	sess := op.Client
	if sess == nil {
		return
	}

	opTimeElem, err := response.LookupErr("operationTime")
	if err != nil {
		// operationTime not included by the server
		return
	}

	t, i := opTimeElem.Timestamp()
	_ = sess.AdvanceOperationTime(&primitive.Timestamp{
		T: t,
		I: i,
	})
}

func (op Operation) getReadPrefBasedOnTransaction() (*readpref.ReadPref, error) {
	if op.Client != nil && op.Client.TransactionRunning() {
		// Transaction's read preference always takes priority
		rp := op.Client.CurrentRp
		// Reads in a transaction must have read preference primary
		// This must not be checked in startTransaction
		if rp != nil && !op.Client.TransactionStarting() && rp.Mode() != readpref.PrimaryMode {
			return nil, ErrNonPrimaryReadPref
		}
		return rp, nil
	}
	return op.ReadPreference, nil
}

// createReadPref will attempt to create a document with the "readPreference"
// object and various related fields such as "mode", "tags", and
// "maxStalenessSeconds".
func (op Operation) createReadPref(desc description.SelectedServer, isOpQuery bool) (bsoncore.Document, error) {
	if op.omitReadPreference {
		return nil, nil
	}

	// TODO(GODRIVER-2231): Instead of checking if isOutputAggregate and desc.Server.WireVersion.Max < 13, somehow check
	// TODO if supplied readPreference was "overwritten" with primary in description.selectForReplicaSet.
	if desc.Server.Kind == description.Standalone || (isOpQuery && desc.Server.Kind != description.Mongos) ||
		op.Type == Write || (op.IsOutputAggregate && desc.Server.WireVersion.Max < 13) {
		// Don't send read preference for:
		// 1. all standalones
		// 2. non-mongos when using OP_QUERY
		// 3. all writes
		// 4. when operation is an aggregate with an output stage, and selected server's wire
		//    version is < 13
		return nil, nil
	}

	idx, doc := bsoncore.AppendDocumentStart(nil)
	rp, err := op.getReadPrefBasedOnTransaction()
	if err != nil {
		return nil, err
	}

	if rp == nil {
		if desc.Kind == description.Single && desc.Server.Kind != description.Mongos {
			doc = bsoncore.AppendStringElement(doc, "mode", "primaryPreferred")
			doc, _ = bsoncore.AppendDocumentEnd(doc, idx)
			return doc, nil
		}
		return nil, nil
	}

	switch rp.Mode() {
	case readpref.PrimaryMode:
		if desc.Server.Kind == description.Mongos {
			return nil, nil
		}
		if desc.Kind == description.Single {
			doc = bsoncore.AppendStringElement(doc, "mode", "primaryPreferred")
			doc, _ = bsoncore.AppendDocumentEnd(doc, idx)
			return doc, nil
		}

		// OP_MSG requires never sending read preference "primary"
		// except for topology "single".
		//
		// It is important to note that although the Go Driver does not
		// support legacy opcodes, OP_QUERY has different rules for
		// adding read preference to commands.
		return nil, nil
	case readpref.PrimaryPreferredMode:
		doc = bsoncore.AppendStringElement(doc, "mode", "primaryPreferred")
	case readpref.SecondaryPreferredMode:
		_, ok := rp.MaxStaleness()
		if desc.Server.Kind == description.Mongos && isOpQuery && !ok && len(rp.TagSets()) == 0 && rp.HedgeEnabled() == nil {
			return nil, nil
		}
		doc = bsoncore.AppendStringElement(doc, "mode", "secondaryPreferred")
	case readpref.SecondaryMode:
		doc = bsoncore.AppendStringElement(doc, "mode", "secondary")
	case readpref.NearestMode:
		doc = bsoncore.AppendStringElement(doc, "mode", "nearest")
	}

	sets := make([]bsoncore.Document, 0, len(rp.TagSets()))
	for _, ts := range rp.TagSets() {
		i, set := bsoncore.AppendDocumentStart(nil)
		for _, t := range ts {
			set = bsoncore.AppendStringElement(set, t.Name, t.Value)
		}
		set, _ = bsoncore.AppendDocumentEnd(set, i)
		sets = append(sets, set)
	}
	if len(sets) > 0 {
		var aidx int32
		aidx, doc = bsoncore.AppendArrayElementStart(doc, "tags")
		for i, set := range sets {
			doc = bsoncore.AppendDocumentElement(doc, strconv.Itoa(i), set)
		}
		doc, _ = bsoncore.AppendArrayEnd(doc, aidx)
	}

	if d, ok := rp.MaxStaleness(); ok {
		doc = bsoncore.AppendInt32Element(doc, "maxStalenessSeconds", int32(d.Seconds()))
	}

	if hedgeEnabled := rp.HedgeEnabled(); hedgeEnabled != nil {
		var hedgeIdx int32
		hedgeIdx, doc = bsoncore.AppendDocumentElementStart(doc, "hedge")
		doc = bsoncore.AppendBooleanElement(doc, "enabled", *hedgeEnabled)
		doc, err = bsoncore.AppendDocumentEnd(doc, hedgeIdx)
		if err != nil {
			return nil, fmt.Errorf("error creating hedge document: %v", err)
		}
	}

	doc, _ = bsoncore.AppendDocumentEnd(doc, idx)
	return doc, nil
}

func (op Operation) secondaryOK(desc description.SelectedServer) wiremessage.QueryFlag {
	if desc.Kind == description.Single && desc.Server.Kind != description.Mongos {
		return wiremessage.SecondaryOK
	}

	if rp := op.ReadPreference; rp != nil && rp.Mode() != readpref.PrimaryMode {
		return wiremessage.SecondaryOK
	}

	return 0
}

func (Operation) canCompress(cmd string) bool {
	if cmd == handshake.LegacyHello || cmd == "hello" || cmd == "saslStart" || cmd == "saslContinue" || cmd == "getnonce" || cmd == "authenticate" ||
		cmd == "createUser" || cmd == "updateUser" || cmd == "copydbSaslStart" || cmd == "copydbgetnonce" || cmd == "copydb" {
		return false
	}
	return true
}

// decodeOpReply extracts the necessary information from an OP_REPLY wire message.
// Returns the decoded OP_REPLY. If the err field of the returned opReply is non-nil, an error occurred while decoding
// or validating the response and the other fields are undefined.
func (Operation) decodeOpReply(wm []byte) opReply {
	var reply opReply
	var ok bool

	reply.responseFlags, wm, ok = wiremessage.ReadReplyFlags(wm)
	if !ok {
		reply.err = errors.New("malformed OP_REPLY: missing flags")
		return reply
	}
	reply.cursorID, wm, ok = wiremessage.ReadReplyCursorID(wm)
	if !ok {
		reply.err = errors.New("malformed OP_REPLY: missing cursorID")
		return reply
	}
	reply.startingFrom, wm, ok = wiremessage.ReadReplyStartingFrom(wm)
	if !ok {
		reply.err = errors.New("malformed OP_REPLY: missing startingFrom")
		return reply
	}
	reply.numReturned, wm, ok = wiremessage.ReadReplyNumberReturned(wm)
	if !ok {
		reply.err = errors.New("malformed OP_REPLY: missing numberReturned")
		return reply
	}
	reply.documents, _, ok = wiremessage.ReadReplyDocuments(wm)
	if !ok {
		reply.err = errors.New("malformed OP_REPLY: could not read documents from reply")
	}

	if reply.responseFlags&wiremessage.QueryFailure == wiremessage.QueryFailure {
		reply.err = QueryFailureError{
			Message:  "command failure",
			Response: reply.documents[0],
		}
		return reply
	}
	if reply.responseFlags&wiremessage.CursorNotFound == wiremessage.CursorNotFound {
		reply.err = ErrCursorNotFound
		return reply
	}
	if reply.numReturned != int32(len(reply.documents)) {
		reply.err = ErrReplyDocumentMismatch
		return reply
	}

	return reply
}

func (op Operation) decodeResult(opcode wiremessage.OpCode, wm []byte) (bsoncore.Document, error) {
	switch opcode {
	case wiremessage.OpReply:
		reply := op.decodeOpReply(wm)
		if reply.err != nil {
			return nil, reply.err
		}
		if reply.numReturned == 0 {
			return nil, ErrNoDocCommandResponse
		}
		if reply.numReturned > 1 {
			return nil, ErrMultiDocCommandResponse
		}
		rdr := reply.documents[0]
		if err := rdr.Validate(); err != nil {
			return nil, NewCommandResponseError("malformed OP_REPLY: invalid document", err)
		}

		return rdr, ExtractErrorFromServerResponse(rdr)
	case wiremessage.OpMsg:
		_, wm, ok := wiremessage.ReadMsgFlags(wm)
		if !ok {
			return nil, errors.New("malformed wire message: missing OP_MSG flags")
		}

		var res bsoncore.Document
		for len(wm) > 0 {
			var stype wiremessage.SectionType
			stype, wm, ok = wiremessage.ReadMsgSectionType(wm)
			if !ok {
				return nil, errors.New("malformed wire message: insuffienct bytes to read section type")
			}

			switch stype {
			case wiremessage.SingleDocument:
				res, wm, ok = wiremessage.ReadMsgSectionSingleDocument(wm)
				if !ok {
					return nil, errors.New("malformed wire message: insufficient bytes to read single document")
				}
			case wiremessage.DocumentSequence:
				// TODO(GODRIVER-617): Implement document sequence returns.
				_, _, wm, ok = wiremessage.ReadMsgSectionDocumentSequence(wm)
				if !ok {
					return nil, errors.New("malformed wire message: insufficient bytes to read document sequence")
				}
			default:
				return nil, fmt.Errorf("malformed wire message: uknown section type %v", stype)
			}
		}

		err := res.Validate()
		if err != nil {
			return nil, NewCommandResponseError("malformed OP_MSG: invalid document", err)
		}

		return res, ExtractErrorFromServerResponse(res)
	default:
		return nil, fmt.Errorf("cannot decode result from %s", opcode)
	}
}

// getCommandName returns the name of the command from the given BSON document.
func (op Operation) getCommandName(doc []byte) string {
	// skip 4 bytes for document length and 1 byte for element type
	idx := bytes.IndexByte(doc[5:], 0x00) // look for the 0 byte after the command name
	return string(doc[5 : idx+5])
}

func (op *Operation) redactCommand(cmd string, doc bsoncore.Document) bool {
	if cmd == "authenticate" || cmd == "saslStart" || cmd == "saslContinue" || cmd == "getnonce" || cmd == "createUser" ||
		cmd == "updateUser" || cmd == "copydbgetnonce" || cmd == "copydbsaslstart" || cmd == "copydb" {

		return true
	}
	if strings.ToLower(cmd) != handshake.LegacyHelloLowercase && cmd != "hello" {
		return false
	}

	// A hello without speculative authentication can be monitored.
	_, err := doc.LookupErr("speculativeAuthenticate")
	return err == nil
}

// canLogCommandMessage returns true if the command can be logged.
func (op Operation) canLogCommandMessage() bool {
	return op.Logger != nil && op.Logger.LevelComponentEnabled(logger.LevelDebug, logger.ComponentCommand)
}

func (op Operation) canPublishStartedEvent() bool {
	return op.CommandMonitor != nil && op.CommandMonitor.Started != nil
}

// publishStartedEvent publishes a CommandStartedEvent to the operation's command monitor if possible. If the command is
// an unacknowledged write, a CommandSucceededEvent will be published as well. If started events are not being monitored,
// no events are published.
func (op Operation) publishStartedEvent(ctx context.Context, info startedInformation) {
	// If logging is enabled for the command component at the debug level, log the command response.
	if op.canLogCommandMessage() {
		host, port, _ := net.SplitHostPort(info.serverAddress.String())

		redactedCmd := redactStartedInformationCmd(op, info).String()
		formattedCmd := logger.FormatMessage(redactedCmd, op.Logger.MaxDocumentLength)

		op.Logger.Print(logger.LevelDebug,
			logger.ComponentCommand,
			logger.CommandStarted,
			logger.SerializeCommand(logger.Command{
				DriverConnectionID: info.driverConnectionID,
				Message:            logger.CommandStarted,
				Name:               info.cmdName,
				DatabaseName:       op.Database,
				RequestID:          int64(info.requestID),
				ServerConnectionID: info.serverConnID,
				ServerHost:         host,
				ServerPort:         port,
				ServiceID:          info.serviceID,
			},
				logger.KeyCommand, formattedCmd)...)

	}

	if op.canPublishStartedEvent() {
		started := &event.CommandStartedEvent{
			Command:              redactStartedInformationCmd(op, info),
			DatabaseName:         op.Database,
			CommandName:          info.cmdName,
			RequestID:            int64(info.requestID),
			ConnectionID:         info.connID,
			ServerConnectionID:   convertInt64PtrToInt32Ptr(info.serverConnID),
			ServerConnectionID64: info.serverConnID,
			ServiceID:            info.serviceID,
		}
		op.CommandMonitor.Started(ctx, started)
	}
}

// canPublishSucceededEvent returns true if a CommandSucceededEvent can be
// published for the given command. This is true if the command is not an
// unacknowledged write and the command monitor is monitoring succeeded events.
func (op Operation) canPublishFinishedEvent(info finishedInformation) bool {
	success := info.success()

	return op.CommandMonitor != nil &&
		(!success || op.CommandMonitor.Succeeded != nil) &&
		(success || op.CommandMonitor.Failed != nil)
}

// publishFinishedEvent publishes either a CommandSucceededEvent or a CommandFailedEvent to the operation's command
// monitor if possible. If success/failure events aren't being monitored, no events are published.
func (op Operation) publishFinishedEvent(ctx context.Context, info finishedInformation) {
	if op.canLogCommandMessage() && info.success() {
		host, port, _ := net.SplitHostPort(info.serverAddress.String())

		redactedReply := redactFinishedInformationResponse(info).String()
		formattedReply := logger.FormatMessage(redactedReply, op.Logger.MaxDocumentLength)

		op.Logger.Print(logger.LevelDebug,
			logger.ComponentCommand,
			logger.CommandSucceeded,
			logger.SerializeCommand(logger.Command{
				DriverConnectionID: info.driverConnectionID,
				Message:            logger.CommandSucceeded,
				Name:               info.cmdName,
				DatabaseName:       op.Database,
				RequestID:          int64(info.requestID),
				ServerConnectionID: info.serverConnID,
				ServerHost:         host,
				ServerPort:         port,
				ServiceID:          info.serviceID,
			},
				logger.KeyDurationMS, info.duration.Milliseconds(),
				logger.KeyReply, formattedReply)...)
	}

	if op.canLogCommandMessage() && !info.success() {
		host, port, _ := net.SplitHostPort(info.serverAddress.String())

		formattedReply := logger.FormatMessage(info.cmdErr.Error(), op.Logger.MaxDocumentLength)

		op.Logger.Print(logger.LevelDebug,
			logger.ComponentCommand,
			logger.CommandFailed,
			logger.SerializeCommand(logger.Command{
				DriverConnectionID: info.driverConnectionID,
				Message:            logger.CommandFailed,
				Name:               info.cmdName,
				DatabaseName:       op.Database,
				RequestID:          int64(info.requestID),
				ServerConnectionID: info.serverConnID,
				ServerHost:         host,
				ServerPort:         port,
				ServiceID:          info.serviceID,
			},
				logger.KeyDurationMS, info.duration.Milliseconds(),
				logger.KeyFailure, formattedReply)...)
	}

	// If the finished event cannot be published, return early.
	if !op.canPublishFinishedEvent(info) {
		return
	}

	finished := event.CommandFinishedEvent{
		CommandName:          info.cmdName,
		DatabaseName:         op.Database,
		RequestID:            int64(info.requestID),
		ConnectionID:         info.connID,
		Duration:             info.duration,
		DurationNanos:        info.duration.Nanoseconds(),
		ServerConnectionID:   convertInt64PtrToInt32Ptr(info.serverConnID),
		ServerConnectionID64: info.serverConnID,
		ServiceID:            info.serviceID,
	}

	if info.success() {
		successEvent := &event.CommandSucceededEvent{
			Reply:                redactFinishedInformationResponse(info),
			CommandFinishedEvent: finished,
		}
		op.CommandMonitor.Succeeded(ctx, successEvent)

		return
	}

	failedEvent := &event.CommandFailedEvent{
		Failure:              info.cmdErr.Error(),
		CommandFinishedEvent: finished,
	}
	op.CommandMonitor.Failed(ctx, failedEvent)
}

// sessionsSupported returns true of the given server version indicates that it supports sessions.
func sessionsSupported(wireVersion *description.VersionRange) bool {
	return wireVersion != nil
}

// retryWritesSupported returns true if this description represents a server that supports retryable writes.
func retryWritesSupported(s description.Server) bool {
	return s.SessionTimeoutMinutesPtr != nil && s.Kind != description.Standalone
}<|MERGE_RESOLUTION|>--- conflicted
+++ resolved
@@ -630,11 +630,7 @@
 		}
 
 		var startedInfo startedInformation
-<<<<<<< HEAD
-		*wm, startedInfo, err = op.createWireMessage(ctx, (*wm)[:0], desc, maxTimeMS, conn)
-=======
-		*wm, startedInfo, err = op.createMsgWireMessage(ctx, maxTimeMS, (*wm)[:0], desc, conn, requestID)
->>>>>>> 68bf155d
+		*wm, startedInfo, err = op.createWireMessage(ctx, maxTimeMS, (*wm)[:0], desc, conn, requestID)
 
 		if err != nil {
 			return err
@@ -1108,7 +1104,6 @@
 	return dst
 }
 
-<<<<<<< HEAD
 func (op Operation) createLegacyHandshakeWireMessage(
 	maxTimeMS uint64,
 	dst []byte,
@@ -1188,14 +1183,11 @@
 	return bsoncore.UpdateLength(dst, wmindex, int32(len(dst[wmindex:]))), info, nil
 }
 
-func (op Operation) createMsgWireMessage(ctx context.Context, maxTimeMS uint64, dst []byte, desc description.SelectedServer,
-=======
 func (op Operation) createMsgWireMessage(
 	ctx context.Context,
 	maxTimeMS uint64,
 	dst []byte,
 	desc description.SelectedServer,
->>>>>>> 68bf155d
 	conn Connection,
 	requestID int32,
 ) ([]byte, startedInformation, error) {
@@ -1289,16 +1281,17 @@
 
 func (op Operation) createWireMessage(
 	ctx context.Context,
+	maxTimeMS uint64,
 	dst []byte,
 	desc description.SelectedServer,
-	maxTimeMS uint64,
 	conn Connection,
+	requestID int32,
 ) ([]byte, startedInformation, error) {
 	if isLegacyHandshake(op, desc) {
 		return op.createLegacyHandshakeWireMessage(maxTimeMS, dst, desc)
 	}
 
-	return op.createMsgWireMessage(ctx, maxTimeMS, dst, desc, conn)
+	return op.createMsgWireMessage(ctx, maxTimeMS, dst, desc, conn, requestID)
 }
 
 // addCommandFields adds the fields for a command to the wire message in dst. This assumes that the start of the document
