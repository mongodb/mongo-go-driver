// Copyright (C) MongoDB, Inc. 2021-present.
//
// Licensed under the Apache License, Version 2.0 (the "License"); you may
// not use this file except in compliance with the License. You may obtain
// a copy of the License at http://www.apache.org/licenses/LICENSE-2.0

package operation

import (
	"context"
	"errors"
	"os"
	"runtime"
	"strconv"

	"go.mongodb.org/mongo-driver/bson"
	"go.mongodb.org/mongo-driver/internal/bsonutil"
	"go.mongodb.org/mongo-driver/internal/driverutil"
	"go.mongodb.org/mongo-driver/internal/handshake"
	"go.mongodb.org/mongo-driver/mongo/address"
	"go.mongodb.org/mongo-driver/mongo/description"
	"go.mongodb.org/mongo-driver/version"
	"go.mongodb.org/mongo-driver/x/bsonx/bsoncore"
	"go.mongodb.org/mongo-driver/x/mongo/driver"
	"go.mongodb.org/mongo-driver/x/mongo/driver/session"
)

// maxClientMetadataSize is the maximum size of the client metadata document
// that can be sent to the server. Note that the maximum document size on
// standalone and replica servers is 1024, but the maximum document size on
// sharded clusters is 512.
const maxClientMetadataSize = 512

const driverName = "mongo-go-driver"

// Hello is used to run the handshake operation.
type Hello struct {
	appname            string
	compressors        []string
	saslSupportedMechs string
	d                  driver.Deployment
	clock              *session.ClusterClock
	speculativeAuth    bsoncore.Document
	topologyVersion    *description.TopologyVersion
	maxAwaitTimeMS     *int64
	serverAPI          *driver.ServerAPIOptions
	loadBalanced       bool

	res bsoncore.Document
}

var _ driver.Handshaker = (*Hello)(nil)

// NewHello constructs a Hello.
func NewHello() *Hello { return &Hello{} }

// AppName sets the application name in the client metadata sent in this operation.
func (h *Hello) AppName(appname string) *Hello {
	h.appname = appname
	return h
}

// ClusterClock sets the cluster clock for this operation.
func (h *Hello) ClusterClock(clock *session.ClusterClock) *Hello {
	if h == nil {
		h = new(Hello)
	}

	h.clock = clock
	return h
}

// Compressors sets the compressors that can be used.
func (h *Hello) Compressors(compressors []string) *Hello {
	h.compressors = compressors
	return h
}

// SASLSupportedMechs retrieves the supported SASL mechanism for the given user when this operation
// is run.
func (h *Hello) SASLSupportedMechs(username string) *Hello {
	h.saslSupportedMechs = username
	return h
}

// Deployment sets the Deployment for this operation.
func (h *Hello) Deployment(d driver.Deployment) *Hello {
	h.d = d
	return h
}

// SpeculativeAuthenticate sets the document to be used for speculative authentication.
func (h *Hello) SpeculativeAuthenticate(doc bsoncore.Document) *Hello {
	h.speculativeAuth = doc
	return h
}

// TopologyVersion sets the TopologyVersion to be used for heartbeats.
func (h *Hello) TopologyVersion(tv *description.TopologyVersion) *Hello {
	h.topologyVersion = tv
	return h
}

// MaxAwaitTimeMS sets the maximum time for the server to wait for topology changes during a heartbeat.
func (h *Hello) MaxAwaitTimeMS(awaitTime int64) *Hello {
	h.maxAwaitTimeMS = &awaitTime
	return h
}

// ServerAPI sets the server API version for this operation.
func (h *Hello) ServerAPI(serverAPI *driver.ServerAPIOptions) *Hello {
	h.serverAPI = serverAPI
	return h
}

// LoadBalanced specifies whether or not this operation is being sent over a connection to a load balanced cluster.
func (h *Hello) LoadBalanced(lb bool) *Hello {
	h.loadBalanced = lb
	return h
}

// Result returns the result of executing this operation.
func (h *Hello) Result(addr address.Address) description.Server {
	return description.NewServer(addr, bson.Raw(h.res))
}

<<<<<<< HEAD
=======
const (
	// FaaS environment variable names
	envVarAWSExecutionEnv        = "AWS_EXECUTION_ENV"
	envVarAWSLambdaRuntimeAPI    = "AWS_LAMBDA_RUNTIME_API"
	envVarFunctionsWorkerRuntime = "FUNCTIONS_WORKER_RUNTIME"
	envVarKService               = "K_SERVICE"
	envVarFunctionName           = "FUNCTION_NAME"
	envVarVercel                 = "VERCEL"
)

const (
	// FaaS environment variable names
	envVarAWSRegion                   = "AWS_REGION"
	envVarAWSLambdaFunctionMemorySize = "AWS_LAMBDA_FUNCTION_MEMORY_SIZE"
	envVarFunctionMemoryMB            = "FUNCTION_MEMORY_MB"
	envVarFunctionTimeoutSec          = "FUNCTION_TIMEOUT_SEC"
	envVarFunctionRegion              = "FUNCTION_REGION"
	envVarVercelRegion                = "VERCEL_REGION"
)

const (
	// FaaS environment names used by the client
	envNameAWSLambda = "aws.lambda"
	envNameAzureFunc = "azure.func"
	envNameGCPFunc   = "gcp.func"
	envNameVercel    = "vercel"
)

const dockerEnvPath = "/.dockerenv"
const envVarK8s = "KUBERNETES_SERVICE_HOST"

const (
	// Runtime names
	runtimeNameDocker = "docker"

	// Orchestrator names
	orchestratorNameK8s = "kubernetes"
)

// getFaasEnvName parses the FaaS environment variable name and returns the
// corresponding name used by the client. If none of the variables or variables
// for multiple names are populated the FaaS values MUST be entirely omitted.
// When variables for multiple "client.env.name" values are present, "vercel"
// takes precedence over "aws.lambda"; any other combination MUST cause FaaS
// values to be entirely omitted.
func getFaasEnvName() string {
	envVars := []string{
		envVarAWSExecutionEnv,
		envVarAWSLambdaRuntimeAPI,
		envVarFunctionsWorkerRuntime,
		envVarKService,
		envVarFunctionName,
		envVarVercel,
	}

	// If none of the variables are populated the client.env value MUST be
	// entirely omitted.
	names := make(map[string]struct{})

	for _, envVar := range envVars {
		val := os.Getenv(envVar)
		if val == "" {
			continue
		}

		var name string

		switch envVar {
		case envVarAWSExecutionEnv:
			if !strings.HasPrefix(val, awsLambdaPrefix) {
				continue
			}

			name = envNameAWSLambda
		case envVarAWSLambdaRuntimeAPI:
			name = envNameAWSLambda
		case envVarFunctionsWorkerRuntime:
			name = envNameAzureFunc
		case envVarKService, envVarFunctionName:
			name = envNameGCPFunc
		case envVarVercel:
			// "vercel" takes precedence over "aws.lambda".
			delete(names, envNameAWSLambda)

			name = envNameVercel
		}

		names[name] = struct{}{}
		if len(names) > 1 {
			// If multiple names are populated the client.env value
			// MUST be entirely omitted.
			names = nil

			break
		}
	}

	for name := range names {
		return name
	}

	return ""
}

type containerInfo struct {
	runtime      string
	orchestrator string
}

// getContainerEnvInfo returns runtime and orchestrator of a container.
// If no fields is populated, the client.env.container value MUST be entirely
// omitted.
func getContainerEnvInfo() *containerInfo {
	var runtime, orchestrator string
	if _, err := os.Stat(dockerEnvPath); !os.IsNotExist(err) {
		runtime = runtimeNameDocker
	}
	if v := os.Getenv(envVarK8s); v != "" {
		orchestrator = orchestratorNameK8s
	}
	if runtime != "" || orchestrator != "" {
		return &containerInfo{
			runtime:      runtime,
			orchestrator: orchestrator,
		}
	}
	return nil
}

>>>>>>> c3d390f0
// appendClientAppName appends the application metadata to the dst. It is the
// responsibility of the caller to check that this appending does not cause dst
// to exceed any size limitations.
func appendClientAppName(dst []byte, name string) ([]byte, error) {
	if name == "" {
		return dst, nil
	}

	var idx int32
	idx, dst = bsoncore.AppendDocumentElementStart(dst, "application")

	dst = bsoncore.AppendStringElement(dst, "name", name)

	return bsoncore.AppendDocumentEnd(dst, idx)
}

// appendClientDriver appends the driver metadata to dst. It is the
// responsibility of the caller to check that this appending does not cause dst
// to exceed any size limitations.
func appendClientDriver(dst []byte) ([]byte, error) {
	var idx int32
	idx, dst = bsoncore.AppendDocumentElementStart(dst, "driver")

	dst = bsoncore.AppendStringElement(dst, "name", driverName)
	dst = bsoncore.AppendStringElement(dst, "version", version.Driver)

	return bsoncore.AppendDocumentEnd(dst, idx)
}

// appendClientEnv appends the environment metadata to dst. It is the
// responsibility of the caller to check that this appending does not cause dst
// to exceed any size limitations.
func appendClientEnv(dst []byte, omitNonName, omitDoc bool) ([]byte, error) {
	if omitDoc {
		return dst, nil
	}

<<<<<<< HEAD
	name := driverutil.GetFaasEnvName()
	if name == "" {
=======
	name := getFaasEnvName()
	container := getContainerEnvInfo()
	// Omit the entire 'env' if both name and container are empty because other
	// fields depend on either of them.
	if name == "" && container == nil {
>>>>>>> c3d390f0
		return dst, nil
	}

	var idx int32

	idx, dst = bsoncore.AppendDocumentElementStart(dst, "env")

	if name != "" {
		dst = bsoncore.AppendStringElement(dst, "name", name)
	}

	addMem := func(envVar string) []byte {
		mem := os.Getenv(envVar)
		if mem == "" {
			return dst
		}

		memInt64, err := strconv.ParseInt(mem, 10, 32)
		if err != nil {
			return dst
		}

		memInt32 := int32(memInt64)

		return bsoncore.AppendInt32Element(dst, "memory_mb", memInt32)
	}

	addRegion := func(envVar string) []byte {
		region := os.Getenv(envVar)
		if region == "" {
			return dst
		}

		return bsoncore.AppendStringElement(dst, "region", region)
	}

	addTimeout := func(envVar string) []byte {
		timeout := os.Getenv(envVar)
		if timeout == "" {
			return dst
		}

		timeoutInt64, err := strconv.ParseInt(timeout, 10, 32)
		if err != nil {
			return dst
		}

		timeoutInt32 := int32(timeoutInt64)
		return bsoncore.AppendInt32Element(dst, "timeout_sec", timeoutInt32)
	}

	if !omitNonName {
		// No other FaaS fields will be populated if the name is empty.
		switch name {
		case driverutil.EnvNameAWSLambda:
			dst = addMem(driverutil.EnvVarAWSLambdaFunctionMemorySize)
			dst = addRegion(driverutil.EnvVarAWSRegion)
		case driverutil.EnvNameGCPFunc:
			dst = addMem(driverutil.EnvVarFunctionMemoryMB)
			dst = addRegion(driverutil.EnvVarFunctionRegion)
			dst = addTimeout(driverutil.EnvVarFunctionTimeoutSec)
		case driverutil.EnvNameVercel:
			dst = addRegion(driverutil.EnvVarVercelRegion)
		}
	}

	if container != nil {
		var idxCntnr int32
		idxCntnr, dst = bsoncore.AppendDocumentElementStart(dst, "container")
		if container.runtime != "" {
			dst = bsoncore.AppendStringElement(dst, "runtime", container.runtime)
		}
		if container.orchestrator != "" {
			dst = bsoncore.AppendStringElement(dst, "orchestrator", container.orchestrator)
		}
		var err error
		dst, err = bsoncore.AppendDocumentEnd(dst, idxCntnr)
		if err != nil {
			return dst, err
		}
	}

	return bsoncore.AppendDocumentEnd(dst, idx)
}

// appendClientOS appends the OS metadata to dst. It is the responsibility of the
// caller to check that this appending does not cause dst to exceed any size
// limitations.
func appendClientOS(dst []byte, omitNonType bool) ([]byte, error) {
	var idx int32

	idx, dst = bsoncore.AppendDocumentElementStart(dst, "os")

	dst = bsoncore.AppendStringElement(dst, "type", runtime.GOOS)
	if !omitNonType {
		dst = bsoncore.AppendStringElement(dst, "architecture", runtime.GOARCH)
	}

	return bsoncore.AppendDocumentEnd(dst, idx)
}

// appendClientPlatform appends the platform metadata to dst. It is the
// responsibility of the caller to check that this appending does not cause dst
// to exceed any size limitations.
func appendClientPlatform(dst []byte) []byte {
	return bsoncore.AppendStringElement(dst, "platform", runtime.Version())
}

// encodeClientMetadata encodes the client metadata into a BSON document. maxLen
// is the maximum length the document can be. If the document exceeds maxLen,
// then an empty byte slice is returned. If there is not enough space to encode
// a document, the document is truncated and returned.
//
// This function attempts to build the following document. Fields are omitted to
// save space following the MongoDB Handshake.
//
//	{
//		application: {
//			name: "<string>"
//		},
//		driver: {
//			name: "<string>",
//			version: "<string>"
//		},
//		platform: "<string>",
//		os: {
//			type: "<string>",
//			name: "<string>",
//			architecture: "<string>",
//			version: "<string>"
//		},
//		env: {
//			name: "<string>",
//			timeout_sec: 42,
//			memory_mb: 1024,
//			region: "<string>",
//			container: {
//				runtime: "<string>",
//				orchestrator: "<string>"
//			}
//		}
//	}
func encodeClientMetadata(appname string, maxLen int) ([]byte, error) {
	dst := make([]byte, 0, maxLen)

	omitEnvDoc := false
	omitEnvNonName := false
	omitOSNonType := false
	omitEnvDocument := false
	truncatePlatform := false

retry:
	var idx int32
	idx, dst = bsoncore.AppendDocumentStart(dst)

	var err error
	dst, err = appendClientAppName(dst, appname)
	if err != nil {
		return nil, err
	}

	dst, err = appendClientDriver(dst)
	if err != nil {
		return nil, err
	}

	dst, err = appendClientOS(dst, omitOSNonType)
	if err != nil {
		return nil, err
	}

	if !truncatePlatform {
		dst = appendClientPlatform(dst)
	}

	if !omitEnvDocument {
		dst, err = appendClientEnv(dst, omitEnvNonName, omitEnvDoc)
		if err != nil {
			return nil, err
		}
	}

	dst, err = bsoncore.AppendDocumentEnd(dst, idx)
	if err != nil {
		return nil, err
	}

	if len(dst) > maxLen {
		// Implementors SHOULD cumulatively update fields in the
		// following order until the document is under the size limit
		//
		//    1. Omit fields from ``env`` except ``env.name``
		//    2. Omit fields from ``os`` except ``os.type``
		//    3. Omit the ``env`` document entirely
		//    4. Truncate ``platform``
		dst = dst[:0]

		if !omitEnvNonName {
			omitEnvNonName = true

			goto retry
		}

		if !omitOSNonType {
			omitOSNonType = true

			goto retry
		}

		if !omitEnvDoc {
			omitEnvDoc = true

			goto retry
		}

		if !truncatePlatform {
			truncatePlatform = true

			goto retry
		}

		// There is nothing left to update. Return an empty slice to
		// tell caller not to append a `client` document.
		return nil, nil
	}

	return dst, nil
}

// handshakeCommand appends all necessary command fields as well as client metadata, SASL supported mechs, and compression.
func (h *Hello) handshakeCommand(dst []byte, desc description.SelectedServer) ([]byte, error) {
	dst, err := h.command(dst, desc)
	if err != nil {
		return dst, err
	}

	if h.saslSupportedMechs != "" {
		dst = bsoncore.AppendStringElement(dst, "saslSupportedMechs", h.saslSupportedMechs)
	}
	if h.speculativeAuth != nil {
		dst = bsoncore.AppendDocumentElement(dst, "speculativeAuthenticate", h.speculativeAuth)
	}
	var idx int32
	idx, dst = bsoncore.AppendArrayElementStart(dst, "compression")
	for i, compressor := range h.compressors {
		dst = bsoncore.AppendStringElement(dst, strconv.Itoa(i), compressor)
	}
	dst, _ = bsoncore.AppendArrayEnd(dst, idx)

	clientMetadata, _ := encodeClientMetadata(h.appname, maxClientMetadataSize)

	// If the client metadata is empty, do not append it to the command.
	if len(clientMetadata) > 0 {
		dst = bsoncore.AppendDocumentElement(dst, "client", clientMetadata)
	}

	return dst, nil
}

// command appends all necessary command fields.
func (h *Hello) command(dst []byte, desc description.SelectedServer) ([]byte, error) {
	// Use "hello" if topology is LoadBalanced, API version is declared or server
	// has responded with "helloOk". Otherwise, use legacy hello.
	if desc.Kind == description.LoadBalanced || h.serverAPI != nil || desc.Server.HelloOK {
		dst = bsoncore.AppendInt32Element(dst, "hello", 1)
	} else {
		dst = bsoncore.AppendInt32Element(dst, handshake.LegacyHello, 1)
	}
	dst = bsoncore.AppendBooleanElement(dst, "helloOk", true)

	if tv := h.topologyVersion; tv != nil {
		var tvIdx int32

		tvIdx, dst = bsoncore.AppendDocumentElementStart(dst, "topologyVersion")
		dst = bsoncore.AppendObjectIDElement(dst, "processId", tv.ProcessID)
		dst = bsoncore.AppendInt64Element(dst, "counter", tv.Counter)
		dst, _ = bsoncore.AppendDocumentEnd(dst, tvIdx)
	}
	if h.maxAwaitTimeMS != nil {
		dst = bsoncore.AppendInt64Element(dst, "maxAwaitTimeMS", *h.maxAwaitTimeMS)
	}
	if h.loadBalanced {
		// The loadBalanced parameter should only be added if it's true. We should never explicitly send
		// loadBalanced=false per the load balancing spec.
		dst = bsoncore.AppendBooleanElement(dst, "loadBalanced", true)
	}

	return dst, nil
}

// Execute runs this operation.
func (h *Hello) Execute(ctx context.Context) error {
	if h.d == nil {
		return errors.New("a Hello must have a Deployment set before Execute can be called")
	}

	return h.createOperation().Execute(ctx)
}

// StreamResponse gets the next streaming Hello response from the server.
func (h *Hello) StreamResponse(ctx context.Context, conn driver.StreamerConnection) error {
	return h.createOperation().ExecuteExhaust(ctx, conn)
}

// isLegacyHandshake returns True if server API version is not requested and
// loadBalanced is False. If this is the case, then the drivers MUST use legacy
// hello for the first message of the initial handshake with the OP_QUERY
// protocol
func isLegacyHandshake(srvAPI *driver.ServerAPIOptions, deployment driver.Deployment) bool {
	return srvAPI == nil && deployment.Kind() != description.LoadBalanced
}

func (h *Hello) createOperation() driver.Operation {
	op := driver.Operation{
		Clock:      h.clock,
		CommandFn:  h.command,
		Database:   "admin",
		Deployment: h.d,
		ProcessResponseFn: func(info driver.ResponseInfo) error {
			h.res = info.ServerResponse
			return nil
		},
		ServerAPI: h.serverAPI,
	}

	if isLegacyHandshake(h.serverAPI, h.d) {
		op.Legacy = driver.LegacyHandshake
	}

	return op
}

// GetHandshakeInformation performs the MongoDB handshake for the provided connection and returns the relevant
// information about the server. This function implements the driver.Handshaker interface.
func (h *Hello) GetHandshakeInformation(ctx context.Context, _ address.Address, c driver.Connection) (driver.HandshakeInformation, error) {
	deployment := driver.SingleConnectionDeployment{C: c}

	op := driver.Operation{
		Clock:      h.clock,
		CommandFn:  h.handshakeCommand,
		Deployment: deployment,
		Database:   "admin",
		ProcessResponseFn: func(info driver.ResponseInfo) error {
			h.res = info.ServerResponse
			return nil
		},
		ServerAPI: h.serverAPI,
	}

	if isLegacyHandshake(h.serverAPI, deployment) {
		op.Legacy = driver.LegacyHandshake
	}

	if err := op.Execute(ctx); err != nil {
		return driver.HandshakeInformation{}, err
	}

	info := driver.HandshakeInformation{
		Description: h.Result(c.Address()),
	}
	if speculativeAuthenticate, ok := h.res.Lookup("speculativeAuthenticate").DocumentOK(); ok {
		info.SpeculativeAuthenticate = speculativeAuthenticate
	}
	if serverConnectionID, ok := h.res.Lookup("connectionId").AsInt64OK(); ok {
		info.ServerConnectionID = &serverConnectionID
	}

	var err error

	// Cast to bson.Raw to lookup saslSupportedMechs to avoid converting from bsoncore.Value to bson.RawValue for the
	// StringSliceFromRawValue call.
	if saslSupportedMechs, lookupErr := bson.Raw(h.res).LookupErr("saslSupportedMechs"); lookupErr == nil {
		info.SaslSupportedMechs, err = bsonutil.StringSliceFromRawValue("saslSupportedMechs", saslSupportedMechs)
	}
	return info, err
}

// FinishHandshake implements the Handshaker interface. This is a no-op function because a non-authenticated connection
// does not do anything besides the initial Hello for a handshake.
func (h *Hello) FinishHandshake(context.Context, driver.Connection) error {
	return nil
}<|MERGE_RESOLUTION|>--- conflicted
+++ resolved
@@ -12,6 +12,7 @@
 	"os"
 	"runtime"
 	"strconv"
+	"strings"
 
 	"go.mongodb.org/mongo-driver/bson"
 	"go.mongodb.org/mongo-driver/internal/bsonutil"
@@ -124,38 +125,7 @@
 	return description.NewServer(addr, bson.Raw(h.res))
 }
 
-<<<<<<< HEAD
-=======
-const (
-	// FaaS environment variable names
-	envVarAWSExecutionEnv        = "AWS_EXECUTION_ENV"
-	envVarAWSLambdaRuntimeAPI    = "AWS_LAMBDA_RUNTIME_API"
-	envVarFunctionsWorkerRuntime = "FUNCTIONS_WORKER_RUNTIME"
-	envVarKService               = "K_SERVICE"
-	envVarFunctionName           = "FUNCTION_NAME"
-	envVarVercel                 = "VERCEL"
-)
-
-const (
-	// FaaS environment variable names
-	envVarAWSRegion                   = "AWS_REGION"
-	envVarAWSLambdaFunctionMemorySize = "AWS_LAMBDA_FUNCTION_MEMORY_SIZE"
-	envVarFunctionMemoryMB            = "FUNCTION_MEMORY_MB"
-	envVarFunctionTimeoutSec          = "FUNCTION_TIMEOUT_SEC"
-	envVarFunctionRegion              = "FUNCTION_REGION"
-	envVarVercelRegion                = "VERCEL_REGION"
-)
-
-const (
-	// FaaS environment names used by the client
-	envNameAWSLambda = "aws.lambda"
-	envNameAzureFunc = "azure.func"
-	envNameGCPFunc   = "gcp.func"
-	envNameVercel    = "vercel"
-)
-
 const dockerEnvPath = "/.dockerenv"
-const envVarK8s = "KUBERNETES_SERVICE_HOST"
 
 const (
 	// Runtime names
@@ -173,12 +143,12 @@
 // values to be entirely omitted.
 func getFaasEnvName() string {
 	envVars := []string{
-		envVarAWSExecutionEnv,
-		envVarAWSLambdaRuntimeAPI,
-		envVarFunctionsWorkerRuntime,
-		envVarKService,
-		envVarFunctionName,
-		envVarVercel,
+		driverutil.EnvVarAWSExecutionEnv,
+		driverutil.EnvVarAWSLambdaRuntimeAPI,
+		driverutil.EnvVarFunctionsWorkerRuntime,
+		driverutil.EnvVarKService,
+		driverutil.EnvVarFunctionName,
+		driverutil.EnvVarVercel,
 	}
 
 	// If none of the variables are populated the client.env value MUST be
@@ -194,23 +164,23 @@
 		var name string
 
 		switch envVar {
-		case envVarAWSExecutionEnv:
-			if !strings.HasPrefix(val, awsLambdaPrefix) {
+		case driverutil.EnvVarAWSExecutionEnv:
+			if !strings.HasPrefix(val, driverutil.AwsLambdaPrefix) {
 				continue
 			}
 
-			name = envNameAWSLambda
-		case envVarAWSLambdaRuntimeAPI:
-			name = envNameAWSLambda
-		case envVarFunctionsWorkerRuntime:
-			name = envNameAzureFunc
-		case envVarKService, envVarFunctionName:
-			name = envNameGCPFunc
-		case envVarVercel:
+			name = driverutil.EnvNameAWSLambda
+		case driverutil.EnvVarAWSLambdaRuntimeAPI:
+			name = driverutil.EnvNameAWSLambda
+		case driverutil.EnvVarFunctionsWorkerRuntime:
+			name = driverutil.EnvNameAzureFunc
+		case driverutil.EnvVarKService, driverutil.EnvVarFunctionName:
+			name = driverutil.EnvNameGCPFunc
+		case driverutil.EnvVarVercel:
 			// "vercel" takes precedence over "aws.lambda".
-			delete(names, envNameAWSLambda)
-
-			name = envNameVercel
+			delete(names, driverutil.EnvNameAWSLambda)
+
+			name = driverutil.EnvNameVercel
 		}
 
 		names[name] = struct{}{}
@@ -243,7 +213,7 @@
 	if _, err := os.Stat(dockerEnvPath); !os.IsNotExist(err) {
 		runtime = runtimeNameDocker
 	}
-	if v := os.Getenv(envVarK8s); v != "" {
+	if v := os.Getenv(driverutil.EnvVarK8s); v != "" {
 		orchestrator = orchestratorNameK8s
 	}
 	if runtime != "" || orchestrator != "" {
@@ -255,7 +225,6 @@
 	return nil
 }
 
->>>>>>> c3d390f0
 // appendClientAppName appends the application metadata to the dst. It is the
 // responsibility of the caller to check that this appending does not cause dst
 // to exceed any size limitations.
@@ -293,16 +262,11 @@
 		return dst, nil
 	}
 
-<<<<<<< HEAD
-	name := driverutil.GetFaasEnvName()
-	if name == "" {
-=======
 	name := getFaasEnvName()
 	container := getContainerEnvInfo()
 	// Omit the entire 'env' if both name and container are empty because other
 	// fields depend on either of them.
 	if name == "" && container == nil {
->>>>>>> c3d390f0
 		return dst, nil
 	}
 
