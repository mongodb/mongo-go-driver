--- conflicted
+++ resolved
@@ -55,18 +55,18 @@
 // ensure that the local environment does not effect the outcome of a unit
 // test.
 func clearTestEnv(t *testing.T) {
-	t.Setenv(driverutil.EnvVarAWSExecutionEnv, "")
-	t.Setenv(driverutil.EnvVarAWSLambdaRuntimeAPI, "")
-	t.Setenv(driverutil.EnvVarFunctionsWorkerRuntime, "")
-	t.Setenv(driverutil.EnvVarKService, "")
-	t.Setenv(driverutil.EnvVarFunctionName, "")
-	t.Setenv(driverutil.EnvVarVercel, "")
-	t.Setenv(driverutil.EnvVarAWSRegion, "")
-	t.Setenv(driverutil.EnvVarAWSLambdaFunctionMemorySize, "")
-	t.Setenv(driverutil.EnvVarFunctionMemoryMB, "")
-	t.Setenv(driverutil.EnvVarFunctionTimeoutSec, "")
-	t.Setenv(driverutil.EnvVarFunctionRegion, "")
-	t.Setenv(driverutil.EnvVarVercelRegion, "")
+	t.Setenv("AWS_EXECUTION_ENV", "")
+	t.Setenv("AWS_LAMBDA_RUNTIME_API", "")
+	t.Setenv("FUNCTIONS_WORKER_RUNTIME", "")
+	t.Setenv("K_SERVICE", "")
+	t.Setenv("FUNCTION_NAME", "")
+	t.Setenv("VERCEL", "")
+	t.Setenv("AWS_REGION", "")
+	t.Setenv("AWS_LAMBDA_FUNCTION_MEMORY_SIZE", "")
+	t.Setenv("FUNCTION_MEMORY_MB", "")
+	t.Setenv("FUNCTION_TIMEOUT_SEC", "")
+	t.Setenv("FUNCTION_REGION", "")
+	t.Setenv("VERCEL_REGION", "")
 }
 
 func TestAppendClientName(t *testing.T) {
@@ -160,32 +160,32 @@
 		{
 			name: "aws only",
 			env: map[string]string{
-				driverutil.EnvVarAWSExecutionEnv: "AWS_Lambda_foo",
+				"AWS_EXECUTION_ENV": "AWS_Lambda_foo",
 			},
 			want: []byte(`{"env":{"name":"aws.lambda"}}`),
 		},
 		{
 			name: "aws mem only",
 			env: map[string]string{
-				driverutil.EnvVarAWSExecutionEnv:             "AWS_Lambda_foo",
-				driverutil.EnvVarAWSLambdaFunctionMemorySize: "1024",
+				"AWS_EXECUTION_ENV":               "AWS_Lambda_foo",
+				"AWS_LAMBDA_FUNCTION_MEMORY_SIZE": "1024",
 			},
 			want: []byte(`{"env":{"name":"aws.lambda","memory_mb":1024}}`),
 		},
 		{
 			name: "aws region only",
 			env: map[string]string{
-				driverutil.EnvVarAWSExecutionEnv: "AWS_Lambda_foo",
-				driverutil.EnvVarAWSRegion:       "us-east-2",
+				"AWS_EXECUTION_ENV": "AWS_Lambda_foo",
+				"AWS_REGION":        "us-east-2",
 			},
 			want: []byte(`{"env":{"name":"aws.lambda","region":"us-east-2"}}`),
 		},
 		{
 			name: "aws mem and region",
 			env: map[string]string{
-				driverutil.EnvVarAWSExecutionEnv:             "AWS_Lambda_foo",
-				driverutil.EnvVarAWSLambdaFunctionMemorySize: "1024",
-				driverutil.EnvVarAWSRegion:                   "us-east-2",
+				"AWS_EXECUTION_ENV":               "AWS_Lambda_foo",
+				"AWS_LAMBDA_FUNCTION_MEMORY_SIZE": "1024",
+				"AWS_REGION":                      "us-east-2",
 			},
 			want: []byte(`{"env":{"name":"aws.lambda","memory_mb":1024,"region":"us-east-2"}}`),
 		},
@@ -193,50 +193,50 @@
 			name:          "aws mem and region with omit fields",
 			omitEnvFields: true,
 			env: map[string]string{
-				driverutil.EnvVarAWSExecutionEnv:             "AWS_Lambda_foo",
-				driverutil.EnvVarAWSLambdaFunctionMemorySize: "1024",
-				driverutil.EnvVarAWSRegion:                   "us-east-2",
+				"AWS_EXECUTION_ENV":               "AWS_Lambda_foo",
+				"AWS_LAMBDA_FUNCTION_MEMORY_SIZE": "1024",
+				"AWS_REGION":                      "us-east-2",
 			},
 			want: []byte(`{"env":{"name":"aws.lambda"}}`),
 		},
 		{
 			name: "gcp only",
 			env: map[string]string{
-				driverutil.EnvVarKService: "servicename",
+				"K_SERVICE": "servicename",
 			},
 			want: []byte(`{"env":{"name":"gcp.func"}}`),
 		},
 		{
 			name: "gcp mem",
 			env: map[string]string{
-				driverutil.EnvVarKService:         "servicename",
-				driverutil.EnvVarFunctionMemoryMB: "1024",
+				"K_SERVICE":          "servicename",
+				"FUNCTION_MEMORY_MB": "1024",
 			},
 			want: []byte(`{"env":{"name":"gcp.func","memory_mb":1024}}`),
 		},
 		{
 			name: "gcp region",
 			env: map[string]string{
-				driverutil.EnvVarKService:       "servicename",
-				driverutil.EnvVarFunctionRegion: "us-east-2",
+				"K_SERVICE":       "servicename",
+				"FUNCTION_REGION": "us-east-2",
 			},
 			want: []byte(`{"env":{"name":"gcp.func","region":"us-east-2"}}`),
 		},
 		{
 			name: "gcp timeout",
 			env: map[string]string{
-				driverutil.EnvVarKService:           "servicename",
-				driverutil.EnvVarFunctionTimeoutSec: "1",
+				"K_SERVICE":            "servicename",
+				"FUNCTION_TIMEOUT_SEC": "1",
 			},
 			want: []byte(`{"env":{"name":"gcp.func","timeout_sec":1}}`),
 		},
 		{
 			name: "gcp mem, region, and timeout",
 			env: map[string]string{
-				driverutil.EnvVarKService:           "servicename",
-				driverutil.EnvVarFunctionTimeoutSec: "1",
-				driverutil.EnvVarFunctionRegion:     "us-east-2",
-				driverutil.EnvVarFunctionMemoryMB:   "1024",
+				"K_SERVICE":            "servicename",
+				"FUNCTION_TIMEOUT_SEC": "1",
+				"FUNCTION_REGION":      "us-east-2",
+				"FUNCTION_MEMORY_MB":   "1024",
 			},
 			want: []byte(`{"env":{"name":"gcp.func","memory_mb":1024,"region":"us-east-2","timeout_sec":1}}`),
 		},
@@ -244,39 +244,39 @@
 			name:          "gcp mem, region, and timeout with omit fields",
 			omitEnvFields: true,
 			env: map[string]string{
-				driverutil.EnvVarKService:           "servicename",
-				driverutil.EnvVarFunctionTimeoutSec: "1",
-				driverutil.EnvVarFunctionRegion:     "us-east-2",
-				driverutil.EnvVarFunctionMemoryMB:   "1024",
+				"K_SERVICE":            "servicename",
+				"FUNCTION_TIMEOUT_SEC": "1",
+				"FUNCTION_REGION":      "us-east-2",
+				"FUNCTION_MEMORY_MB":   "1024",
 			},
 			want: []byte(`{"env":{"name":"gcp.func"}}`),
 		},
 		{
 			name: "vercel only",
 			env: map[string]string{
-				driverutil.EnvVarVercel: "1",
+				"VERCEL": "1",
 			},
 			want: []byte(`{"env":{"name":"vercel"}}`),
 		},
 		{
 			name: "vercel region",
 			env: map[string]string{
-				driverutil.EnvVarVercel:       "1",
-				driverutil.EnvVarVercelRegion: "us-east-2",
+				"VERCEL":        "1",
+				"VERCEL_REGION": "us-east-2",
 			},
 			want: []byte(`{"env":{"name":"vercel","region":"us-east-2"}}`),
 		},
 		{
 			name: "azure only",
 			env: map[string]string{
-				driverutil.EnvVarFunctionsWorkerRuntime: "go1.x",
+				"FUNCTIONS_WORKER_RUNTIME": "go1.x",
 			},
 			want: []byte(`{"env":{"name":"azure.func"}}`),
 		},
 		{
 			name: "k8s",
 			env: map[string]string{
-				envVarK8s: "0.0.0.0",
+				"KUBERNETES_SERVICE_HOST": "0.0.0.0",
 			},
 			want: []byte(`{"env":{"container":{"orchestrator":"kubernetes"}}}`),
 		},
@@ -420,16 +420,10 @@
 	}
 
 	// Set environment variables to add `env` field to handshake.
-<<<<<<< HEAD
-	t.Setenv(driverutil.EnvVarAWSLambdaRuntimeAPI, "lambda")
-	t.Setenv(driverutil.EnvVarAWSLambdaFunctionMemorySize, "123")
-	t.Setenv(driverutil.EnvVarAWSRegion, "us-east-2")
-=======
-	t.Setenv(envVarAWSLambdaRuntimeAPI, "lambda")
-	t.Setenv(envVarAWSLambdaFunctionMemorySize, "123")
-	t.Setenv(envVarAWSRegion, "us-east-2")
-	t.Setenv(envVarK8s, "0.0.0.0")
->>>>>>> c3d390f0
+	t.Setenv("AWS_LAMBDA_RUNTIME_API", "lambda")
+	t.Setenv("AWS_LAMBDA_FUNCTION_MEMORY_SIZE", "123")
+	t.Setenv("AWS_REGION", "us-east-2")
+	t.Setenv("KUBERNETES_SERVICE_HOST", "0.0.0.0")
 
 	t.Run("nothing is omitted", func(t *testing.T) {
 		got, err := encodeClientMetadata("foo", maxClientMetadataSize)
@@ -440,18 +434,14 @@
 			Driver:      &driver{Name: driverName, Version: version.Driver},
 			OS:          &dist{Type: runtime.GOOS, Architecture: runtime.GOARCH},
 			Platform:    runtime.Version(),
-<<<<<<< HEAD
-			Env:         &env{Name: driverutil.EnvNameAWSLambda, MemoryMB: 123, Region: "us-east-2"},
-=======
 			Env: &env{
-				Name:     envNameAWSLambda,
+				Name:     "aws.lambda",
 				MemoryMB: 123,
 				Region:   "us-east-2",
 				Container: &container{
 					Orchestrator: "kubernetes",
 				},
 			},
->>>>>>> c3d390f0
 		})
 
 		assertDocsEqual(t, got, want)
@@ -470,16 +460,12 @@
 			Driver:      &driver{Name: driverName, Version: version.Driver},
 			OS:          &dist{Type: runtime.GOOS, Architecture: runtime.GOARCH},
 			Platform:    runtime.Version(),
-<<<<<<< HEAD
-			Env:         &env{Name: driverutil.EnvNameAWSLambda},
-=======
 			Env: &env{
-				Name: envNameAWSLambda,
+				Name: "aws.lambda",
 				Container: &container{
 					Orchestrator: "kubernetes",
 				},
 			},
->>>>>>> c3d390f0
 		})
 
 		assertDocsEqual(t, got, want)
@@ -495,15 +481,11 @@
 		require.NoError(t, err, "error constructing env template: %v", err)
 
 		// Calculate what the env.name costs.
-<<<<<<< HEAD
-		ndst := bsoncore.AppendStringElement(nil, "name", driverutil.EnvNameAWSLambda)
-=======
-		ndst := bsoncore.AppendStringElement(nil, "name", envNameAWSLambda)
+		ndst := bsoncore.AppendStringElement(nil, "name", "aws.lambda")
 		idx, ndst := bsoncore.AppendDocumentElementStart(ndst, "container")
 		ndst = bsoncore.AppendStringElement(ndst, "orchestrator", "kubernetes")
 		ndst, err = bsoncore.AppendDocumentEnd(ndst, idx)
 		require.NoError(t, err)
->>>>>>> c3d390f0
 
 		// Environment sub name.
 		envSubName := len(edst) - len(ndst)
@@ -516,16 +498,12 @@
 			Driver:      &driver{Name: driverName, Version: version.Driver},
 			OS:          &dist{Type: runtime.GOOS},
 			Platform:    runtime.Version(),
-<<<<<<< HEAD
-			Env:         &env{Name: driverutil.EnvNameAWSLambda},
-=======
 			Env: &env{
-				Name: envNameAWSLambda,
+				Name: "aws.lambda",
 				Container: &container{
 					Orchestrator: "kubernetes",
 				},
 			},
->>>>>>> c3d390f0
 		})
 
 		assertDocsEqual(t, got, want)
@@ -611,38 +589,38 @@
 		{
 			name: "one aws",
 			env: map[string]string{
-				driverutil.EnvVarAWSExecutionEnv: "AWS_Lambda_foo",
-			},
-			want: driverutil.EnvNameAWSLambda,
+				"AWS_EXECUTION_ENV": "AWS_Lambda_foo",
+			},
+			want: "aws.lambda",
 		},
 		{
 			name: "both aws options",
 			env: map[string]string{
-				driverutil.EnvVarAWSExecutionEnv:     "AWS_Lambda_foo",
-				driverutil.EnvVarAWSLambdaRuntimeAPI: "hello",
-			},
-			want: driverutil.EnvNameAWSLambda,
+				"AWS_EXECUTION_ENV":      "AWS_Lambda_foo",
+				"AWS_LAMBDA_RUNTIME_API": "hello",
+			},
+			want: "aws.lambda",
 		},
 		{
 			name: "multiple variables",
 			env: map[string]string{
-				driverutil.EnvVarAWSExecutionEnv:        "AWS_Lambda_foo",
-				driverutil.EnvVarFunctionsWorkerRuntime: "hello",
+				"AWS_EXECUTION_ENV":        "AWS_Lambda_foo",
+				"FUNCTIONS_WORKER_RUNTIME": "hello",
 			},
 			want: "",
 		},
 		{
 			name: "vercel and aws lambda",
 			env: map[string]string{
-				driverutil.EnvVarAWSExecutionEnv: "AWS_Lambda_foo",
-				driverutil.EnvVarVercel:          "hello",
-			},
-			want: driverutil.EnvNameVercel,
+				"AWS_EXECUTION_ENV": "AWS_Lambda_foo",
+				"VERCEL":            "hello",
+			},
+			want: "vercel",
 		},
 		{
 			name: "invalid aws prefix",
 			env: map[string]string{
-				driverutil.EnvVarAWSExecutionEnv: "foo",
+				"AWS_EXECUTION_ENV": "foo",
 			},
 			want: "",
 		},
@@ -682,14 +660,14 @@
 	b.ReportAllocs()
 	b.ResetTimer()
 
-	b.Setenv(driverutil.EnvNameAWSLambda, "foo")
+	b.Setenv("aws.lambda", "foo")
 
 	str := ""
 	for i := 0; i < 512; i++ {
 		str += "a"
 	}
 
-	b.Setenv(driverutil.EnvVarAWSLambdaRuntimeAPI, str)
+	b.Setenv("AWS_LAMBDA_RUNTIME_API", str)
 
 	b.RunParallel(func(pb *testing.PB) {
 		for pb.Next() {
