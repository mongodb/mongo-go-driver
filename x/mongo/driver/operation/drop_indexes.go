// Copyright (C) MongoDB, Inc. 2019-present.
//
// Licensed under the Apache License, Version 2.0 (the "License"); you may
// not use this file except in compliance with the License. You may obtain
// a copy of the License at http://www.apache.org/licenses/LICENSE-2.0

package operation

import (
	"context"
	"errors"
	"fmt"
	"time"

	"go.mongodb.org/mongo-driver/event"
	"go.mongodb.org/mongo-driver/internal/driverutil"
	"go.mongodb.org/mongo-driver/mongo/description"
	"go.mongodb.org/mongo-driver/mongo/writeconcern"
	"go.mongodb.org/mongo-driver/x/bsonx/bsoncore"
	"go.mongodb.org/mongo-driver/x/mongo/driver"
	"go.mongodb.org/mongo-driver/x/mongo/driver/session"
)

// DropIndexes performs an dropIndexes operation.
type DropIndexes struct {
	authenticator driver.Authenticator
<<<<<<< HEAD
	index         *string
=======
	index         any
>>>>>>> 9a029119
	maxTime       *time.Duration
	session       *session.Client
	clock         *session.ClusterClock
	collection    string
	monitor       *event.CommandMonitor
	crypt         driver.Crypt
	database      string
	deployment    driver.Deployment
	selector      description.ServerSelector
	writeConcern  *writeconcern.WriteConcern
	result        DropIndexesResult
	serverAPI     *driver.ServerAPIOptions
	timeout       *time.Duration
}

// DropIndexesResult represents a dropIndexes result returned by the server.
type DropIndexesResult struct {
	// Number of indexes that existed before the drop was executed.
	NIndexesWas int32
}

func buildDropIndexesResult(response bsoncore.Document) (DropIndexesResult, error) {
	elements, err := response.Elements()
	if err != nil {
		return DropIndexesResult{}, err
	}
	dir := DropIndexesResult{}
	for _, element := range elements {
		switch element.Key() {
		case "nIndexesWas":
			var ok bool
			dir.NIndexesWas, ok = element.Value().AsInt32OK()
			if !ok {
				return dir, fmt.Errorf("response field 'nIndexesWas' is type int32, but received BSON type %s", element.Value().Type)
			}
		}
	}
	return dir, nil
}

// NewDropIndexes constructs and returns a new DropIndexes.
func NewDropIndexes(index any) *DropIndexes {
	return &DropIndexes{
		index: index,
	}
}

// Result returns the result of executing this operation.
func (di *DropIndexes) Result() DropIndexesResult { return di.result }

func (di *DropIndexes) processResponse(info driver.ResponseInfo) error {
	var err error
	di.result, err = buildDropIndexesResult(info.ServerResponse)
	return err
}

// Execute runs this operations and returns an error if the operation did not execute successfully.
func (di *DropIndexes) Execute(ctx context.Context) error {
	if di.deployment == nil {
		return errors.New("the DropIndexes operation must have a Deployment set before Execute can be called")
	}

	return driver.Operation{
		CommandFn:         di.command,
		ProcessResponseFn: di.processResponse,
		Client:            di.session,
		Clock:             di.clock,
		CommandMonitor:    di.monitor,
		Crypt:             di.crypt,
		Database:          di.database,
		Deployment:        di.deployment,
		MaxTime:           di.maxTime,
		Selector:          di.selector,
		WriteConcern:      di.writeConcern,
		ServerAPI:         di.serverAPI,
		Timeout:           di.timeout,
		Name:              driverutil.DropIndexesOp,
		Authenticator:     di.authenticator,
	}.Execute(ctx)

}

func (di *DropIndexes) command(dst []byte, _ description.SelectedServer) ([]byte, error) {
	dst = bsoncore.AppendStringElement(dst, "dropIndexes", di.collection)

	switch di.index.(type) {
	case string:
		dst = bsoncore.AppendStringElement(dst, "index", di.index.(string))
	case bsoncore.Document:
		if di.index != nil {
			dst = bsoncore.AppendDocumentElement(dst, "index", di.index.(bsoncore.Document))
		}
	}

	return dst, nil
}

// Index specifies the name of the index to drop. If '*' is specified, all indexes will be dropped.
func (di *DropIndexes) Index(index any) *DropIndexes {
	if di == nil {
		di = new(DropIndexes)
	}

	di.index = index
	return di
}

// MaxTime specifies the maximum amount of time to allow the query to run on the server.
func (di *DropIndexes) MaxTime(maxTime *time.Duration) *DropIndexes {
	if di == nil {
		di = new(DropIndexes)
	}

	di.maxTime = maxTime
	return di
}

// Session sets the session for this operation.
func (di *DropIndexes) Session(session *session.Client) *DropIndexes {
	if di == nil {
		di = new(DropIndexes)
	}

	di.session = session
	return di
}

// ClusterClock sets the cluster clock for this operation.
func (di *DropIndexes) ClusterClock(clock *session.ClusterClock) *DropIndexes {
	if di == nil {
		di = new(DropIndexes)
	}

	di.clock = clock
	return di
}

// Collection sets the collection that this command will run against.
func (di *DropIndexes) Collection(collection string) *DropIndexes {
	if di == nil {
		di = new(DropIndexes)
	}

	di.collection = collection
	return di
}

// CommandMonitor sets the monitor to use for APM events.
func (di *DropIndexes) CommandMonitor(monitor *event.CommandMonitor) *DropIndexes {
	if di == nil {
		di = new(DropIndexes)
	}

	di.monitor = monitor
	return di
}

// Crypt sets the Crypt object to use for automatic encryption and decryption.
func (di *DropIndexes) Crypt(crypt driver.Crypt) *DropIndexes {
	if di == nil {
		di = new(DropIndexes)
	}

	di.crypt = crypt
	return di
}

// Database sets the database to run this operation against.
func (di *DropIndexes) Database(database string) *DropIndexes {
	if di == nil {
		di = new(DropIndexes)
	}

	di.database = database
	return di
}

// Deployment sets the deployment to use for this operation.
func (di *DropIndexes) Deployment(deployment driver.Deployment) *DropIndexes {
	if di == nil {
		di = new(DropIndexes)
	}

	di.deployment = deployment
	return di
}

// ServerSelector sets the selector used to retrieve a server.
func (di *DropIndexes) ServerSelector(selector description.ServerSelector) *DropIndexes {
	if di == nil {
		di = new(DropIndexes)
	}

	di.selector = selector
	return di
}

// WriteConcern sets the write concern for this operation.
func (di *DropIndexes) WriteConcern(writeConcern *writeconcern.WriteConcern) *DropIndexes {
	if di == nil {
		di = new(DropIndexes)
	}

	di.writeConcern = writeConcern
	return di
}

// ServerAPI sets the server API version for this operation.
func (di *DropIndexes) ServerAPI(serverAPI *driver.ServerAPIOptions) *DropIndexes {
	if di == nil {
		di = new(DropIndexes)
	}

	di.serverAPI = serverAPI
	return di
}

// Timeout sets the timeout for this operation.
func (di *DropIndexes) Timeout(timeout *time.Duration) *DropIndexes {
	if di == nil {
		di = new(DropIndexes)
	}

	di.timeout = timeout
	return di
}

// Authenticator sets the authenticator to use for this operation.
func (di *DropIndexes) Authenticator(authenticator driver.Authenticator) *DropIndexes {
	if di == nil {
		di = new(DropIndexes)
	}

	di.authenticator = authenticator
	return di
}<|MERGE_RESOLUTION|>--- conflicted
+++ resolved
@@ -24,11 +24,7 @@
 // DropIndexes performs an dropIndexes operation.
 type DropIndexes struct {
 	authenticator driver.Authenticator
-<<<<<<< HEAD
-	index         *string
-=======
 	index         any
->>>>>>> 9a029119
 	maxTime       *time.Duration
 	session       *session.Client
 	clock         *session.ClusterClock
