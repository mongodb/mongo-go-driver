--- conflicted
+++ resolved
@@ -56,11 +56,7 @@
 }
 
 func TestOperation(t *testing.T) {
-<<<<<<< HEAD
-	uint32ToPtr := func(u uint32) *uint32 { return &u }
-=======
 	int64ToPtr := func(i64 int64) *int64 { return &i64 }
->>>>>>> 26f508fb
 
 	t.Run("selectServer", func(t *testing.T) {
 		t.Run("returns validation error", func(t *testing.T) {
@@ -153,31 +149,19 @@
 		descRetryable := description.Server{
 			WireVersion:              &description.VersionRange{Min: 0, Max: 7},
 			SessionTimeoutMinutes:    1,
-<<<<<<< HEAD
-			SessionTimeoutMinutesPtr: uint32ToPtr(1),
-=======
 			SessionTimeoutMinutesPtr: int64ToPtr(1),
->>>>>>> 26f508fb
 		}
 
 		descNotRetryableWireVersion := description.Server{
 			WireVersion:              &description.VersionRange{Min: 0, Max: 5},
 			SessionTimeoutMinutes:    1,
-<<<<<<< HEAD
-			SessionTimeoutMinutesPtr: uint32ToPtr(1),
-=======
 			SessionTimeoutMinutesPtr: int64ToPtr(1),
->>>>>>> 26f508fb
 		}
 
 		descNotRetryableStandalone := description.Server{
 			WireVersion:              &description.VersionRange{Min: 0, Max: 7},
 			SessionTimeoutMinutes:    1,
-<<<<<<< HEAD
-			SessionTimeoutMinutesPtr: uint32ToPtr(1),
-=======
 			SessionTimeoutMinutesPtr: int64ToPtr(1),
->>>>>>> 26f508fb
 			Kind:                     description.Standalone,
 		}
 
