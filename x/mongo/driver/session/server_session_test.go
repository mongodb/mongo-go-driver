// Copyright (C) MongoDB, Inc. 2017-present.
//
// Licensed under the Apache License, Version 2.0 (the "License"); you may
// not use this file except in compliance with the License. You may obtain
// a copy of the License at http://www.apache.org/licenses/LICENSE-2.0

package session

import (
	"testing"
	"time"

	"go.mongodb.org/mongo-driver/internal/assert"
	"go.mongodb.org/mongo-driver/mongo/description"
)

func TestServerSession(t *testing.T) {
<<<<<<< HEAD
	uint32ptr := func(ui32 uint32) *uint32 { return &ui32 }
=======
	int64ToPtr := func(i64 int64) *int64 { return &i64 }
>>>>>>> 26f508fb

	t.Run("Expired", func(t *testing.T) {
		t.Run("non-lb mode", func(t *testing.T) {
			sess, err := newServerSession()
			assert.Nil(t, err, "newServerSession error: %v", err)

			// The session should be expired if timeoutMinutes is 0 or if its last used time is too old.
			assert.True(t, sess.expired(topologyDescription{}), "expected session to be expired when timeoutMinutes=0")
			sess.LastUsed = time.Now().Add(-30 * time.Minute)
<<<<<<< HEAD
			topoDesc := topologyDescription{timeoutMinutes: uint32ptr(30)}
=======
			topoDesc := topologyDescription{timeoutMinutes: int64ToPtr(30)}
>>>>>>> 26f508fb
			assert.True(t, sess.expired(topoDesc), "expected session to be expired when timeoutMinutes=30")
		})
		t.Run("lb mode", func(t *testing.T) {
			sess, err := newServerSession()
			assert.Nil(t, err, "newServerSession error: %v", err)

			// The session should never be considered expired.
			topoDesc := topologyDescription{kind: description.LoadBalanced}
			assert.False(t, sess.expired(topoDesc), "session reported that it was expired in LB mode with timeoutMinutes=0")

			sess.LastUsed = time.Now().Add(-30 * time.Minute)
<<<<<<< HEAD
			topoDesc.timeoutMinutes = uint32ptr(10)
=======
			topoDesc.timeoutMinutes = int64ToPtr(10)
>>>>>>> 26f508fb
			assert.False(t, sess.expired(topoDesc), "session reported that it was expired in LB mode with timeoutMinutes=10")
		})
	})
}<|MERGE_RESOLUTION|>--- conflicted
+++ resolved
@@ -15,11 +15,7 @@
 )
 
 func TestServerSession(t *testing.T) {
-<<<<<<< HEAD
-	uint32ptr := func(ui32 uint32) *uint32 { return &ui32 }
-=======
 	int64ToPtr := func(i64 int64) *int64 { return &i64 }
->>>>>>> 26f508fb
 
 	t.Run("Expired", func(t *testing.T) {
 		t.Run("non-lb mode", func(t *testing.T) {
@@ -29,11 +25,7 @@
 			// The session should be expired if timeoutMinutes is 0 or if its last used time is too old.
 			assert.True(t, sess.expired(topologyDescription{}), "expected session to be expired when timeoutMinutes=0")
 			sess.LastUsed = time.Now().Add(-30 * time.Minute)
-<<<<<<< HEAD
-			topoDesc := topologyDescription{timeoutMinutes: uint32ptr(30)}
-=======
 			topoDesc := topologyDescription{timeoutMinutes: int64ToPtr(30)}
->>>>>>> 26f508fb
 			assert.True(t, sess.expired(topoDesc), "expected session to be expired when timeoutMinutes=30")
 		})
 		t.Run("lb mode", func(t *testing.T) {
@@ -45,11 +37,7 @@
 			assert.False(t, sess.expired(topoDesc), "session reported that it was expired in LB mode with timeoutMinutes=0")
 
 			sess.LastUsed = time.Now().Add(-30 * time.Minute)
-<<<<<<< HEAD
-			topoDesc.timeoutMinutes = uint32ptr(10)
-=======
 			topoDesc.timeoutMinutes = int64ToPtr(10)
->>>>>>> 26f508fb
 			assert.False(t, sess.expired(topoDesc), "session reported that it was expired in LB mode with timeoutMinutes=10")
 		})
 	})
