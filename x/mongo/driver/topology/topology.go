// Copyright (C) MongoDB, Inc. 2017-present.
//
// Licensed under the Apache License, Version 2.0 (the "License"); you may
// not use this file except in compliance with the License. You may obtain
// a copy of the License at http://www.apache.org/licenses/LICENSE-2.0

// Package topology contains types that handles the discovery, monitoring, and selection
// of servers. This package is designed to expose enough inner workings of service discovery
// and monitoring to allow low level applications to have fine grained control, while hiding
// most of the detailed implementation of the algorithms.
package topology // import "go.mongodb.org/mongo-driver/x/mongo/driver/topology"

import (
	"context"
	"errors"
	"math/rand"
	"strings"
	"sync"
	"sync/atomic"
	"time"

	"fmt"

	"go.mongodb.org/mongo-driver/x/mongo/driver"
	"go.mongodb.org/mongo-driver/x/mongo/driver/address"
	"go.mongodb.org/mongo-driver/x/mongo/driver/description"
	"go.mongodb.org/mongo-driver/x/mongo/driver/dns"
)

// ErrSubscribeAfterClosed is returned when a user attempts to subscribe to a
// closed Server or Topology.
var ErrSubscribeAfterClosed = errors.New("cannot subscribe after closeConnection")

// ErrTopologyClosed is returned when a user attempts to call a method on a
// closed Topology.
var ErrTopologyClosed = errors.New("topology is closed")

// ErrTopologyConnected is returned whena  user attempts to Connect to an
// already connected Topology.
var ErrTopologyConnected = errors.New("topology is connected or connecting")

// ErrServerSelectionTimeout is returned from server selection when the server
// selection process took longer than allowed by the timeout.
var ErrServerSelectionTimeout = errors.New("server selection timeout")

// MonitorMode represents the way in which a server is monitored.
type MonitorMode uint8

// These constants are the available monitoring modes.
const (
	AutomaticMode MonitorMode = iota
	SingleMode
)

// Topology represents a MongoDB deployment.
type Topology struct {
	connectionstate int32

	cfg *config

	desc atomic.Value // holds a description.Topology

	dnsResolver *dns.Resolver

	done chan struct{}

	pollingDone       chan struct{}
	pollingwg         sync.WaitGroup
	rescanSRVInterval time.Duration
	pollHeartbeatTime atomic.Value // holds a bool

	fsm *fsm

	// This should really be encapsulated into it's own type. This will likely
	// require a redesign so we can share a minimum of data between the
	// subscribers and the topology.
	subscribers         map[uint64]chan description.Topology
	currentSubscriberID uint64
	subscriptionsClosed bool
	subLock             sync.Mutex

	// We should redesign how we Connect and handle individal servers. This is
	// too difficult to maintain and it's rather easy to accidentally access
	// the servers without acquiring the lock or checking if the servers are
	// closed. This lock should also be an RWMutex.
	serversLock   sync.Mutex
	serversClosed bool
	servers       map[address.Address]*Server
}

var _ driver.Deployment = &Topology{}
var _ driver.Subscriber = &Topology{}

// New creates a new topology.
func New(opts ...Option) (*Topology, error) {
	cfg, err := newConfig(opts...)
	if err != nil {
		return nil, err
	}

	t := &Topology{
		cfg:               cfg,
		done:              make(chan struct{}),
		pollingDone:       make(chan struct{}),
		rescanSRVInterval: 60 * time.Second,
		fsm:               newFSM(),
		subscribers:       make(map[uint64]chan description.Topology),
		servers:           make(map[address.Address]*Server),
		dnsResolver:       dns.DefaultResolver,
	}
	t.desc.Store(description.Topology{})

	if cfg.replicaSetName != "" {
		t.fsm.SetName = cfg.replicaSetName
		t.fsm.Kind = description.ReplicaSetNoPrimary
	}

	if cfg.mode == SingleMode {
		t.fsm.Kind = description.Single
	}

	return t, nil
}

// Connect initializes a Topology and starts the monitoring process. This function
// must be called to properly monitor the topology.
func (t *Topology) Connect() error {
	if !atomic.CompareAndSwapInt32(&t.connectionstate, disconnected, connecting) {
		return ErrTopologyConnected
	}

	t.desc.Store(description.Topology{})
	var err error
	t.serversLock.Lock()
	for _, a := range t.cfg.seedList {
		addr := address.Address(a).Canonicalize()
		t.fsm.Servers = append(t.fsm.Servers, description.Server{Addr: addr})
		err = t.addServer(addr)
		if err != nil {
			return err
		}
	}
	t.serversLock.Unlock()

	if srvPollingRequired(t.cfg.cs.Original) {
		go t.pollSRVRecords()
		t.pollingwg.Add(1)
	}

	t.subscriptionsClosed = false // explicitly set in case topology was disconnected and then reconnected

	atomic.StoreInt32(&t.connectionstate, connected)
	return nil
}

// Disconnect closes the topology. It stops the monitoring thread and
// closes all open subscriptions.
func (t *Topology) Disconnect(ctx context.Context) error {
	if !atomic.CompareAndSwapInt32(&t.connectionstate, connected, disconnecting) {
		return ErrTopologyClosed
	}

	servers := make(map[address.Address]*Server)
	t.serversLock.Lock()
	t.serversClosed = true
	for addr, server := range t.servers {
		servers[addr] = server
	}
	t.serversLock.Unlock()

	for _, server := range servers {
		_ = server.Disconnect(ctx)
	}

	t.subLock.Lock()
	for id, ch := range t.subscribers {
		close(ch)
		delete(t.subscribers, id)
	}
	t.subscriptionsClosed = true
	t.subLock.Unlock()

	if srvPollingRequired(t.cfg.cs.Original) {
		t.pollingDone <- struct{}{}
		t.pollingwg.Wait()
	}

	t.desc.Store(description.Topology{})

	atomic.StoreInt32(&t.connectionstate, disconnected)
	return nil
}

func srvPollingRequired(connstr string) bool {
	return strings.HasPrefix(connstr, "mongodb+srv://")
}

// Description returns a description of the topology.
func (t *Topology) Description() description.Topology {
	td, ok := t.desc.Load().(description.Topology)
	if !ok {
		td = description.Topology{}
	}
	return td
}

// Kind returns the topology kind of this Topology.
func (t *Topology) Kind() description.TopologyKind { return t.Description().Kind }

// Subscribe returns a Subscription on which all updated description.Topologys
// will be sent. The channel of the subscription will have a buffer size of one,
// and will be pre-populated with the current description.Topology.
// Subscribe implements the driver.Subscriber interface.
func (t *Topology) Subscribe() (*driver.Subscription, error) {
	if atomic.LoadInt32(&t.connectionstate) != connected {
		return nil, errors.New("cannot subscribe to Topology that is not connected")
	}
	ch := make(chan description.Topology, 1)
	td, ok := t.desc.Load().(description.Topology)
	if !ok {
		td = description.Topology{}
	}
	ch <- td

	t.subLock.Lock()
	defer t.subLock.Unlock()
	if t.subscriptionsClosed {
		return nil, ErrSubscribeAfterClosed
	}
	id := t.currentSubscriberID
	t.subscribers[id] = ch
	t.currentSubscriberID++

	return &driver.Subscription{
		Updates: ch,
		ID:      id,
	}, nil
}

// Unsubscribe unsubscribes the given subscription from the topology and closes the subscription channel.
// Unsubscribe implements the driver.Subscriber interface.
func (t *Topology) Unsubscribe(sub *driver.Subscription) error {
	t.subLock.Lock()
	defer t.subLock.Unlock()

	if t.subscriptionsClosed {
		return nil
	}

	ch, ok := t.subscribers[sub.ID]
	if !ok {
		return nil
	}

	close(ch)
	delete(t.subscribers, sub.ID)
	return nil
}

// RequestImmediateCheck will send heartbeats to all the servers in the
// topology right away, instead of waiting for the heartbeat timeout.
func (t *Topology) RequestImmediateCheck() {
	if atomic.LoadInt32(&t.connectionstate) != connected {
		return
	}
	t.serversLock.Lock()
	for _, server := range t.servers {
		server.RequestImmediateCheck()
	}
	t.serversLock.Unlock()
}

// SupportsSessions returns true if the topology supports sessions.
func (t *Topology) SupportsSessions() bool {
	return t.Description().SessionTimeoutMinutes != 0 && t.Description().Kind != description.Single
}

// SupportsRetryWrites returns true if the topology supports retryable writes, which it does if it supports sessions.
func (t *Topology) SupportsRetryWrites() bool {
	return t.SupportsSessions()
}

// SelectServer selects a server with given a selector. SelectServer complies with the
// server selection spec, and will time out after severSelectionTimeout or when the
// parent context is done.
func (t *Topology) SelectServer(ctx context.Context, ss description.ServerSelector) (driver.Server, error) {
	if atomic.LoadInt32(&t.connectionstate) != connected {
		return nil, ErrTopologyClosed
	}
	var ssTimeoutCh <-chan time.Time

	if t.cfg.serverSelectionTimeout > 0 {
		ssTimeout := time.NewTimer(t.cfg.serverSelectionTimeout)
		ssTimeoutCh = ssTimeout.C
		defer ssTimeout.Stop()
	}

	sub, err := t.Subscribe()
	if err != nil {
		return nil, err
	}
	defer t.Unsubscribe(sub)

	for {
		suitable, err := t.selectServer(ctx, sub.Updates, ss, ssTimeoutCh)
		if err != nil {
			return nil, err
		}

		selected := suitable[rand.Intn(len(suitable))]
		selectedS, err := t.FindServer(selected)
		switch {
		case err != nil:
			return nil, err
		case selectedS != nil:
			return selectedS, nil
		default:
			// We don't have an actual server for the provided description.
			// This could happen for a number of reasons, including that the
			// server has since stopped being a part of this topology, or that
			// the server selector returned no suitable servers.
		}
	}
}

// SelectServerLegacy selects a server with given a selector. SelectServerLegacy complies with the
// server selection spec, and will time out after severSelectionTimeout or when the
// parent context is done.
func (t *Topology) SelectServerLegacy(ctx context.Context, ss description.ServerSelector) (*SelectedServer, error) {
	if atomic.LoadInt32(&t.connectionstate) != connected {
		return nil, ErrTopologyClosed
	}
	var ssTimeoutCh <-chan time.Time

	if t.cfg.serverSelectionTimeout > 0 {
		ssTimeout := time.NewTimer(t.cfg.serverSelectionTimeout)
		ssTimeoutCh = ssTimeout.C
		defer ssTimeout.Stop()
	}

	sub, err := t.Subscribe()
	if err != nil {
		return nil, err
	}
	defer t.Unsubscribe(sub)

	for {
		suitable, err := t.selectServer(ctx, sub.Updates, ss, ssTimeoutCh)
		if err != nil {
			return nil, err
		}

		selected := suitable[rand.Intn(len(suitable))]
		selectedS, err := t.FindServer(selected)
		switch {
		case err != nil:
			return nil, err
		case selectedS != nil:
			return selectedS, nil
		default:
			// We don't have an actual server for the provided description.
			// This could happen for a number of reasons, including that the
			// server has since stopped being a part of this topology, or that
			// the server selector returned no suitable servers.
		}
	}
}

// FindServer will attempt to find a server that fits the given server description.
// This method will return nil, nil if a matching server could not be found.
func (t *Topology) FindServer(selected description.Server) (*SelectedServer, error) {
	if atomic.LoadInt32(&t.connectionstate) != connected {
		return nil, ErrTopologyClosed
	}
	t.serversLock.Lock()
	defer t.serversLock.Unlock()
	server, ok := t.servers[selected.Addr]
	if !ok {
		return nil, nil
	}

	desc := t.Description()
	return &SelectedServer{
		Server: server,
		Kind:   desc.Kind,
	}, nil
}

func wrapServerSelectionError(err error, t *Topology) error {
	return fmt.Errorf("server selection error: %v, current topology: { %s }", err, t.String())
}

// selectServer is the core piece of server selection. It handles getting
// topology descriptions and running sever selection on those descriptions.
func (t *Topology) selectServer(ctx context.Context, subscriptionCh <-chan description.Topology, ss description.ServerSelector, timeoutCh <-chan time.Time) ([]description.Server, error) {
	var current description.Topology
	for {
		select {
		case <-ctx.Done():
			return nil, ctx.Err()
		case <-timeoutCh:
			return nil, wrapServerSelectionError(ErrServerSelectionTimeout, t)
		case current = <-subscriptionCh:
		}

		var allowed []description.Server
		for _, s := range current.Servers {
			if s.Kind != description.Unknown {
				allowed = append(allowed, s)
			}
		}

		suitable, err := ss.SelectServer(current, allowed)
		if err != nil {
			return nil, wrapServerSelectionError(err, t)
		}

		if len(suitable) > 0 {
			return suitable, nil
		}

		t.RequestImmediateCheck()
	}
}

func (t *Topology) pollSRVRecords() {
	defer t.pollingwg.Done()

	serverConfig, _ := newServerConfig(t.cfg.serverOpts...)
	heartbeatInterval := serverConfig.heartbeatInterval

	pollTicker := time.NewTicker(t.rescanSRVInterval)
	defer pollTicker.Stop()
	t.pollHeartbeatTime.Store(false)
	var doneOnce bool
	defer func() {
		//  ¯\_(ツ)_/¯
		if r := recover(); r != nil && !doneOnce {
			<-t.pollingDone
		}
	}()

	// remove the scheme
	uri := t.cfg.cs.Original[14:]
	hosts := uri
	if idx := strings.IndexAny(uri, "/?@"); idx != -1 {
		hosts = uri[:idx]
	}

	for {
		select {
		case <-pollTicker.C:
		case <-t.pollingDone:
			doneOnce = true
			return
		}
		topoKind := t.Description().Kind
		if !(topoKind == description.Unknown || topoKind == description.Sharded) {
			break
		}

		parsedHosts, err := t.dnsResolver.ParseHosts(hosts, false)
		// DNS problem or no verified hosts returned
		if err != nil || len(parsedHosts) == 0 {
			if !t.pollHeartbeatTime.Load().(bool) {
				pollTicker.Stop()
				pollTicker = time.NewTicker(heartbeatInterval)
				t.pollHeartbeatTime.Store(true)
			}
			continue
		}
		if t.pollHeartbeatTime.Load().(bool) {
			pollTicker.Stop()
			pollTicker = time.NewTicker(t.rescanSRVInterval)
			t.pollHeartbeatTime.Store(false)
		}

		cont := t.processSRVResults(parsedHosts)
		if !cont {
			break
		}
	}
	<-t.pollingDone
	doneOnce = true
}

func (t *Topology) processSRVResults(parsedHosts []string) bool {
	t.serversLock.Lock()
	defer t.serversLock.Unlock()

	if t.serversClosed {
		return false
	}
	diff := t.fsm.Topology.DiffHostlist(parsedHosts)

	if len(diff.Added) == 0 && len(diff.Removed) == 0 {
		return true
	}

	for _, r := range diff.Removed {
		addr := address.Address(r).Canonicalize()
		s, ok := t.servers[addr]
		if !ok {
			continue
		}
		go func() {
			cancelCtx, cancel := context.WithCancel(context.Background())
			cancel()
			_ = s.Disconnect(cancelCtx)
		}()
		delete(t.servers, addr)
		t.fsm.removeServerByAddr(addr)
	}
	for _, a := range diff.Added {
		addr := address.Address(a).Canonicalize()
		_ = t.addServer(addr)
		t.fsm.addServer(addr)
	}
	//store new description
	newDesc := description.Topology{
		Kind:                  t.fsm.Kind,
		Servers:               t.fsm.Servers,
		SessionTimeoutMinutes: t.fsm.SessionTimeoutMinutes,
	}
	t.desc.Store(newDesc)

	t.subLock.Lock()
	for _, ch := range t.subscribers {
		// We drain the description if there's one in the channel
		select {
		case <-ch:
		default:
		}
		ch <- newDesc
	}
	t.subLock.Unlock()

	return true

}

func (t *Topology) apply(ctx context.Context, desc description.Server) {
	var err error

	t.serversLock.Lock()
	defer t.serversLock.Unlock()

	if _, ok := t.servers[desc.Addr]; t.serversClosed || !ok {
		return
	}

	prev := t.fsm.Topology

	current, err := t.fsm.apply(desc)
	if err != nil {
		return
	}

	diff := description.DiffTopology(prev, current)

	for _, removed := range diff.Removed {
		if s, ok := t.servers[removed.Addr]; ok {
			go func() {
				cancelCtx, cancel := context.WithCancel(ctx)
				cancel()
				_ = s.Disconnect(cancelCtx)
			}()
			delete(t.servers, removed.Addr)
		}
	}

	for _, added := range diff.Added {
		_ = t.addServer(added.Addr)
	}

	t.desc.Store(current)

	t.subLock.Lock()
	for _, ch := range t.subscribers {
		// We drain the description if there's one in the channel
		select {
		case <-ch:
		default:
		}
		ch <- current
	}
	t.subLock.Unlock()

}

func (t *Topology) addServer(addr address.Address) error {
	if _, ok := t.servers[addr]; ok {
		return nil
	}

	topoFunc := func(desc description.Server) {
		t.apply(context.TODO(), desc)
	}
	svr, err := ConnectServer(addr, topoFunc, t.cfg.serverOpts...)
	if err != nil {
		return err
	}

	t.servers[addr] = svr

	return nil
}

// String implements the Stringer interface
func (t *Topology) String() string {
	desc := t.Description()
<<<<<<< HEAD

	serversStr := ""
=======
	str := fmt.Sprintf("Type: %s\nServers:\n", desc.Kind)
	t.serversLock.Lock()
	defer t.serversLock.Unlock()
>>>>>>> f914fd5b
	for _, s := range t.servers {
		serversStr += "{ " + s.String() + " }, "
	}
<<<<<<< HEAD
	return fmt.Sprintf("Type: %s, Servers: [%s]", desc.Kind, serversStr)
}

// Subscription is a subscription to updates to the description of the Topology that created this
// Subscription.
type Subscription struct {
	C  <-chan description.Topology
	t  *Topology
	id uint64
}

// Unsubscribe unsubscribes this Subscription from updates and closes the
// subscription channel.
func (s *Subscription) Unsubscribe() error {
	s.t.subLock.Lock()
	defer s.t.subLock.Unlock()
	if s.t.subscriptionsClosed {
		return nil
	}

	ch, ok := s.t.subscribers[s.id]
	if !ok {
		return nil
	}

	close(ch)
	delete(s.t.subscribers, s.id)

	return nil
=======
	return str
>>>>>>> f914fd5b
}<|MERGE_RESOLUTION|>--- conflicted
+++ resolved
@@ -609,48 +609,12 @@
 // String implements the Stringer interface
 func (t *Topology) String() string {
 	desc := t.Description()
-<<<<<<< HEAD
 
 	serversStr := ""
-=======
-	str := fmt.Sprintf("Type: %s\nServers:\n", desc.Kind)
 	t.serversLock.Lock()
 	defer t.serversLock.Unlock()
->>>>>>> f914fd5b
 	for _, s := range t.servers {
 		serversStr += "{ " + s.String() + " }, "
 	}
-<<<<<<< HEAD
 	return fmt.Sprintf("Type: %s, Servers: [%s]", desc.Kind, serversStr)
-}
-
-// Subscription is a subscription to updates to the description of the Topology that created this
-// Subscription.
-type Subscription struct {
-	C  <-chan description.Topology
-	t  *Topology
-	id uint64
-}
-
-// Unsubscribe unsubscribes this Subscription from updates and closes the
-// subscription channel.
-func (s *Subscription) Unsubscribe() error {
-	s.t.subLock.Lock()
-	defer s.t.subLock.Unlock()
-	if s.t.subscriptionsClosed {
-		return nil
-	}
-
-	ch, ok := s.t.subscribers[s.id]
-	if !ok {
-		return nil
-	}
-
-	close(ch)
-	delete(s.t.subscribers, s.id)
-
-	return nil
-=======
-	return str
->>>>>>> f914fd5b
 }