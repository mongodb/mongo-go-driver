// Copyright (C) MongoDB, Inc. 2017-present.
//
// Licensed under the Apache License, Version 2.0 (the "License"); you may
// not use this file except in compliance with the License. You may obtain
// a copy of the License at http://www.apache.org/licenses/LICENSE-2.0

// Package topology is intended for internal use only. It is made available to
// facilitate use cases that require access to internal MongoDB driver
// functionality and state. The API of this package is not stable and there is
// no backward compatibility guarantee.
//
// WARNING: THIS PACKAGE IS EXPERIMENTAL AND MAY BE MODIFIED OR REMOVED WITHOUT
// NOTICE! USE WITH EXTREME CAUTION!
//
// Package topology contains types that handles the discovery, monitoring, and
// selection of servers. This package is designed to expose enough inner
// workings of service discovery and monitoring to allow low level applications
// to have fine grained control, while hiding most of the detailed
// implementation of the algorithms.
package topology

import (
	"context"
	"errors"
	"fmt"
	"net"
	"strconv"
	"strings"
	"sync"
	"sync/atomic"
	"time"

	"go.mongodb.org/mongo-driver/bson"
	"go.mongodb.org/mongo-driver/event"
	"go.mongodb.org/mongo-driver/internal/driverutil"
	"go.mongodb.org/mongo-driver/internal/logger"
	"go.mongodb.org/mongo-driver/internal/randutil"
	"go.mongodb.org/mongo-driver/mongo/address"
	"go.mongodb.org/mongo-driver/mongo/options"
	"go.mongodb.org/mongo-driver/x/mongo/driver"
	"go.mongodb.org/mongo-driver/x/mongo/driver/connstring"
	"go.mongodb.org/mongo-driver/x/mongo/driver/description"
	"go.mongodb.org/mongo-driver/x/mongo/driver/dns"
)

// Topology state constants.
const (
	topologyDisconnected int64 = iota
	topologyDisconnecting
	topologyConnected
	topologyConnecting
)

// ErrSubscribeAfterClosed is returned when a user attempts to subscribe to a
// closed Server or Topology.
var ErrSubscribeAfterClosed = errors.New("cannot subscribe after closeConnection")

// ErrTopologyClosed is returned when a user attempts to call a method on a
// closed Topology.
var ErrTopologyClosed = errors.New("topology is closed")

// ErrTopologyConnected is returned whena  user attempts to Connect to an
// already connected Topology.
var ErrTopologyConnected = errors.New("topology is connected or connecting")

// MonitorMode represents the way in which a server is monitored.
type MonitorMode uint8

// random is a package-global pseudo-random number generator.
var random = randutil.NewLockedRand()

// These constants are the available monitoring modes.
const (
	AutomaticMode MonitorMode = iota
	SingleMode
)

// Topology represents a MongoDB deployment.
type Topology struct {
	state int64

	cfg *Config

	desc atomic.Value // holds a description.Topology

	dnsResolver *dns.Resolver

	done chan struct{}

	pollingRequired   bool
	pollingDone       chan struct{}
	pollingwg         sync.WaitGroup
	rescanSRVInterval time.Duration
	pollHeartbeatTime atomic.Value // holds a bool

	hosts []string

	updateCallback updateTopologyCallback
	fsm            *fsm

	// This should really be encapsulated into it's own type. This will likely
	// require a redesign so we can share a minimum of data between the
	// subscribers and the topology.
	subscribers         map[uint64]chan description.Topology
	currentSubscriberID uint64
	subscriptionsClosed bool
	subLock             sync.Mutex

	// We should redesign how we Connect and handle individual servers. This is
	// too difficult to maintain and it's rather easy to accidentally access
	// the servers without acquiring the lock or checking if the servers are
	// closed. This lock should also be an RWMutex.
	serversLock   sync.Mutex
	serversClosed bool
	servers       map[address.Address]*Server

	id bson.ObjectID
}

var (
	_ driver.Deployment = &Topology{}
	_ driver.Subscriber = &Topology{}
)

// New creates a new topology. A "nil" config is interpreted as the default configuration.
func New(cfg *Config) (*Topology, error) {
	if cfg == nil {
		var err error
		cfg, err = NewConfig(options.Client(), nil)
		if err != nil {
			return nil, err
		}
	}

	t := &Topology{
		cfg:               cfg,
		done:              make(chan struct{}),
		pollingDone:       make(chan struct{}),
		rescanSRVInterval: 60 * time.Second,
		fsm:               newFSM(),
		subscribers:       make(map[uint64]chan description.Topology),
		servers:           make(map[address.Address]*Server),
		dnsResolver:       dns.DefaultResolver,
		id:                bson.NewObjectID(),
	}
	t.desc.Store(description.Topology{})
	t.updateCallback = func(desc description.Server) description.Server {
		return t.apply(context.Background(), desc)
	}

	if t.cfg.URI != "" {
		connStr, err := connstring.Parse(t.cfg.URI)
		if err != nil {
			return nil, err
		}
		t.pollingRequired = (connStr.Scheme == connstring.SchemeMongoDBSRV) && !t.cfg.LoadBalanced
		t.hosts = connStr.RawHosts
	}

	t.publishTopologyOpeningEvent()

	return t, nil
}

func mustLogTopologyMessage(topo *Topology, level logger.Level) bool {
	return topo.cfg.logger != nil && topo.cfg.logger.LevelComponentEnabled(
		level, logger.ComponentTopology)
}

func logTopologyMessage(topo *Topology, level logger.Level, msg string, keysAndValues ...interface{}) {
	topo.cfg.logger.Print(level,
		logger.ComponentTopology,
		msg,
		logger.SerializeTopology(logger.Topology{
			ID:      topo.id,
			Message: msg,
		}, keysAndValues...)...)
}

func logTopologyThirdPartyUsage(topo *Topology, parsedHosts []string) {
	thirdPartyMessages := [2]string{
		`You appear to be connected to a CosmosDB cluster. For more information regarding feature compatibility and support please visit https://www.mongodb.com/supportability/cosmosdb`,
		`You appear to be connected to a DocumentDB cluster. For more information regarding feature compatibility and support please visit https://www.mongodb.com/supportability/documentdb`,
	}

	thirdPartySuffixes := map[string]int{
		".cosmos.azure.com":            0,
		".docdb.amazonaws.com":         1,
		".docdb-elastic.amazonaws.com": 1,
	}

	hostSet := make([]bool, len(thirdPartyMessages))
	for _, host := range parsedHosts {
		if h, _, err := net.SplitHostPort(host); err == nil {
			host = h
		}
		for suffix, env := range thirdPartySuffixes {
			if !strings.HasSuffix(host, suffix) {
				continue
			}
			if hostSet[env] {
				break
			}
			hostSet[env] = true
			logTopologyMessage(topo, logger.LevelInfo, thirdPartyMessages[env])
		}
	}
}

func mustLogServerSelection(topo *Topology, level logger.Level) bool {
	return topo.cfg.logger != nil && topo.cfg.logger.LevelComponentEnabled(
		level, logger.ComponentServerSelection)
}

func logServerSelection(
	ctx context.Context,
	topo *Topology,
	level logger.Level,
	msg string,
	srvSelector description.ServerSelector,
	keysAndValues ...interface{},
) {
	var srvSelectorString string

	selectorStringer, ok := srvSelector.(fmt.Stringer)
	if ok {
		srvSelectorString = selectorStringer.String()
	}

	operationName, _ := logger.OperationName(ctx)
	operationID, _ := logger.OperationID(ctx)

	topo.cfg.logger.Print(level,
		logger.ComponentServerSelection,
		msg,
		logger.SerializeServerSelection(logger.ServerSelection{
			Selector:            srvSelectorString,
			Operation:           operationName,
			OperationID:         &operationID,
			TopologyDescription: topo.String(),
		}, keysAndValues...)...)
}

func logServerSelectionSucceeded(
	ctx context.Context,
	topo *Topology,
	srvSelector description.ServerSelector,
	server *SelectedServer,
) {
	host, port, err := net.SplitHostPort(server.address.String())
	if err != nil {
		host = server.address.String()
		port = ""
	}

	portInt64, _ := strconv.ParseInt(port, 10, 32)

	logServerSelection(ctx, topo, logger.LevelDebug, logger.ServerSelectionSucceeded, srvSelector,
		logger.KeyServerHost, host,
		logger.KeyServerPort, portInt64)
}

func logServerSelectionFailed(
	ctx context.Context,
	topo *Topology,
	srvSelector description.ServerSelector,
	err error,
) {
	logServerSelection(ctx, topo, logger.LevelDebug, logger.ServerSelectionFailed, srvSelector,
		logger.KeyFailure, err.Error())
}

// Connect initializes a Topology and starts the monitoring process. This function
// must be called to properly monitor the topology.
func (t *Topology) Connect() error {
	if !atomic.CompareAndSwapInt64(&t.state, topologyDisconnected, topologyConnecting) {
		return ErrTopologyConnected
	}

	t.desc.Store(description.Topology{})
	var err error
	t.serversLock.Lock()

	// A replica set name sets the initial topology type to ReplicaSetNoPrimary unless a direct connection is also
	// specified, in which case the initial type is Single.
	if t.cfg.ReplicaSetName != "" {
		t.fsm.SetName = t.cfg.ReplicaSetName
		t.fsm.Kind = description.TopologyKindReplicaSetNoPrimary
	}

	// A direct connection unconditionally sets the topology type to Single.
	if t.cfg.Mode == SingleMode {
		t.fsm.Kind = description.TopologyKindSingle
	}

	for _, a := range t.cfg.SeedList {
		addr := address.Address(a).Canonicalize()
		t.fsm.Servers = append(t.fsm.Servers, newServerDescriptionFromError(addr, nil, nil))
	}

	switch {
	case t.cfg.LoadBalanced:
		// In LoadBalanced mode, we mock a series of events: TopologyDescriptionChanged from Unknown to LoadBalanced,
		// ServerDescriptionChanged from Unknown to LoadBalancer, and then TopologyDescriptionChanged to reflect the
		// previous ServerDescriptionChanged event. We publish all of these events here because we don't start server
		// monitoring routines in this mode, so we have to mock state changes.

		// Transition from Unknown with no servers to LoadBalanced with a single Unknown server.
		t.fsm.Kind = description.TopologyKindLoadBalanced
		t.publishTopologyDescriptionChangedEvent(description.Topology{}, t.fsm.Topology)

		addr := address.Address(t.cfg.SeedList[0]).Canonicalize()
		if err := t.addServer(addr); err != nil {
			t.serversLock.Unlock()
			return err
		}

		// Transition the server from Unknown to LoadBalancer.
		newServerDesc := t.servers[addr].Description()
		t.publishServerDescriptionChangedEvent(t.fsm.Servers[0], newServerDesc)

		// Transition from LoadBalanced with an Unknown server to LoadBalanced with a LoadBalancer.
		oldDesc := t.fsm.Topology
		t.fsm.Servers = []description.Server{newServerDesc}
		t.desc.Store(t.fsm.Topology)
		t.publishTopologyDescriptionChangedEvent(oldDesc, t.fsm.Topology)
	default:
		// In non-LB mode, we only publish an initial TopologyDescriptionChanged event from Unknown with no servers to
		// the current state (e.g. Unknown with one or more servers if we're discovering or Single with one server if
		// we're connecting directly). Other events are published when state changes occur due to responses in the
		// server monitoring goroutines.

		newDesc := description.Topology{
			Kind:                  t.fsm.Kind,
			Servers:               t.fsm.Servers,
			SessionTimeoutMinutes: t.fsm.SessionTimeoutMinutes,
		}
		t.desc.Store(newDesc)
		t.publishTopologyDescriptionChangedEvent(description.Topology{}, t.fsm.Topology)
		for _, a := range t.cfg.SeedList {
			addr := address.Address(a).Canonicalize()
			err = t.addServer(addr)
			if err != nil {
				t.serversLock.Unlock()
				return err
			}
		}
	}

	t.serversLock.Unlock()
	if mustLogTopologyMessage(t, logger.LevelInfo) {
		logTopologyThirdPartyUsage(t, t.hosts)
	}
	if t.pollingRequired {
		// sanity check before passing the hostname to resolver
		if len(t.hosts) != 1 {
			return fmt.Errorf("URI with SRV must include one and only one hostname")
		}
		_, _, err = net.SplitHostPort(t.hosts[0])
		if err == nil {
			// we were able to successfully extract a port from the host,
			// but should not be able to when using SRV
			return fmt.Errorf("URI with srv must not include a port number")
		}
		go t.pollSRVRecords(t.hosts[0])
		t.pollingwg.Add(1)
	}

	t.subscriptionsClosed = false // explicitly set in case topology was disconnected and then reconnected

	atomic.StoreInt64(&t.state, topologyConnected)
	return nil
}

// Disconnect closes the topology. It stops the monitoring thread and
// closes all open subscriptions.
func (t *Topology) Disconnect(ctx context.Context) error {
	if !atomic.CompareAndSwapInt64(&t.state, topologyConnected, topologyDisconnecting) {
		return ErrTopologyClosed
	}

	servers := make(map[address.Address]*Server)
	t.serversLock.Lock()
	t.serversClosed = true
	for addr, server := range t.servers {
		servers[addr] = server
	}
	t.serversLock.Unlock()

	for _, server := range servers {
		_ = server.Disconnect(ctx)
		t.publishServerClosedEvent(server.address)
	}

	t.subLock.Lock()
	for id, ch := range t.subscribers {
		close(ch)
		delete(t.subscribers, id)
	}
	t.subscriptionsClosed = true
	t.subLock.Unlock()

	if t.pollingRequired {
		t.pollingDone <- struct{}{}
		t.pollingwg.Wait()
	}

	t.desc.Store(description.Topology{})

	atomic.StoreInt64(&t.state, topologyDisconnected)
	t.publishTopologyClosedEvent()
	return nil
}

// Description returns a description of the topology.
func (t *Topology) Description() description.Topology {
	td, ok := t.desc.Load().(description.Topology)
	if !ok {
		td = description.Topology{}
	}
	return td
}

// Kind returns the topology kind of this Topology.
func (t *Topology) Kind() description.TopologyKind { return t.Description().Kind }

// Subscribe returns a Subscription on which all updated description.Topologys
// will be sent. The channel of the subscription will have a buffer size of one,
// and will be pre-populated with the current description.Topology.
// Subscribe implements the driver.Subscriber interface.
func (t *Topology) Subscribe() (*driver.Subscription, error) {
	if atomic.LoadInt64(&t.state) != topologyConnected {
		return nil, errors.New("cannot subscribe to Topology that is not connected")
	}
	ch := make(chan description.Topology, 1)
	td, ok := t.desc.Load().(description.Topology)
	if !ok {
		td = description.Topology{}
	}
	ch <- td

	t.subLock.Lock()
	defer t.subLock.Unlock()
	if t.subscriptionsClosed {
		return nil, ErrSubscribeAfterClosed
	}
	id := t.currentSubscriberID
	t.subscribers[id] = ch
	t.currentSubscriberID++

	return &driver.Subscription{
		Updates: ch,
		ID:      id,
	}, nil
}

// Unsubscribe unsubscribes the given subscription from the topology and closes the subscription channel.
// Unsubscribe implements the driver.Subscriber interface.
func (t *Topology) Unsubscribe(sub *driver.Subscription) error {
	t.subLock.Lock()
	defer t.subLock.Unlock()

	if t.subscriptionsClosed {
		return nil
	}

	ch, ok := t.subscribers[sub.ID]
	if !ok {
		return nil
	}

	close(ch)
	delete(t.subscribers, sub.ID)
	return nil
}

// RequestImmediateCheck will send heartbeats to all the servers in the
// topology right away, instead of waiting for the heartbeat timeout.
func (t *Topology) RequestImmediateCheck() {
	if atomic.LoadInt64(&t.state) != topologyConnected {
		return
	}
	t.serversLock.Lock()
	for _, server := range t.servers {
		server.RequestImmediateCheck()
	}
	t.serversLock.Unlock()
}

// SelectServer selects a server with given a selector, returning the remaining
// computedServerSelectionTimeout.
func (t *Topology) SelectServer(ctx context.Context, ss description.ServerSelector) (driver.Server, error) {
	if atomic.LoadInt64(&t.state) != topologyConnected {
		if mustLogServerSelection(t, logger.LevelDebug) {
			logServerSelectionFailed(ctx, t, ss, ErrTopologyClosed)
		}

		return nil, ErrTopologyClosed
	}

	var doneOnce bool
	var sub *driver.Subscription

	// Record the start time.
	startTime := time.Now()
	for {
		var suitable []description.Server
		var selectErr error

		if !doneOnce {
			if mustLogServerSelection(t, logger.LevelDebug) {
				logServerSelection(ctx, t, logger.LevelDebug, logger.ServerSelectionStarted, ss)
			}

			// for the first pass, select a server from the current description.
			// this improves selection speed for up-to-date topology descriptions.
			suitable, selectErr = t.selectServerFromDescription(t.Description(), ss)
			doneOnce = true
		} else {
			// if the first pass didn't select a server, the previous description did not contain a suitable server, so
			// we subscribe to the topology and attempt to obtain a server from that subscription
			if sub == nil {
				var err error
				sub, err = t.Subscribe()
				if err != nil {
					if mustLogServerSelection(t, logger.LevelDebug) {
						logServerSelectionFailed(ctx, t, ss, err)
					}

					return nil, err
				}
				defer func() { _ = t.Unsubscribe(sub) }()
			}

			suitable, selectErr = t.selectServerFromSubscription(ctx, sub.Updates, ss)
		}
		if selectErr != nil {
			if mustLogServerSelection(t, logger.LevelDebug) {
				logServerSelectionFailed(ctx, t, ss, selectErr)
			}

			return nil, selectErr
		}

		if len(suitable) == 0 {
			// try again if there are no servers available
			if mustLogServerSelection(t, logger.LevelInfo) {
				elapsed := time.Since(startTime)
				remainingTimeMS := t.cfg.ServerSelectionTimeout - elapsed

				logServerSelection(ctx, t, logger.LevelInfo, logger.ServerSelectionWaiting, ss,
					logger.KeyRemainingTimeMS, remainingTimeMS.Milliseconds())
			}

			continue
		}

		// If there's only one suitable server description, try to find the associated server and
		// return it. This is an optimization primarily for standalone and load-balanced deployments.
		if len(suitable) == 1 {
			server, err := t.FindServer(suitable[0])
			if err != nil {
				if mustLogServerSelection(t, logger.LevelDebug) {
					logServerSelectionFailed(ctx, t, ss, err)
				}

				return nil, err
			}
			if server == nil {
				continue
			}

			if mustLogServerSelection(t, logger.LevelDebug) {
				logServerSelectionSucceeded(ctx, t, ss, server)
			}

			return server, nil
		}

		// Randomly select 2 suitable server descriptions and find servers for them. We select two
		// so we can pick the one with the one with fewer in-progress operations below.
		desc1, desc2 := pick2(suitable)
		server1, err := t.FindServer(desc1)
		if err != nil {
			if mustLogServerSelection(t, logger.LevelDebug) {
				logServerSelectionFailed(ctx, t, ss, err)
			}

			return nil, err
		}
		server2, err := t.FindServer(desc2)
		if err != nil {
			if mustLogServerSelection(t, logger.LevelDebug) {
				logServerSelectionFailed(ctx, t, ss, err)
			}

			return nil, err
		}

		// If we don't have an actual server for one or both of the provided descriptions, either
		// return the one server we have, or try again if they're both nil. This could happen for a
		// number of reasons, including that the server has since stopped being a part of this
		// topology.
		if server1 == nil || server2 == nil {
			if server1 == nil && server2 == nil {
				continue
			}

			if server1 != nil {
				if mustLogServerSelection(t, logger.LevelDebug) {
					logServerSelectionSucceeded(ctx, t, ss, server1)
				}
				return server1, nil
			}

			if mustLogServerSelection(t, logger.LevelDebug) {
				logServerSelectionSucceeded(ctx, t, ss, server2)
			}

			return server2, nil
		}

		// Of the two randomly selected suitable servers, pick the one with fewer in-use connections.
		// We use in-use connections as an analog for in-progress operations because they are almost
		// always the same value for a given server.
		if server1.OperationCount() < server2.OperationCount() {
			if mustLogServerSelection(t, logger.LevelDebug) {
				logServerSelectionSucceeded(ctx, t, ss, server1)
			}

			return server1, nil
		}

		if mustLogServerSelection(t, logger.LevelDebug) {
			logServerSelectionSucceeded(ctx, t, ss, server2)
		}
		return server2, nil
	}
}

// pick2 returns 2 random server descriptions from the input slice of server descriptions,
// guaranteeing that the same element from the slice is not picked twice. The order of server
// descriptions in the input slice may be modified. If fewer than 2 server descriptions are
// provided, pick2 will panic.
func pick2(ds []description.Server) (description.Server, description.Server) {
	// Select a random index from the input slice and keep the server description from that index.
	idx := random.Intn(len(ds))
	s1 := ds[idx]

	// Swap the selected index to the end and reslice to remove it so we don't pick the same server
	// description twice.
	ds[idx], ds[len(ds)-1] = ds[len(ds)-1], ds[idx]
	ds = ds[:len(ds)-1]

	// Select another random index from the input slice and return both selected server descriptions.
	return s1, ds[random.Intn(len(ds))]
}

// FindServer will attempt to find a server that fits the given server description.
// This method will return nil, nil if a matching server could not be found.
func (t *Topology) FindServer(selected description.Server) (*SelectedServer, error) {
	if atomic.LoadInt64(&t.state) != topologyConnected {
		return nil, ErrTopologyClosed
	}
	t.serversLock.Lock()
	defer t.serversLock.Unlock()
	server, ok := t.servers[selected.Addr]
	if !ok {
		return nil, nil
	}

	desc := t.Description()
	return &SelectedServer{
		Server: server,
		Kind:   desc.Kind,
	}, nil
}

// selectServerFromSubscription loops until a topology description is available for server selection. It returns
// when the given context expires, server selection timeout is reached, or a description containing a selectable
// server is available.
func (t *Topology) selectServerFromSubscription(
	ctx context.Context,
	subscriptionCh <-chan description.Topology,
	srvSelector description.ServerSelector,
) ([]description.Server, error) {

	current := t.Description()
	for {
		select {
		case <-ctx.Done():
			return nil, ServerSelectionError{Wrapped: ctx.Err(), Desc: current}
		case current = <-subscriptionCh:
		default:
		}

		suitable, err := t.selectServerFromDescription(current, srvSelector)
		if err != nil {
			return nil, err
		}

		if len(suitable) > 0 {
			return suitable, nil
		}
		t.RequestImmediateCheck()
	}
}

// selectServerFromDescription process the given topology description and returns a slice of suitable servers.
func (t *Topology) selectServerFromDescription(
	desc description.Topology,
	srvSelector description.ServerSelector,
) ([]description.Server, error) {

	// Unlike selectServerFromSubscription, this code path does not check ctx.Done or selectionState.timeoutChan because
	// selecting a server from a description is not a blocking operation.

	if desc.CompatibilityErr != nil {
		return nil, desc.CompatibilityErr
	}

	// If the topology kind is LoadBalanced, the LB is the only server and it is always considered selectable. The
	// selectors exported by the driver should already return the LB as a candidate, so this but this check ensures that
	// the LB is always selectable even if a user of the low-level driver provides a custom selector.
	if desc.Kind == description.TopologyKindLoadBalanced {
		return desc.Servers, nil
	}

	allowedIndexes := make([]int, 0, len(desc.Servers))
	for i, s := range desc.Servers {
		if s.Kind != description.Unknown {
			allowedIndexes = append(allowedIndexes, i)
		}
	}

	allowed := make([]description.Server, len(allowedIndexes))
	for i, idx := range allowedIndexes {
		allowed[i] = desc.Servers[idx]
	}

	suitable, err := srvSelector.SelectServer(desc, allowed)
	if err != nil {
		return nil, ServerSelectionError{Wrapped: err, Desc: desc}
	}
	return suitable, nil
}

func (t *Topology) pollSRVRecords(hosts string) {
	defer t.pollingwg.Done()

	serverConfig := newServerConfig(t.cfg.ConnectTimeout, t.cfg.ServerOpts...)
	heartbeatInterval := serverConfig.heartbeatInterval

	pollTicker := time.NewTicker(t.rescanSRVInterval)
	defer pollTicker.Stop()
	t.pollHeartbeatTime.Store(false)
	var doneOnce bool
	defer func() {
		//  ¯\_(ツ)_/¯
		if r := recover(); r != nil && !doneOnce {
			<-t.pollingDone
		}
	}()

	for {
		select {
		case <-pollTicker.C:
		case <-t.pollingDone:
			doneOnce = true
			return
		}
		topoKind := t.Description().Kind
		if !(topoKind == description.Unknown || topoKind == description.TopologyKindSharded) {
			break
		}

		parsedHosts, err := t.dnsResolver.ParseHosts(hosts, t.cfg.SRVServiceName, false)
		// DNS problem or no verified hosts returned
		if err != nil || len(parsedHosts) == 0 {
			if !t.pollHeartbeatTime.Load().(bool) {
				pollTicker.Stop()
				pollTicker = time.NewTicker(heartbeatInterval)
				t.pollHeartbeatTime.Store(true)
			}
			continue
		}
		if t.pollHeartbeatTime.Load().(bool) {
			pollTicker.Stop()
			pollTicker = time.NewTicker(t.rescanSRVInterval)
			t.pollHeartbeatTime.Store(false)
		}

		cont := t.processSRVResults(parsedHosts)
		if !cont {
			break
		}
	}
	<-t.pollingDone
	doneOnce = true
}

// equalTopologies compares two topology descriptions and returns true if they
// are equal.
func equalTopologies(topo1, topo2 description.Topology) bool {
	if topo1.Kind != topo2.Kind {
		return false
	}

	topoServers := make(map[string]description.Server, len(topo1.Servers))
	for _, s := range topo1.Servers {
		topoServers[s.Addr.String()] = s
	}

	otherServers := make(map[string]description.Server, len(topo2.Servers))
	for _, s := range topo2.Servers {
		otherServers[s.Addr.String()] = s
	}

	if len(topoServers) != len(otherServers) {
		return false
	}

	for _, server := range topoServers {
		otherServer := otherServers[server.Addr.String()]

		if !driverutil.EqualServers(server, otherServer) {
			return false
		}
	}

	return true
}

func (t *Topology) processSRVResults(parsedHosts []string) bool {
	t.serversLock.Lock()
	defer t.serversLock.Unlock()

	if t.serversClosed {
		return false
	}
	prev := t.fsm.Topology
	diff := diffHostList(t.fsm.Topology, parsedHosts)

	if len(diff.Added) == 0 && len(diff.Removed) == 0 {
		return true
	}

	for _, r := range diff.Removed {
		addr := address.Address(r).Canonicalize()
		s, ok := t.servers[addr]
		if !ok {
			continue
		}
		go func() {
			cancelCtx, cancel := context.WithCancel(context.Background())
			cancel()
			_ = s.Disconnect(cancelCtx)
		}()
		delete(t.servers, addr)
		t.fsm.removeServerByAddr(addr)
		t.publishServerClosedEvent(s.address)
	}

	// Now that we've removed all the hosts that disappeared from the SRV record, we need to add any
	// new hosts added to the SRV record. If adding all of the new hosts would increase the number
	// of servers past srvMaxHosts, shuffle the list of added hosts.
	if t.cfg.SRVMaxHosts > 0 && len(t.servers)+len(diff.Added) > t.cfg.SRVMaxHosts {
		random.Shuffle(len(diff.Added), func(i, j int) {
			diff.Added[i], diff.Added[j] = diff.Added[j], diff.Added[i]
		})
	}
	// Add all added hosts until the number of servers reaches srvMaxHosts.
	for _, a := range diff.Added {
		if t.cfg.SRVMaxHosts > 0 && len(t.servers) >= t.cfg.SRVMaxHosts {
			break
		}
		addr := address.Address(a).Canonicalize()
		_ = t.addServer(addr)
		t.fsm.addServer(addr)
	}

	// store new description
	newDesc := description.Topology{
		Kind:                  t.fsm.Kind,
		Servers:               t.fsm.Servers,
		SessionTimeoutMinutes: t.fsm.SessionTimeoutMinutes,
	}
	t.desc.Store(newDesc)

	if !equalTopologies(prev, newDesc) {
		t.publishTopologyDescriptionChangedEvent(prev, newDesc)
	}

	t.subLock.Lock()
	for _, ch := range t.subscribers {
		// We drain the description if there's one in the channel
		select {
		case <-ch:
		default:
		}
		ch <- newDesc
	}
	t.subLock.Unlock()

	return true
}

// apply updates the Topology and its underlying FSM based on the provided server description and returns the server
// description that should be stored.
func (t *Topology) apply(ctx context.Context, desc description.Server) description.Server {
	t.serversLock.Lock()
	defer t.serversLock.Unlock()

	ind, ok := t.fsm.findServer(desc.Addr)
	if t.serversClosed || !ok {
		return desc
	}

	prev := t.fsm.Topology
	oldDesc := t.fsm.Servers[ind]
	if driverutil.CompareTopologyVersions(oldDesc.TopologyVersion, desc.TopologyVersion) > 0 {
		return oldDesc
	}

	var current description.Topology
	current, desc = t.fsm.apply(desc)

	if !driverutil.EqualServers(oldDesc, desc) {
		t.publishServerDescriptionChangedEvent(oldDesc, desc)
	}

	diff := diffTopology(prev, current)

	for _, removed := range diff.Removed {
		if s, ok := t.servers[removed.Addr]; ok {
			go func() {
				cancelCtx, cancel := context.WithCancel(ctx)
				cancel()
				_ = s.Disconnect(cancelCtx)
			}()
			delete(t.servers, removed.Addr)
			t.publishServerClosedEvent(s.address)
		}
	}

	for _, added := range diff.Added {
		_ = t.addServer(added.Addr)
	}

	t.desc.Store(current)
	if !equalTopologies(prev, current) {
		t.publishTopologyDescriptionChangedEvent(prev, current)
	}

	t.subLock.Lock()
	for _, ch := range t.subscribers {
		// We drain the description if there's one in the channel
		select {
		case <-ch:
		default:
		}
		ch <- current
	}
	t.subLock.Unlock()

	return desc
}

func (t *Topology) addServer(addr address.Address) error {
	if _, ok := t.servers[addr]; ok {
		return nil
	}

	svr, err := ConnectServer(addr, t.updateCallback, t.id, t.cfg.ConnectTimeout, t.cfg.ServerOpts...)
	if err != nil {
		return err
	}

	t.servers[addr] = svr

	return nil
}

// String implements the Stringer interface
func (t *Topology) String() string {
	desc := t.Description()

	serversStr := ""
	t.serversLock.Lock()
	defer t.serversLock.Unlock()
	for _, s := range t.servers {
		serversStr += "{ " + s.String() + " }, "
	}
	return fmt.Sprintf("Type: %s, Servers: [%s]", desc.Kind, serversStr)
}

// publishes a ServerDescriptionChangedEvent to indicate the server description has changed
func (t *Topology) publishServerDescriptionChangedEvent(prev description.Server, current description.Server) {
	serverDescriptionChanged := &event.ServerDescriptionChangedEvent{
		Address:             current.Addr,
		TopologyID:          t.id,
		PreviousDescription: newEventServerDescription(prev),
		NewDescription:      newEventServerDescription(current),
	}

	if t.cfg.ServerMonitor != nil && t.cfg.ServerMonitor.ServerDescriptionChanged != nil {
		t.cfg.ServerMonitor.ServerDescriptionChanged(serverDescriptionChanged)
	}
}

// publishes a ServerClosedEvent to indicate the server has closed
func (t *Topology) publishServerClosedEvent(addr address.Address) {
	serverClosed := &event.ServerClosedEvent{
		Address:    addr,
		TopologyID: t.id,
	}

	if t.cfg.ServerMonitor != nil && t.cfg.ServerMonitor.ServerClosed != nil {
		t.cfg.ServerMonitor.ServerClosed(serverClosed)
	}

	if mustLogTopologyMessage(t, logger.LevelDebug) {
		serverHost, serverPort, err := net.SplitHostPort(addr.String())
		if err != nil {
			serverHost = addr.String()
			serverPort = ""
		}

		portInt64, _ := strconv.ParseInt(serverPort, 10, 32)

		logTopologyMessage(t, logger.LevelDebug, logger.TopologyServerClosed,
			logger.KeyServerHost, serverHost,
			logger.KeyServerPort, portInt64)
	}
}

// publishes a TopologyDescriptionChangedEvent to indicate the topology description has changed
func (t *Topology) publishTopologyDescriptionChangedEvent(prev description.Topology, current description.Topology) {
	topologyDescriptionChanged := &event.TopologyDescriptionChangedEvent{
		TopologyID:          t.id,
		PreviousDescription: newEventServerTopology(prev),
		NewDescription:      newEventServerTopology(current),
	}

	if t.cfg.ServerMonitor != nil && t.cfg.ServerMonitor.TopologyDescriptionChanged != nil {
		t.cfg.ServerMonitor.TopologyDescriptionChanged(topologyDescriptionChanged)
	}

	if mustLogTopologyMessage(t, logger.LevelDebug) {
		logTopologyMessage(t, logger.LevelDebug, logger.TopologyDescriptionChanged,
			logger.KeyPreviousDescription, prev.String(),
			logger.KeyNewDescription, current.String())
	}
}

// publishes a TopologyOpeningEvent to indicate the topology is being initialized
func (t *Topology) publishTopologyOpeningEvent() {
	topologyOpening := &event.TopologyOpeningEvent{
		TopologyID: t.id,
	}

	if t.cfg.ServerMonitor != nil && t.cfg.ServerMonitor.TopologyOpening != nil {
		t.cfg.ServerMonitor.TopologyOpening(topologyOpening)
	}

	if mustLogTopologyMessage(t, logger.LevelDebug) {
		logTopologyMessage(t, logger.LevelDebug, logger.TopologyOpening)
	}
}

// publishes a TopologyClosedEvent to indicate the topology has been closed
func (t *Topology) publishTopologyClosedEvent() {
	topologyClosed := &event.TopologyClosedEvent{
		TopologyID: t.id,
	}

	if t.cfg.ServerMonitor != nil && t.cfg.ServerMonitor.TopologyClosed != nil {
		t.cfg.ServerMonitor.TopologyClosed(topologyClosed)
	}

	if mustLogTopologyMessage(t, logger.LevelDebug) {
		logTopologyMessage(t, logger.LevelDebug, logger.TopologyClosed)
	}
}

<<<<<<< HEAD
// GetServerSelectionTimeout returns the server selection timeout defined on
// the client options.
func (t *Topology) GetServerSelectionTimeout() time.Duration {
	if t.cfg == nil {
		return 0
	}

	return t.cfg.ServerSelectionTimeout
=======
func newEventServerDescription(srv description.Server) event.ServerDescription {
	evtSrv := event.ServerDescription{
		Addr:                  srv.Addr,
		Arbiters:              srv.Arbiters,
		Compression:           srv.Compression,
		CanonicalAddr:         srv.CanonicalAddr,
		ElectionID:            srv.ElectionID,
		IsCryptd:              srv.IsCryptd,
		HelloOK:               srv.HelloOK,
		Hosts:                 srv.Hosts,
		Kind:                  srv.Kind.String(),
		LastWriteTime:         srv.LastWriteTime,
		MaxBatchCount:         srv.MaxBatchCount,
		MaxDocumentSize:       srv.MaxDocumentSize,
		MaxMessageSize:        srv.MaxMessageSize,
		Members:               srv.Members,
		Passive:               srv.Passive,
		Passives:              srv.Passives,
		Primary:               srv.Primary,
		ReadOnly:              srv.ReadOnly,
		ServiceID:             srv.ServiceID,
		SessionTimeoutMinutes: srv.SessionTimeoutMinutes,
		SetName:               srv.SetName,
		SetVersion:            srv.SetVersion,
		Tags:                  srv.Tags,
	}

	if srv.WireVersion != nil {
		evtSrv.MaxWireVersion = srv.WireVersion.Max
		evtSrv.MinWireVersion = srv.WireVersion.Min
	}

	if srv.TopologyVersion != nil {
		evtSrv.TopologyVersionProcessID = srv.TopologyVersion.ProcessID
		evtSrv.TopologyVersionCounter = srv.TopologyVersion.Counter
	}

	return evtSrv
}

func newEventServerTopology(topo description.Topology) event.TopologyDescription {
	evtSrvs := make([]event.ServerDescription, len(topo.Servers))
	for idx, srv := range topo.Servers {
		evtSrvs[idx] = newEventServerDescription(srv)
	}

	evtTopo := event.TopologyDescription{
		Servers:               evtSrvs,
		SetName:               topo.SetName,
		Kind:                  topo.Kind.String(),
		SessionTimeoutMinutes: topo.SessionTimeoutMinutes,
		CompatibilityErr:      topo.CompatibilityErr,
	}

	return evtTopo
>>>>>>> bfe610f0
}<|MERGE_RESOLUTION|>--- conflicted
+++ resolved
@@ -1083,7 +1083,6 @@
 	}
 }
 
-<<<<<<< HEAD
 // GetServerSelectionTimeout returns the server selection timeout defined on
 // the client options.
 func (t *Topology) GetServerSelectionTimeout() time.Duration {
@@ -1092,7 +1091,8 @@
 	}
 
 	return t.cfg.ServerSelectionTimeout
-=======
+}
+
 func newEventServerDescription(srv description.Server) event.ServerDescription {
 	evtSrv := event.ServerDescription{
 		Addr:                  srv.Addr,
@@ -1148,5 +1148,4 @@
 	}
 
 	return evtTopo
->>>>>>> bfe610f0
 }