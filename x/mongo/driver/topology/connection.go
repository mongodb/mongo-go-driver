--- conflicted
+++ resolved
@@ -142,23 +142,6 @@
 					continue
 				}
 
-<<<<<<< HEAD
-					switch strings.ToLower(method) {
-					case "snappy":
-						c.compressor = wiremessage.CompressorSnappy
-					case "zlib":
-						c.compressor = wiremessage.CompressorZLib
-						c.zliblevel = wiremessage.DefaultZlibLevel
-						if c.config.zlibLevel != nil {
-							c.zliblevel = *c.config.zlibLevel
-						}
-					case "zstd":
-						c.compressor = wiremessage.CompressorZstd
-						c.zstdLevel = wiremessage.DefaultZstdLevel
-						if c.config.zstdLevel != nil {
-							c.zstdLevel = *c.config.zstdLevel
-						}
-=======
 				switch strings.ToLower(method) {
 				case "snappy":
 					c.compressor = wiremessage.CompressorSnappy
@@ -167,7 +150,12 @@
 					c.zliblevel = wiremessage.DefaultZlibLevel
 					if c.config.zlibLevel != nil {
 						c.zliblevel = *c.config.zlibLevel
->>>>>>> 959ab5a7
+					}
+				case "zstd":
+					c.compressor = wiremessage.CompressorZstd
+					c.zstdLevel = wiremessage.DefaultZstdLevel
+					if c.config.zstdLevel != nil {
+						c.zstdLevel = *c.config.zstdLevel
 					}
 				}
 				break clientMethodLoop
