// Copyright (C) MongoDB, Inc. 2017-present.
//
// Licensed under the Apache License, Version 2.0 (the "License"); you may
// not use this file except in compliance with the License. You may obtain
// a copy of the License at http://www.apache.org/licenses/LICENSE-2.0

package topology

import (
	"context"
	"errors"
	"net"
	"sync"
	"sync/atomic"
	"testing"
	"time"

	"github.com/google/go-cmp/cmp"
	"go.mongodb.org/mongo-driver/internal/testutil/assert"
	"go.mongodb.org/mongo-driver/x/mongo/driver"
	"go.mongodb.org/mongo-driver/x/mongo/driver/address"
	"go.mongodb.org/mongo-driver/x/mongo/driver/description"
)

func TestConnection(t *testing.T) {
	t.Run("connection", func(t *testing.T) {
		t.Run("newConnection", func(t *testing.T) {
			t.Run("config error", func(t *testing.T) {
				want := errors.New("config error")
				_, got := newConnection(address.Address(""), ConnectionOption(func(*connectionConfig) error { return want }))
				if !cmp.Equal(got, want, cmp.Comparer(compareErrors)) {
					t.Errorf("errors do not match. got %v; want %v", got, want)
				}
			})
			t.Run("no default idle timeout", func(t *testing.T) {
				conn, err := newConnection(address.Address(""))
				assert.Nil(t, err, "newConnection error: %v", err)
				wantTimeout := time.Duration(0)
				assert.Equal(t, wantTimeout, conn.idleTimeout, "expected idle timeout %v, got %v", wantTimeout,
					conn.idleTimeout)
			})
		})
		t.Run("connect", func(t *testing.T) {
			t.Run("dialer error", func(t *testing.T) {
				err := errors.New("dialer error")
<<<<<<< HEAD
				var want error = ConnectionError{Wrapped: err, init: true}
				conn, got := newConnection(context.Background(), address.Address(""), WithDialer(func(Dialer) Dialer {
=======
				var want error = ConnectionError{Wrapped: err}
				conn, got := newConnection(address.Address(""), WithDialer(func(Dialer) Dialer {
>>>>>>> a6cd2226
					return DialerFunc(func(context.Context, string, string) (net.Conn, error) { return nil, err })
				}))
				if got != nil {
					t.Errorf("newConnection shouldn't error. got %v; want nil", got)
				}
				conn.connect(context.Background())
				got = conn.wait()
				if !cmp.Equal(got, want, cmp.Comparer(compareErrors)) {
					t.Errorf("errors do not match. got %v; want %v", got, want)
				}
				connState := atomic.LoadInt32(&conn.connected)
				assert.Equal(t, disconnected, connState, "expected connection state %v, got %v", disconnected, connState)
			})
			t.Run("handshaker error", func(t *testing.T) {
				err := errors.New("handshaker error")
<<<<<<< HEAD
				var want error = ConnectionError{Wrapped: err, init: true}
				conn, got := newConnection(context.Background(), address.Address(""),
=======
				var want error = ConnectionError{Wrapped: err}
				conn, got := newConnection(address.Address(""),
>>>>>>> a6cd2226
					WithHandshaker(func(Handshaker) Handshaker {
						return &testHandshaker{
							finishHandshake: func(context.Context, driver.Connection) error {
								return err
							},
						}
					}),
					WithDialer(func(Dialer) Dialer {
						return DialerFunc(func(context.Context, string, string) (net.Conn, error) {
							return &net.TCPConn{}, nil
						})
					}),
				)
				if got != nil {
					t.Errorf("newConnection shouldn't error. got %v; want nil", got)
				}
				conn.connect(context.Background())
				got = conn.wait()
				if !cmp.Equal(got, want, cmp.Comparer(compareErrors)) {
					t.Errorf("errors do not match. got %v; want %v", got, want)
				}
				connState := atomic.LoadInt32(&conn.connected)
				assert.Equal(t, disconnected, connState, "expected connection state %v, got %v", disconnected, connState)
			})
			t.Run("calls error callback", func(t *testing.T) {
				handshakerError := errors.New("handshaker error")
				var got error

				conn, err := newConnection(address.Address(""),
					WithHandshaker(func(Handshaker) Handshaker {
						return &testHandshaker{
							getDescription: func(context.Context, address.Address, driver.Connection) (description.Server, error) {
								return description.Server{}, handshakerError
							},
						}
					}),
					WithDialer(func(Dialer) Dialer {
						return DialerFunc(func(context.Context, string, string) (net.Conn, error) {
							return &net.TCPConn{}, nil
						})
					}),
					withErrorHandlingCallback(func(err error, _ uint64) {
						got = err
					}),
				)
				noerr(t, err)
				conn.connect(context.Background())

				var want error = ConnectionError{Wrapped: handshakerError, init: true}
				err = conn.wait()
				assert.NotNil(t, err, "expected connect error %v, got nil", want)
				assert.Equal(t, want, got, "expected error %v, got %v", want, got)
			})
			t.Run("cancelConnectContext is nil after connect", func(t *testing.T) {
				conn, err := newConnection(address.Address(""))
				assert.Nil(t, err, "newConnection shouldn't error. got %v; want nil", err)
				var wg sync.WaitGroup
				wg.Add(1)

				go func() {
					defer wg.Done()
					conn.connect(context.Background())
					assert.Nil(t, conn.cancelConnectContext, "expected nil, got context.CancelFunc")
				}()

				conn.closeConnectContext()
				assert.Nil(t, conn.cancelConnectContext, "expected nil, got context.CancelFunc")
				wg.Wait()
			})
		})
		t.Run("writeWireMessage", func(t *testing.T) {
			t.Run("closed connection", func(t *testing.T) {
				conn := &connection{id: "foobar"}
				want := ConnectionError{ConnectionID: "foobar", message: "connection is closed"}
				got := conn.writeWireMessage(context.Background(), []byte{})
				if !cmp.Equal(got, want, cmp.Comparer(compareErrors)) {
					t.Errorf("errors do not match. got %v; want %v", got, want)
				}
			})
			t.Run("completed context", func(t *testing.T) {
				ctx, cancel := context.WithCancel(context.Background())
				cancel()
				conn := &connection{id: "foobar", nc: &net.TCPConn{}, connected: connected}
				want := ConnectionError{ConnectionID: "foobar", Wrapped: ctx.Err(), message: "failed to write"}
				got := conn.writeWireMessage(ctx, []byte{})
				if !cmp.Equal(got, want, cmp.Comparer(compareErrors)) {
					t.Errorf("errors do not match. got %v; want %v", got, want)
				}
			})
			t.Run("deadlines", func(t *testing.T) {
				testCases := []struct {
					name        string
					ctxDeadline time.Duration
					timeout     time.Duration
					deadline    time.Time
				}{
					{"no deadline", 0, 0, time.Now().Add(1 * time.Second)},
					{"ctx deadline", 5 * time.Second, 0, time.Now().Add(6 * time.Second)},
					{"timeout", 0, 10 * time.Second, time.Now().Add(11 * time.Second)},
					{"both (ctx wins)", 15 * time.Second, 20 * time.Second, time.Now().Add(16 * time.Second)},
					{"both (timeout wins)", 30 * time.Second, 25 * time.Second, time.Now().Add(26 * time.Second)},
				}

				for _, tc := range testCases {
					t.Run(tc.name, func(t *testing.T) {
						ctx := context.Background()
						if tc.ctxDeadline > 0 {
							var cancel context.CancelFunc
							ctx, cancel = context.WithTimeout(ctx, tc.ctxDeadline)
							defer cancel()
						}
						want := ConnectionError{
							ConnectionID: "foobar",
							Wrapped:      errors.New("set writeDeadline error"),
							message:      "failed to set write deadline",
						}
						tnc := &testNetConn{deadlineerr: errors.New("set writeDeadline error")}
						conn := &connection{id: "foobar", nc: tnc, writeTimeout: tc.timeout, connected: connected}
						got := conn.writeWireMessage(ctx, []byte{})
						if !cmp.Equal(got, want, cmp.Comparer(compareErrors)) {
							t.Errorf("errors do not match. got %v; want %v", got, want)
						}
						if !tc.deadline.After(tnc.writeDeadline) {
							t.Errorf("write deadline not properly set. got %v; want %v", tnc.writeDeadline, tc.deadline)
						}
					})
				}
			})
			t.Run("Write", func(t *testing.T) {
				t.Run("error", func(t *testing.T) {
					err := errors.New("Write error")
					want := ConnectionError{ConnectionID: "foobar", Wrapped: err, message: "unable to write wire message to network"}
					tnc := &testNetConn{writeerr: err}
					conn := &connection{id: "foobar", nc: tnc, connected: connected}
					got := conn.writeWireMessage(context.Background(), []byte{})
					if !cmp.Equal(got, want, cmp.Comparer(compareErrors)) {
						t.Errorf("errors do not match. got %v; want %v", got, want)
					}
					if !tnc.closed {
						t.Errorf("failed to closeConnection net.Conn after error writing bytes.")
					}
				})
				tnc := &testNetConn{}
				conn := &connection{id: "foobar", nc: tnc, connected: connected}
				want := []byte{0x01, 0x02, 0x03, 0x04, 0x05, 0x06, 0x07, 0x08, 0x09, 0x0A}
				err := conn.writeWireMessage(context.Background(), want)
				noerr(t, err)
				got := tnc.buf
				if !cmp.Equal(got, want) {
					t.Errorf("writeWireMessage did not write the proper bytes. got %v; want %v", got, want)
				}
			})
		})
		t.Run("readWireMessage", func(t *testing.T) {
			t.Run("closed connection", func(t *testing.T) {
				conn := &connection{id: "foobar"}
				want := ConnectionError{ConnectionID: "foobar", message: "connection is closed"}
				_, got := conn.readWireMessage(context.Background(), []byte{})
				if !cmp.Equal(got, want, cmp.Comparer(compareErrors)) {
					t.Errorf("errors do not match. got %v; want %v", got, want)
				}
			})
			t.Run("completed context", func(t *testing.T) {
				ctx, cancel := context.WithCancel(context.Background())
				cancel()
				conn := &connection{id: "foobar", nc: &net.TCPConn{}, connected: connected}
				want := ConnectionError{ConnectionID: "foobar", Wrapped: ctx.Err(), message: "failed to read"}
				_, got := conn.readWireMessage(ctx, []byte{})
				if !cmp.Equal(got, want, cmp.Comparer(compareErrors)) {
					t.Errorf("errors do not match. got %v; want %v", got, want)
				}
			})
			t.Run("deadlines", func(t *testing.T) {
				testCases := []struct {
					name        string
					ctxDeadline time.Duration
					timeout     time.Duration
					deadline    time.Time
				}{
					{"no deadline", 0, 0, time.Now().Add(1 * time.Second)},
					{"ctx deadline", 5 * time.Second, 0, time.Now().Add(6 * time.Second)},
					{"timeout", 0, 10 * time.Second, time.Now().Add(11 * time.Second)},
					{"both (ctx wins)", 15 * time.Second, 20 * time.Second, time.Now().Add(16 * time.Second)},
					{"both (timeout wins)", 30 * time.Second, 25 * time.Second, time.Now().Add(26 * time.Second)},
				}

				for _, tc := range testCases {
					t.Run(tc.name, func(t *testing.T) {
						ctx := context.Background()
						if tc.ctxDeadline > 0 {
							var cancel context.CancelFunc
							ctx, cancel = context.WithTimeout(ctx, tc.ctxDeadline)
							defer cancel()
						}
						want := ConnectionError{
							ConnectionID: "foobar",
							Wrapped:      errors.New("set readDeadline error"),
							message:      "failed to set read deadline",
						}
						tnc := &testNetConn{deadlineerr: errors.New("set readDeadline error")}
						conn := &connection{id: "foobar", nc: tnc, readTimeout: tc.timeout, connected: connected}
						_, got := conn.readWireMessage(ctx, []byte{})
						if !cmp.Equal(got, want, cmp.Comparer(compareErrors)) {
							t.Errorf("errors do not match. got %v; want %v", got, want)
						}
						if !tc.deadline.After(tnc.readDeadline) {
							t.Errorf("read deadline not properly set. got %v; want %v", tnc.readDeadline, tc.deadline)
						}
					})
				}
			})
			t.Run("Read (size)", func(t *testing.T) {
				err := errors.New("Read error")
				want := ConnectionError{ConnectionID: "foobar", Wrapped: err, message: "incomplete read of message header"}
				tnc := &testNetConn{readerr: err}
				conn := &connection{id: "foobar", nc: tnc, connected: connected}
				_, got := conn.readWireMessage(context.Background(), []byte{})
				if !cmp.Equal(got, want, cmp.Comparer(compareErrors)) {
					t.Errorf("errors do not match. got %v; want %v", got, want)
				}
				if !tnc.closed {
					t.Errorf("failed to closeConnection net.Conn after error writing bytes.")
				}
			})
			t.Run("Read (wire message)", func(t *testing.T) {
				err := errors.New("Read error")
				want := ConnectionError{ConnectionID: "foobar", Wrapped: err, message: "incomplete read of full message"}
				tnc := &testNetConn{readerr: err, buf: []byte{0x11, 0x00, 0x00, 0x00}}
				conn := &connection{id: "foobar", nc: tnc, connected: connected}
				_, got := conn.readWireMessage(context.Background(), []byte{})
				if !cmp.Equal(got, want, cmp.Comparer(compareErrors)) {
					t.Errorf("errors do not match. got %v; want %v", got, want)
				}
				if !tnc.closed {
					t.Errorf("failed to closeConnection net.Conn after error writing bytes.")
				}
			})
			t.Run("Read (success)", func(t *testing.T) {
				want := []byte{0x0A, 0x00, 0x00, 0x00, 0x05, 0x06, 0x07, 0x08, 0x09, 0x0A}
				tnc := &testNetConn{buf: make([]byte, len(want))}
				copy(tnc.buf, want)
				conn := &connection{id: "foobar", nc: tnc, connected: connected}
				got, err := conn.readWireMessage(context.Background(), nil)
				noerr(t, err)
				if !cmp.Equal(got, want) {
					t.Errorf("did not read full wire message. got %v; want %v", got, want)
				}
			})
		})
		t.Run("close", func(t *testing.T) {
			t.Run("can close a connection that failed handshaking", func(t *testing.T) {
				conn, err := newConnection(address.Address(""),
					WithHandshaker(func(Handshaker) Handshaker {
						return &testHandshaker{
							finishHandshake: func(context.Context, driver.Connection) error {
								return errors.New("handshake err")
							},
						}
					}),
					WithDialer(func(Dialer) Dialer {
						return DialerFunc(func(context.Context, string, string) (net.Conn, error) {
							return &net.TCPConn{}, nil
						})
					}),
				)
				assert.Nil(t, err, "newConnection error: %v", err)

				conn.connect(context.Background())
				err = conn.wait()
				assert.NotNil(t, err, "expected handshake error from wait, got nil")
				connState := atomic.LoadInt32(&conn.connected)
				assert.Equal(t, disconnected, connState, "expected connection state %v, got %v", disconnected, connState)

				err = conn.close()
				assert.Nil(t, err, "close error: %v", err)
			})
		})
	})
	t.Run("Connection", func(t *testing.T) {
		t.Run("nil connection does not panic", func(t *testing.T) {
			conn := &Connection{}
			defer func() {
				if r := recover(); r != nil {
					t.Fatalf("Methods on a Connection with a nil *connection should not panic, but panicked with %v", r)
				}
			}()

			var want, got interface{}

			want = ErrConnectionClosed
			got = conn.WriteWireMessage(context.Background(), nil)
			if !cmp.Equal(got, want, cmp.Comparer(compareErrors)) {
				t.Errorf("errors do not match. got %v; want %v", got, want)
			}
			_, got = conn.ReadWireMessage(context.Background(), nil)
			if !cmp.Equal(got, want, cmp.Comparer(compareErrors)) {
				t.Errorf("errors do not match. got %v; want %v", got, want)
			}

			want = description.Server{}
			got = conn.Description()
			if !cmp.Equal(got, want) {
				t.Errorf("descriptions do not match. got %v; want %v", got, want)
			}

			want = nil
			got = conn.Close()
			if !cmp.Equal(got, want, cmp.Comparer(compareErrors)) {
				t.Errorf("errors do not match. got %v; want %v", got, want)
			}

			got = conn.Expire()
			if !cmp.Equal(got, want, cmp.Comparer(compareErrors)) {
				t.Errorf("errors do not match. got %v; want %v", got, want)
			}

			want = false
			got = conn.Alive()
			if !cmp.Equal(got, want) {
				t.Errorf("Alive does not match. got %v; want %v", got, want)
			}

			want = "<closed>"
			got = conn.ID()
			if !cmp.Equal(got, want) {
				t.Errorf("IDs do not match. got %v; want %v", got, want)
			}

			want = address.Address("0.0.0.0")
			got = conn.Address()
			if !cmp.Equal(got, want) {
				t.Errorf("Addresses do not match. got %v; want %v", got, want)
			}

			want = address.Address("0.0.0.0")
			got = conn.LocalAddress()
			if !cmp.Equal(got, want) {
				t.Errorf("LocalAddresses do not match. got %v; want %v", got, want)
			}
		})
	})
}

type testNetConn struct {
	nc  net.Conn
	buf []byte

	deadlineerr error
	writeerr    error
	readerr     error
	closed      bool

	deadline      time.Time
	readDeadline  time.Time
	writeDeadline time.Time
}

func (tnc *testNetConn) Read(b []byte) (n int, err error) {
	if len(tnc.buf) > 0 {
		n := copy(b, tnc.buf)
		tnc.buf = tnc.buf[n:]
		return n, nil
	}
	if tnc.readerr != nil {
		return 0, tnc.readerr
	}
	if tnc.nc == nil {
		return 0, nil
	}
	return tnc.nc.Read(b)
}

func (tnc *testNetConn) Write(b []byte) (n int, err error) {
	if tnc.writeerr != nil {
		return 0, tnc.writeerr
	}
	if tnc.nc == nil {
		idx := len(tnc.buf)
		tnc.buf = append(tnc.buf, make([]byte, len(b))...)
		copy(tnc.buf[idx:], b)
		return len(b), nil
	}
	return tnc.nc.Write(b)
}

func (tnc *testNetConn) Close() error {
	tnc.closed = true
	if tnc.nc == nil {
		return nil
	}
	return tnc.nc.Close()
}

func (tnc *testNetConn) LocalAddr() net.Addr {
	if tnc.nc == nil {
		return nil
	}
	return tnc.nc.LocalAddr()
}

func (tnc *testNetConn) RemoteAddr() net.Addr {
	if tnc.nc == nil {
		return nil
	}
	return tnc.nc.RemoteAddr()
}

func (tnc *testNetConn) SetDeadline(t time.Time) error {
	tnc.deadline = t
	if tnc.deadlineerr != nil {
		return tnc.deadlineerr
	}
	if tnc.nc == nil {
		return nil
	}
	return tnc.nc.SetDeadline(t)
}

func (tnc *testNetConn) SetReadDeadline(t time.Time) error {
	tnc.readDeadline = t
	if tnc.deadlineerr != nil {
		return tnc.deadlineerr
	}
	if tnc.nc == nil {
		return nil
	}
	return tnc.nc.SetReadDeadline(t)
}

func (tnc *testNetConn) SetWriteDeadline(t time.Time) error {
	tnc.writeDeadline = t
	if tnc.deadlineerr != nil {
		return tnc.deadlineerr
	}
	if tnc.nc == nil {
		return nil
	}
	return tnc.nc.SetWriteDeadline(t)
}

// bootstrapConnection creates a listener that will listen for a single connection
// on the return address. The user provided run function will be called with the accepted
// connection. The user is responsible for closing the connection.
func bootstrapConnections(t *testing.T, num int, run func(net.Conn)) net.Addr {
	l, err := net.Listen("tcp", "localhost:0")
	if err != nil {
		t.Errorf("Could not set up a listener: %v", err)
		t.FailNow()
	}
	go func() {
		for i := 0; i < num; i++ {
			c, err := l.Accept()
			if err != nil {
				t.Errorf("Could not accept a connection: %v", err)
			}
			go run(c)
		}
		_ = l.Close()
	}()
	return l.Addr()
}

type netconn struct {
	net.Conn
	closed chan struct{}
	d      *dialer
}

func (nc *netconn) Close() error {
	nc.closed <- struct{}{}
	nc.d.connclosed(nc)
	return nc.Conn.Close()
}

type writeFailConn struct {
	net.Conn
}

func (wfc *writeFailConn) Write([]byte) (int, error) {
	return 0, errors.New("Write error")
}

func (wfc *writeFailConn) SetWriteDeadline(t time.Time) error {
	return nil
}

type dialer struct {
	Dialer
	opened        map[*netconn]struct{}
	closed        map[*netconn]struct{}
	closeCallBack func()
	sync.Mutex
}

func newdialer(d Dialer) *dialer {
	return &dialer{Dialer: d, opened: make(map[*netconn]struct{}), closed: make(map[*netconn]struct{})}
}

func (d *dialer) DialContext(ctx context.Context, network, address string) (net.Conn, error) {
	d.Lock()
	defer d.Unlock()
	c, err := d.Dialer.DialContext(ctx, network, address)
	if err != nil {
		return nil, err
	}
	nc := &netconn{Conn: c, closed: make(chan struct{}, 1), d: d}
	d.opened[nc] = struct{}{}
	return nc, nil
}

func (d *dialer) connclosed(nc *netconn) {
	d.Lock()
	defer d.Unlock()
	d.closed[nc] = struct{}{}
	if d.closeCallBack != nil {
		d.closeCallBack()
	}
}

func (d *dialer) lenopened() int {
	d.Lock()
	defer d.Unlock()
	return len(d.opened)
}

func (d *dialer) lenclosed() int {
	d.Lock()
	defer d.Unlock()
	return len(d.closed)
}<|MERGE_RESOLUTION|>--- conflicted
+++ resolved
@@ -43,13 +43,8 @@
 		t.Run("connect", func(t *testing.T) {
 			t.Run("dialer error", func(t *testing.T) {
 				err := errors.New("dialer error")
-<<<<<<< HEAD
 				var want error = ConnectionError{Wrapped: err, init: true}
-				conn, got := newConnection(context.Background(), address.Address(""), WithDialer(func(Dialer) Dialer {
-=======
-				var want error = ConnectionError{Wrapped: err}
 				conn, got := newConnection(address.Address(""), WithDialer(func(Dialer) Dialer {
->>>>>>> a6cd2226
 					return DialerFunc(func(context.Context, string, string) (net.Conn, error) { return nil, err })
 				}))
 				if got != nil {
@@ -65,13 +60,8 @@
 			})
 			t.Run("handshaker error", func(t *testing.T) {
 				err := errors.New("handshaker error")
-<<<<<<< HEAD
 				var want error = ConnectionError{Wrapped: err, init: true}
-				conn, got := newConnection(context.Background(), address.Address(""),
-=======
-				var want error = ConnectionError{Wrapped: err}
 				conn, got := newConnection(address.Address(""),
->>>>>>> a6cd2226
 					WithHandshaker(func(Handshaker) Handshaker {
 						return &testHandshaker{
 							finishHandshake: func(context.Context, driver.Connection) error {
