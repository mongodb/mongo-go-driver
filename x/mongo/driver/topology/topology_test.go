--- conflicted
+++ resolved
@@ -24,11 +24,7 @@
 	"go.mongodb.org/mongo-driver/mongo/address"
 	"go.mongodb.org/mongo-driver/mongo/options"
 	"go.mongodb.org/mongo-driver/mongo/readpref"
-<<<<<<< HEAD
-=======
-	"go.mongodb.org/mongo-driver/x/mongo/driver"
 	"go.mongodb.org/mongo-driver/x/mongo/driver/description"
->>>>>>> bfe610f0
 )
 
 const testTimeout = 2 * time.Second
@@ -67,13 +63,6 @@
 	var selectNone serverselector.Func = func(description.Topology, []description.Server) ([]description.Server, error) {
 		return []description.Server{}, nil
 	}
-<<<<<<< HEAD
-=======
-	var errSelectionError = errors.New("encountered an error in the selector")
-	var selectError serverselector.Func = func(description.Topology, []description.Server) ([]description.Server, error) {
-		return nil, errSelectionError
-	}
->>>>>>> bfe610f0
 
 	t.Run("Success", func(t *testing.T) {
 		topo, err := New(nil)
@@ -220,75 +209,6 @@
 		want := ServerSelectionError{Wrapped: context.Canceled, Desc: desc}
 		assert.Equal(t, err, want, "Incorrect error received. got %v; want %v", err, want)
 	})
-<<<<<<< HEAD
-=======
-	t.Run("Timeout", func(t *testing.T) {
-		desc := description.Topology{
-			Servers: []description.Server{
-				{Addr: address.Address("one"), Kind: description.ServerKindStandalone},
-				{Addr: address.Address("two"), Kind: description.ServerKindStandalone},
-				{Addr: address.Address("three"), Kind: description.ServerKindStandalone},
-			},
-		}
-		topo, err := New(nil)
-		noerr(t, err)
-		subCh := make(chan description.Topology, 1)
-		subCh <- desc
-		resp := make(chan error)
-		timeout := make(chan time.Time)
-		go func() {
-			state := newServerSelectionState(selectNone, timeout)
-			_, err := topo.selectServerFromSubscription(context.Background(), subCh, state)
-			resp <- err
-		}()
-
-		select {
-		case err := <-resp:
-			t.Errorf("Received error from server selection too soon: %v", err)
-		case timeout <- time.Now():
-		}
-
-		select {
-		case err = <-resp:
-		case <-time.After(100 * time.Millisecond):
-			t.Errorf("Timed out while trying to retrieve selected servers")
-		}
-
-		if err == nil {
-			t.Fatalf("did not receive error from server selection")
-		}
-	})
-	t.Run("Error", func(t *testing.T) {
-		desc := description.Topology{
-			Servers: []description.Server{
-				{Addr: address.Address("one"), Kind: description.ServerKindStandalone},
-				{Addr: address.Address("two"), Kind: description.ServerKindStandalone},
-				{Addr: address.Address("three"), Kind: description.ServerKindStandalone},
-			},
-		}
-		topo, err := New(nil)
-		noerr(t, err)
-		subCh := make(chan description.Topology, 1)
-		subCh <- desc
-		resp := make(chan error)
-		timeout := make(chan time.Time)
-		go func() {
-			state := newServerSelectionState(selectError, timeout)
-			_, err := topo.selectServerFromSubscription(context.Background(), subCh, state)
-			resp <- err
-		}()
-
-		select {
-		case err = <-resp:
-		case <-time.After(100 * time.Millisecond):
-			t.Errorf("Timed out while trying to retrieve selected servers")
-		}
-
-		if err == nil {
-			t.Fatalf("did not receive error from server selection")
-		}
-	})
->>>>>>> bfe610f0
 	t.Run("findServer returns topology kind", func(t *testing.T) {
 		topo, err := New(nil)
 		noerr(t, err)
@@ -308,74 +228,6 @@
 			t.Errorf("findServer does not properly set the topology description kind. got %v; want %v", ss.Kind, description.TopologyKindSingle)
 		}
 	})
-<<<<<<< HEAD
-=======
-	t.Run("Update on not primary error", func(t *testing.T) {
-		topo, err := New(nil)
-		noerr(t, err)
-		atomic.StoreInt64(&topo.state, topologyConnected)
-
-		addr1 := address.Address("one")
-		addr2 := address.Address("two")
-		addr3 := address.Address("three")
-		desc := description.Topology{
-			Servers: []description.Server{
-				{Addr: addr1, Kind: description.ServerKindRSPrimary},
-				{Addr: addr2, Kind: description.ServerKindRSSecondary},
-				{Addr: addr3, Kind: description.ServerKindRSSecondary},
-			},
-		}
-
-		// manually add the servers to the topology
-		for _, srv := range desc.Servers {
-			s, err := ConnectServer(srv.Addr, topo.updateCallback, topo.id)
-			noerr(t, err)
-			topo.servers[srv.Addr] = s
-		}
-
-		// Send updated description
-		desc = description.Topology{
-			Servers: []description.Server{
-				{Addr: addr1, Kind: description.ServerKindRSSecondary},
-				{Addr: addr2, Kind: description.ServerKindRSPrimary},
-				{Addr: addr3, Kind: description.ServerKindRSSecondary},
-			},
-		}
-
-		subCh := make(chan description.Topology, 1)
-		subCh <- desc
-
-		// send a not primary error to the server forcing an update
-		serv, err := topo.FindServer(desc.Servers[0])
-		noerr(t, err)
-		atomic.StoreInt64(&serv.state, serverConnected)
-		_ = serv.ProcessError(driver.Error{Message: driver.LegacyNotPrimaryErrMsg}, initConnection{})
-
-		resp := make(chan []description.Server)
-
-		go func() {
-			// server selection should discover the new topology
-			state := newServerSelectionState(&serverselector.Write{}, nil)
-			srvs, err := topo.selectServerFromSubscription(context.Background(), subCh, state)
-			noerr(t, err)
-			resp <- srvs
-		}()
-
-		var srvs []description.Server
-		select {
-		case srvs = <-resp:
-		case <-time.After(100 * time.Millisecond):
-			t.Errorf("Timed out while trying to retrieve selected servers")
-		}
-
-		if len(srvs) != 1 {
-			t.Errorf("Incorrect number of descriptions returned. got %d; want %d", len(srvs), 1)
-		}
-		if srvs[0].Addr != desc.Servers[1].Addr {
-			t.Errorf("Incorrect sever selected. got %s; want %s", srvs[0].Addr, desc.Servers[1].Addr)
-		}
-	})
->>>>>>> bfe610f0
 	t.Run("fast path does not subscribe or check timeouts", func(t *testing.T) {
 		// Assert that the server selection fast path does not create a Subscription or check for timeout errors.
 		topo, err := New(nil)
