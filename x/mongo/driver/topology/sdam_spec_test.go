// Copyright (C) MongoDB, Inc. 2017-present.
//
// Licensed under the Apache License, Version 2.0 (the "License"); you may
// not use this file except in compliance with the License. You may obtain
// a copy of the License at http://www.apache.org/licenses/LICENSE-2.0

package topology

import (
	"context"
	"fmt"
	"io/ioutil"
	"net"
	"path"
	"sync"
	"testing"
	"time"

	"go.mongodb.org/mongo-driver/bson"
	"go.mongodb.org/mongo-driver/bson/primitive"
	"go.mongodb.org/mongo-driver/event"
	"go.mongodb.org/mongo-driver/internal/assert"
	"go.mongodb.org/mongo-driver/internal/ptrutil"
	"go.mongodb.org/mongo-driver/internal/testutil/helpers"
	"go.mongodb.org/mongo-driver/mongo/address"
	"go.mongodb.org/mongo-driver/mongo/description"
	"go.mongodb.org/mongo-driver/mongo/options"
	"go.mongodb.org/mongo-driver/x/bsonx/bsoncore"
	"go.mongodb.org/mongo-driver/x/mongo/driver"
)

type response struct {
	Host  string
	Hello Hello
}

type Hello struct {
	Arbiters                     []string           `bson:"arbiters,omitempty"`
	ArbiterOnly                  bool               `bson:"arbiterOnly,omitempty"`
	ClusterTime                  bson.Raw           `bson:"$clusterTime,omitempty"`
	Compression                  []string           `bson:"compression,omitempty"`
	ElectionID                   primitive.ObjectID `bson:"electionId,omitempty"`
	Hidden                       bool               `bson:"hidden,omitempty"`
	Hosts                        []string           `bson:"hosts,omitempty"`
	HelloOK                      bool               `bson:"helloOk,omitempty"`
	IsWritablePrimary            bool               `bson:"isWritablePrimary,omitempty"`
	IsReplicaSet                 bool               `bson:"isreplicaset,omitempty"`
	LastWrite                    *lastWriteDate     `bson:"lastWrite,omitempty"`
	LogicalSessionTimeoutMinutes uint32             `bson:"logicalSessionTimeoutMinutes,omitempty"`
	MaxBSONObjectSize            uint32             `bson:"maxBsonObjectSize,omitempty"`
	MaxMessageSizeBytes          uint32             `bson:"maxMessageSizeBytes,omitempty"`
	MaxWriteBatchSize            uint32             `bson:"maxWriteBatchSize,omitempty"`
	Me                           string             `bson:"me,omitempty"`
	MaxWireVersion               int32              `bson:"maxWireVersion,omitempty"`
	MinWireVersion               int32              `bson:"minWireVersion,omitempty"`
	Msg                          string             `bson:"msg,omitempty"`
	OK                           int32              `bson:"ok"`
	Passives                     []string           `bson:"passives,omitempty"`
	Primary                      string             `bson:"primary,omitempty"`
	ReadOnly                     bool               `bson:"readOnly,omitempty"`
	SaslSupportedMechs           []string           `bson:"saslSupportedMechs,omitempty"`
	Secondary                    bool               `bson:"secondary,omitempty"`
	SetName                      string             `bson:"setName,omitempty"`
	SetVersion                   uint32             `bson:"setVersion,omitempty"`
	Tags                         map[string]string  `bson:"tags,omitempty"`
	TopologyVersion              *topologyVersion   `bson:"topologyVersion,omitempty"`
}

type lastWriteDate struct {
	LastWriteDate time.Time `bson:"lastWriteDate"`
}

type server struct {
	Type            string
	SetName         string
	SetVersion      uint32
	ElectionID      *primitive.ObjectID `bson:"electionId"`
	MinWireVersion  *int32
	MaxWireVersion  *int32
	TopologyVersion *topologyVersion
	Pool            *testPool
}

type topologyVersion struct {
	ProcessID primitive.ObjectID `bson:"processId"`
	Counter   int64
}

type testPool struct {
	Generation uint64
}

type applicationError struct {
	Address        string
	Generation     *uint64
	MaxWireVersion *int32
	When           string
	Type           string
	Response       bsoncore.Document
}

type topologyDescription struct {
	TopologyType string              `bson:"topologyType"`
	Servers      []serverDescription `bson:"servers"`
	SetName      string              `bson:"setName,omitempty"`
}

type serverDescription struct {
	Address  string   `bson:"address"`
	Arbiters []string `bson:"arbiters"`
	Hosts    []string `bson:"hosts"`
	Passives []string `bson:"passives"`
	Primary  string   `bson:"primary,omitempty"`
	SetName  string   `bson:"setName,omitempty"`
	Type     string   `bson:"type"`
}

type topologyOpeningEvent struct {
	TopologyID string `bson:"topologyId"`
}

type serverOpeningEvent struct {
	Address    string `bson:"address"`
	TopologyID string `bson:"topologyId"`
}

type topologyDescriptionChangedEvent struct {
	TopologyID          string              `bson:"topologyId"`
	PreviousDescription topologyDescription `bson:"previousDescription"`
	NewDescription      topologyDescription `bson:"newDescription"`
}

type serverDescriptionChangedEvent struct {
	Address             string            `bson:"address"`
	TopologyID          string            `bson:"topologyId"`
	PreviousDescription serverDescription `bson:"previousDescription"`
	NewDescription      serverDescription `bson:"newDescription"`
}

type serverClosedEvent struct {
	Address    string `bson:"address"`
	TopologyID string `bson:"topologyId"`
}

type monitoringEvent struct {
	TopologyOpeningEvent            *topologyOpeningEvent            `bson:"topology_opening_event,omitempty"`
	ServerOpeningEvent              *serverOpeningEvent              `bson:"server_opening_event,omitempty"`
	TopologyDescriptionChangedEvent *topologyDescriptionChangedEvent `bson:"topology_description_changed_event,omitempty"`
	ServerDescriptionChangedEvent   *serverDescriptionChangedEvent   `bson:"server_description_changed_event,omitempty"`
	ServerClosedEvent               *serverClosedEvent               `bson:"server_closed_event,omitempty"`
}

type outcome struct {
	Servers                      map[string]server
	TopologyType                 string
	SetName                      string
<<<<<<< HEAD
	LogicalSessionTimeoutMinutes *uint32
=======
	LogicalSessionTimeoutMinutes *int64
>>>>>>> 26f508fb
	MaxSetVersion                uint32
	MaxElectionID                primitive.ObjectID `bson:"maxElectionId"`
	Compatible                   *bool
	Events                       []monitoringEvent
}

type phase struct {
	Description       string
	Responses         []response
	ApplicationErrors []applicationError
	Outcome           outcome
}

type testCase struct {
	Description string
	URI         string
	Phases      []phase
}

func serverDescriptionChanged(e *event.ServerDescriptionChangedEvent) {
	lock.Lock()
	publishedEvents = append(publishedEvents, *e)
	lock.Unlock()
}

func serverOpening(e *event.ServerOpeningEvent) {
	lock.Lock()
	publishedEvents = append(publishedEvents, *e)
	lock.Unlock()
}

func topologyDescriptionChanged(e *event.TopologyDescriptionChangedEvent) {
	lock.Lock()
	publishedEvents = append(publishedEvents, *e)
	lock.Unlock()
}

func topologyOpening(e *event.TopologyOpeningEvent) {
	lock.Lock()
	publishedEvents = append(publishedEvents, *e)
	lock.Unlock()
}

func serverClosed(e *event.ServerClosedEvent) {
	lock.Lock()
	publishedEvents = append(publishedEvents, *e)
	lock.Unlock()
}

const testsDir string = "../../../../testdata/server-discovery-and-monitoring/"

var publishedEvents []interface{}
var lock sync.Mutex

func (r *response) UnmarshalBSON(buf []byte) error {
	doc := bson.Raw(buf)
	if err := doc.Index(0).Value().Unmarshal(&r.Host); err != nil {
		return fmt.Errorf("error unmarshalling Host: %v", err)
	}

	if err := doc.Index(1).Value().Unmarshal(&r.Hello); err != nil {
		return fmt.Errorf("error unmarshalling Hello: %v", err)
	}

	return nil
}

func setUpTopology(t *testing.T, uri string) *Topology {
	sdam := &event.ServerMonitor{
		ServerDescriptionChanged:   serverDescriptionChanged,
		ServerOpening:              serverOpening,
		TopologyDescriptionChanged: topologyDescriptionChanged,
		TopologyOpening:            topologyOpening,
		ServerClosed:               serverClosed,
	}

	cfg, err := NewConfig(options.Client().ApplyURI(uri).SetServerMonitor(sdam), nil)
	assert.Nil(t, err, "error constructing topology config: %v", err)

	// Disable server monitoring because the hosts in the SDAM spec tests don't actually exist, so the server monitor
	// can race with the test and mark the server Unknown when it fails to connect, which causes tests to fail.
	cfg.ServerOpts = append(cfg.ServerOpts, withMonitoringDisabled(func(bool) bool { return true }))

	topo, err := New(cfg)
	assert.Nil(t, err, "topology.New error: %v", err)

	err = topo.Connect()
	assert.Nil(t, err, "topology.Connect error: %v", err)

	return topo
}

func applyResponses(t *testing.T, topo *Topology, responses []response, sub *driver.Subscription) {
	select {
	case <-sub.Updates:
	default:
	}
	for _, response := range responses {
		doc, err := bson.Marshal(response.Hello)
		assert.Nil(t, err, "Marshal error: %v", err)

		addr := address.Address(response.Host)
		desc := description.NewServer(addr, doc)
		server, ok := topo.servers[addr]
		if ok {
			server.updateDescription(desc)
		} else {
			// for tests that check that server descriptions that aren't in the topology aren't applied
			topo.apply(context.Background(), desc)
		}
		select {
		case <-sub.Updates:
		default:
			return
		}
	}
}

type netErr struct {
	timeout bool
}

func (n netErr) Error() string {
	return "error"
}

func (n netErr) Timeout() bool {
	return n.timeout
}

func (n netErr) Temporary() bool {
	return false
}

var _ net.Error = (*netErr)(nil)

func applyErrors(t *testing.T, topo *Topology, errors []applicationError) {
	for _, appErr := range errors {
		var currError error
		switch appErr.Type {
		case "command":
			currError = driver.ExtractErrorFromServerResponse(appErr.Response)
		case "network":
			currError = driver.Error{
				Labels:  []string{driver.NetworkError},
				Wrapped: ConnectionError{Wrapped: netErr{false}},
			}
		case "timeout":
			currError = driver.Error{
				Labels:  []string{driver.NetworkError},
				Wrapped: ConnectionError{Wrapped: netErr{true}},
			}
		default:
			t.Fatalf("unrecognized error type: %v", appErr.Type)
		}
		server, ok := topo.servers[address.Address(appErr.Address)]
		assert.True(t, ok, "server not found: %v", appErr.Address)

		desc := server.Description()
		versionRange := description.NewVersionRange(0, *appErr.MaxWireVersion)
		desc.WireVersion = &versionRange

		generation := server.pool.generation.getGeneration(nil)
		if appErr.Generation != nil {
			generation = *appErr.Generation
		}
		//use generation number to check conn stale
		innerConn := connection{
			desc:       desc,
			generation: generation,
			pool:       server.pool,
		}
		conn := Connection{connection: &innerConn}

		switch appErr.When {
		case "beforeHandshakeCompletes":
			server.ProcessHandshakeError(currError, generation, nil)
		case "afterHandshakeCompletes":
			_ = server.ProcessError(currError, &conn)
		default:
			t.Fatalf("unrecognized applicationError.When value: %v", appErr.When)
		}
	}
}

func compareServerDescriptions(t *testing.T,
	expected serverDescription, actual description.Server, idx int) {
	t.Helper()

	assert.Equal(t, expected.Address, actual.Addr.String(),
		"%v: expected server address %s, got %s", idx, expected.Address, actual.Addr)

	assert.Equal(t, len(expected.Hosts), len(actual.Hosts),
		"%v: expected %d hosts, got %d", idx, len(expected.Hosts), len(actual.Hosts))
	for idx, expectedHost := range expected.Hosts {
		actualHost := actual.Hosts[idx]
		assert.Equal(t, expectedHost, actualHost, "%v: expected host %s, got %s", idx, expectedHost, actualHost)
	}

	assert.Equal(t, len(expected.Passives), len(actual.Passives),
		"%v: expected %d hosts, got %d", idx, len(expected.Passives), len(actual.Passives))
	for idx, expectedPassive := range expected.Passives {
		actualPassive := actual.Passives[idx]
		assert.Equal(t, expectedPassive, actualPassive, "%v: expected passive %s, got %s", idx, expectedPassive, actualPassive)
	}

	assert.Equal(t, expected.Primary, string(actual.Primary),
		"%v: expected primary %s, got %s", idx, expected.Primary, actual.Primary)
	assert.Equal(t, expected.SetName, actual.SetName,
		"%v: expected set name %s, got %s", idx, expected.SetName, actual.SetName)

	// PossiblePrimary is only relevant to single-threaded drivers.
	if expected.Type == "PossiblePrimary" {
		expected.Type = "Unknown"
	}
	assert.Equal(t, expected.Type, actual.Kind.String(),
		"%v: expected server kind %s, got %s", idx, expected.Type, actual.Kind.String())
}

func compareTopologyDescriptions(t *testing.T,
	expected topologyDescription, actual description.Topology, idx int) {
	t.Helper()

	assert.Equal(t, expected.TopologyType, actual.Kind.String(),
		"%v: expected topology kind %s, got %s", idx, expected.TopologyType, actual.Kind.String())
	assert.Equal(t, len(expected.Servers), len(actual.Servers),
		"%v: expected %d servers, got %d", idx, len(expected.Servers), len(actual.Servers))

	for idx, es := range expected.Servers {
		as := actual.Servers[idx]
		compareServerDescriptions(t, es, as, idx)
	}

	assert.Equal(t, expected.SetName, actual.SetName,
		"%v: expected set name %s, got %s", idx, expected.SetName, actual.SetName)
}

func compareEvents(t *testing.T, events []monitoringEvent) {
	t.Helper()

	lock.Lock()
	defer lock.Unlock()

	assert.Equal(t, len(events), len(publishedEvents),
		"expected %d published events, got %d\n",
		len(events), len(publishedEvents))

	for idx, me := range events {
		if me.TopologyOpeningEvent != nil {
			actual, ok := publishedEvents[idx].(event.TopologyOpeningEvent)
			assert.True(t, ok, "%v: expected type %T, got %T", idx, event.TopologyOpeningEvent{}, publishedEvents[idx])
			assert.False(t, actual.TopologyID.IsZero(), "%v: expected topology id", idx)
		}
		if me.ServerOpeningEvent != nil {
			actual, ok := publishedEvents[idx].(event.ServerOpeningEvent)
			assert.True(t, ok, "%v: expected type %T, got %T", idx, event.ServerOpeningEvent{}, publishedEvents[idx])

			evt := me.ServerOpeningEvent
			assert.Equal(t, evt.Address, string(actual.Address),
				"%v: expected address %s, got %s", idx, evt.Address, actual.Address)
			assert.False(t, actual.TopologyID.IsZero(), "%v: expected topology id", idx)
		}
		if me.TopologyDescriptionChangedEvent != nil {
			actual, ok := publishedEvents[idx].(event.TopologyDescriptionChangedEvent)
			assert.True(t, ok, "%v: expected type %T, got %T", idx, event.TopologyDescriptionChangedEvent{}, publishedEvents[idx])

			evt := me.TopologyDescriptionChangedEvent
			compareTopologyDescriptions(t, evt.PreviousDescription, actual.PreviousDescription, idx)
			compareTopologyDescriptions(t, evt.NewDescription, actual.NewDescription, idx)
			assert.False(t, actual.TopologyID.IsZero(), "%v: expected topology id", idx)
		}
		if me.ServerDescriptionChangedEvent != nil {
			actual, ok := publishedEvents[idx].(event.ServerDescriptionChangedEvent)
			assert.True(t, ok, "%v: expected type %T, got %T", idx, event.ServerDescriptionChangedEvent{}, publishedEvents[idx])

			evt := me.ServerDescriptionChangedEvent
			assert.Equal(t, evt.Address, string(actual.Address),
				"%v: expected server address %s, got %s", idx, evt.Address, actual.Address)
			compareServerDescriptions(t, evt.PreviousDescription, actual.PreviousDescription, idx)
			compareServerDescriptions(t, evt.NewDescription, actual.NewDescription, idx)
			assert.False(t, actual.TopologyID.IsZero(), "%v: expected topology id", idx)
		}
		if me.ServerClosedEvent != nil {
			actual, ok := publishedEvents[idx].(event.ServerClosedEvent)
			assert.True(t, ok, "%v: expected type %T, got %T", idx, event.ServerClosedEvent{}, publishedEvents[idx])

			evt := me.ServerClosedEvent
			assert.Equal(t, evt.Address, string(actual.Address),
				"%v: expected server address %s, got %s", idx, evt.Address, actual.Address)
			assert.False(t, actual.TopologyID.IsZero(), "%v: expected topology id", idx)
		}
	}
}

func findServerInTopology(topo description.Topology, addr address.Address) (description.Server, bool) {
	for _, server := range topo.Servers {
		if server.Addr.String() == addr.String() {
			return server, true
		}
	}
	return description.Server{}, false
}

func assertLogicalSessionTimeoutMinutesEqual(t *testing.T, expected *uint32, actual *uint32) {
	t.Helper()

	// If they pointers are equal, then do nothing.
	if ptrutil.CompareUint32(expected, actual) == 0 {
		return
	}

	// Otherwise, include the pointer values in the failure message.
	var expectedValue, actualValue interface{}
	if expected != nil {
		expectedValue = *expected
	}

	if actual != nil {
		actualValue = *actual
	}

	msg := fmt.Sprintf("expected desc.SessionTimeoutMinutesPtr to reference %v, got %v", expectedValue, actualValue)
	assert.Fail(t, msg)
}

func runTest(t *testing.T, directory string, filename string) {
	filepath := path.Join(testsDir, directory, filename)
	content, err := ioutil.ReadFile(filepath)
	assert.Nil(t, err, "ReadFile error: %v", err)

	// Remove ".json" from filename.
	filename = filename[:len(filename)-5]
	testName := directory + "/" + filename + ":"

	t.Run(testName, func(t *testing.T) {
		var test testCase
		err = bson.UnmarshalExtJSON(content, false, &test)
		assert.Nil(t, err, "Unmarshal error: %v", err)
		topo := setUpTopology(t, test.URI)
		sub, err := topo.Subscribe()
		assert.Nil(t, err, "subscribe error: %v", err)

		for _, phase := range test.Phases {
			applyResponses(t, topo, phase.Responses, sub)
			applyErrors(t, topo, phase.ApplicationErrors)

			if phase.Outcome.Events != nil {
				compareEvents(t, phase.Outcome.Events)
				publishedEvents = nil
				continue
			}
			publishedEvents = nil
			if phase.Outcome.Compatible == nil || *phase.Outcome.Compatible {
				assert.True(t, topo.fsm.compatible.Load().(bool), "Expected servers to be compatible")
				assert.Nil(t, topo.fsm.compatibilityErr, "expected fsm.compatiblity to be nil, got %v",
					topo.fsm.compatibilityErr)
			} else {
				assert.False(t, topo.fsm.compatible.Load().(bool), "Expected servers to not be compatible")
				assert.NotNil(t, topo.fsm.compatibilityErr, "expected fsm.compatiblity error to be non-nil")
				continue
			}
			desc := topo.Description()

			assert.Equal(t, phase.Outcome.TopologyType, desc.Kind.String(),
				"expected TopologyType to be %v, got %v", phase.Outcome.TopologyType, desc.Kind.String())
			assert.Equal(t, phase.Outcome.SetName, topo.fsm.SetName,
				"expected SetName to be %v, got %v", phase.Outcome.SetName, topo.fsm.SetName)
			assert.Equal(t, len(phase.Outcome.Servers), len(desc.Servers),
				"expected %v servers, got %v", len(phase.Outcome.Servers), len(desc.Servers))

<<<<<<< HEAD
			assertLogicalSessionTimeoutMinutesEqual(t,
				phase.Outcome.LogicalSessionTimeoutMinutes,
				desc.SessionTimeoutMinutesPtr)
=======
			assert.Equal(t,
				phase.Outcome.LogicalSessionTimeoutMinutes,
				desc.SessionTimeoutMinutesPtr,
				"expected and actual logical session timeout minutes are different")
>>>>>>> 26f508fb

			assert.Equal(t, phase.Outcome.MaxSetVersion, topo.fsm.maxSetVersion,
				"expected maxSetVersion to be %v, got %v", phase.Outcome.MaxSetVersion, topo.fsm.maxSetVersion)
			assert.Equal(t, phase.Outcome.MaxElectionID, topo.fsm.maxElectionID,
				"expected maxElectionID to be %v, got %v", phase.Outcome.MaxElectionID, topo.fsm.maxElectionID)

			for addr, server := range phase.Outcome.Servers {
				fsmServer, ok := findServerInTopology(desc, address.Address(addr))
				assert.True(t, ok, "Couldn't find server %v", addr)

				assert.Equal(t, address.Address(addr), fsmServer.Addr,
					"expected server address to be %v, got %v", address.Address(addr), fsmServer.Addr)
				assert.Equal(t, server.SetName, fsmServer.SetName,
					"expected server SetName to be %v, got %v", server.SetName, fsmServer.SetName)
				assert.Equal(t, server.SetVersion, fsmServer.SetVersion,
					"expected server SetVersion to be %v, got %v", server.SetVersion, fsmServer.SetVersion)
				if server.ElectionID != nil {
					assert.Equal(t, *server.ElectionID, fsmServer.ElectionID,
						"expected server ElectionID to be %v, got %v", *server.ElectionID, fsmServer.ElectionID)
				}
				if server.TopologyVersion != nil {

					assert.NotNil(t, fsmServer.TopologyVersion, "expected server TopologyVersion not to be nil")
					assert.Equal(t, server.TopologyVersion.ProcessID, fsmServer.TopologyVersion.ProcessID,
						"expected server TopologyVersion ProcessID to be %v, got %v", server.TopologyVersion.ProcessID, fsmServer.TopologyVersion.ProcessID)
					assert.Equal(t, server.TopologyVersion.Counter, fsmServer.TopologyVersion.Counter,
						"expected server TopologyVersion Counter to be %v, got %v", server.TopologyVersion.Counter, fsmServer.TopologyVersion.Counter)
				} else {
					assert.Nil(t, fsmServer.TopologyVersion, "expected server TopologyVersion to be nil")
				}

				// PossiblePrimary is only relevant to single-threaded drivers.
				if server.Type == "PossiblePrimary" {
					server.Type = "Unknown"
				}

				assert.Equal(t, server.Type, fsmServer.Kind.String(),
					"expected server Type to be %v, got %v", server.Type, fsmServer.Kind.String())
				if server.Pool != nil {
					topo.serversLock.Lock()
					actualServer := topo.servers[address.Address(addr)]
					topo.serversLock.Unlock()
					actualGeneration := actualServer.pool.generation.getGeneration(nil)
					assert.Equal(t, server.Pool.Generation, actualGeneration,
						"expected server pool generation to be %v, got %v", server.Pool.Generation, actualGeneration)
				}
			}
		}
	})
}

// Test case for all SDAM spec tests.
func TestSDAMSpec(t *testing.T) {
	for _, subdir := range []string{"single", "rs", "sharded", "load-balanced", "errors", "monitoring"} {
		for _, file := range helpers.FindJSONFilesInDir(t, path.Join(testsDir, subdir)) {
			runTest(t, subdir, file)
		}
	}
}

func TestHasStalePrimary(t *testing.T) {
	t.Parallel()

	t.Run("WV17 SEI EQ MEI and SSV LT MSV", func(t *testing.T) {
		t.Parallel()

		srv := description.Server{
			WireVersion: &description.VersionRange{Min: 17, Max: 17},
			ElectionID:  primitive.NewObjectIDFromTimestamp(time.Now()),
			SetVersion:  1,
		}

		fsm := fsm{
			maxElectionID: srv.ElectionID,
			maxSetVersion: 2,
		}

		boolVal := hasStalePrimary(fsm, srv)
		assert.True(t, boolVal, "expected true, got false")
	})

	t.Run("WV17 SEI EQ MEI and SSV GT MSV", func(t *testing.T) {
		t.Parallel()

		srv := description.Server{
			WireVersion: &description.VersionRange{Min: 17, Max: 17},
			ElectionID:  primitive.NewObjectIDFromTimestamp(time.Now()),
			SetVersion:  2,
		}

		fsm := fsm{
			maxElectionID: srv.ElectionID,
			maxSetVersion: 1,
		}

		boolVal := hasStalePrimary(fsm, srv)
		assert.False(t, boolVal, "expected false, got true")
	})

	t.Run("WV17 SEI EQ MEI and SSV EQ MSV", func(t *testing.T) {
		t.Parallel()

		srv := description.Server{
			WireVersion: &description.VersionRange{Min: 17, Max: 17},
			ElectionID:  primitive.NewObjectIDFromTimestamp(time.Now()),
			SetVersion:  1,
		}

		fsm := fsm{
			maxElectionID: srv.ElectionID,
			maxSetVersion: 1,
		}

		boolVal := hasStalePrimary(fsm, srv)
		assert.False(t, boolVal, "expected false, got true")
	})

	t.Run("WV17 SEI GT MEI and SSV LT MSV", func(t *testing.T) {
		t.Parallel()

		fsm := fsm{
			maxElectionID: primitive.NewObjectIDFromTimestamp(time.Now()),
			maxSetVersion: 2,
		}

		srv := description.Server{
			WireVersion: &description.VersionRange{Min: 17, Max: 17},
			ElectionID:  primitive.NewObjectIDFromTimestamp(time.Now().Add(time.Second)),
			SetVersion:  1,
		}

		boolVal := hasStalePrimary(fsm, srv)
		assert.False(t, boolVal, "expected false, got true")
	})

	t.Run("WV17 SEI GT MEI and SSV GT MSV", func(t *testing.T) {
		t.Parallel()

		fsm := fsm{
			maxElectionID: primitive.NewObjectIDFromTimestamp(time.Now()),
			maxSetVersion: 1,
		}

		srv := description.Server{
			WireVersion: &description.VersionRange{Min: 17, Max: 17},
			ElectionID:  primitive.NewObjectIDFromTimestamp(time.Now().Add(time.Second)),
			SetVersion:  2,
		}

		boolVal := hasStalePrimary(fsm, srv)
		assert.False(t, boolVal, "expected false, got true")
	})

	t.Run("WV17 SEI GT MEI and SSV EQ MSV", func(t *testing.T) {
		t.Parallel()

		fsm := fsm{
			maxElectionID: primitive.NewObjectIDFromTimestamp(time.Now()),
			maxSetVersion: 1,
		}

		srv := description.Server{
			WireVersion: &description.VersionRange{Min: 17, Max: 17},
			ElectionID:  primitive.NewObjectIDFromTimestamp(time.Now().Add(time.Second)),
			SetVersion:  1,
		}

		boolVal := hasStalePrimary(fsm, srv)
		assert.False(t, boolVal, "expected false, got true")
	})

	t.Run("WV17 SEI LT MEI and SSV LT MSV", func(t *testing.T) {
		t.Parallel()

		srv := description.Server{
			WireVersion: &description.VersionRange{Min: 17, Max: 17},
			ElectionID:  primitive.NewObjectIDFromTimestamp(time.Now().Add(-time.Second)),
			SetVersion:  1,
		}

		fsm := fsm{
			maxElectionID: primitive.NewObjectIDFromTimestamp(time.Now()),
			maxSetVersion: 2,
		}

		boolVal := hasStalePrimary(fsm, srv)
		assert.True(t, boolVal, "expected true, got false")
	})

	t.Run("WV17 SEI LT MEI and SSV GT MSV", func(t *testing.T) {
		t.Parallel()

		srv := description.Server{
			WireVersion: &description.VersionRange{Min: 17, Max: 17},
			ElectionID:  primitive.NewObjectIDFromTimestamp(time.Now().Add(-time.Second)),
			SetVersion:  2,
		}

		fsm := fsm{
			maxElectionID: primitive.NewObjectIDFromTimestamp(time.Now()),
			maxSetVersion: 1,
		}

		boolVal := hasStalePrimary(fsm, srv)
		assert.True(t, boolVal, "expected true, got false")
	})

	t.Run("WV17 SEI LT MEI and SSV EQ MSV", func(t *testing.T) {
		t.Parallel()

		srv := description.Server{
			WireVersion: &description.VersionRange{Min: 17, Max: 17},
			ElectionID:  primitive.NewObjectIDFromTimestamp(time.Now().Add(-time.Second)),
			SetVersion:  1,
		}

		fsm := fsm{
			maxElectionID: primitive.NewObjectIDFromTimestamp(time.Now()),
			maxSetVersion: 1,
		}

		boolVal := hasStalePrimary(fsm, srv)
		assert.True(t, boolVal, "expected true, got false")
	})
}<|MERGE_RESOLUTION|>--- conflicted
+++ resolved
@@ -154,11 +154,7 @@
 	Servers                      map[string]server
 	TopologyType                 string
 	SetName                      string
-<<<<<<< HEAD
-	LogicalSessionTimeoutMinutes *uint32
-=======
 	LogicalSessionTimeoutMinutes *int64
->>>>>>> 26f508fb
 	MaxSetVersion                uint32
 	MaxElectionID                primitive.ObjectID `bson:"maxElectionId"`
 	Compatible                   *bool
@@ -529,16 +525,10 @@
 			assert.Equal(t, len(phase.Outcome.Servers), len(desc.Servers),
 				"expected %v servers, got %v", len(phase.Outcome.Servers), len(desc.Servers))
 
-<<<<<<< HEAD
-			assertLogicalSessionTimeoutMinutesEqual(t,
-				phase.Outcome.LogicalSessionTimeoutMinutes,
-				desc.SessionTimeoutMinutesPtr)
-=======
 			assert.Equal(t,
 				phase.Outcome.LogicalSessionTimeoutMinutes,
 				desc.SessionTimeoutMinutesPtr,
 				"expected and actual logical session timeout minutes are different")
->>>>>>> 26f508fb
 
 			assert.Equal(t, phase.Outcome.MaxSetVersion, topo.fsm.maxSetVersion,
 				"expected maxSetVersion to be %v, got %v", phase.Outcome.MaxSetVersion, topo.fsm.maxSetVersion)
