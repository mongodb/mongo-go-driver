--- conflicted
+++ resolved
@@ -109,11 +109,6 @@
 
 func setUpFSM(t *testing.T, uri string) *fsm {
 	fsm := newFSM()
-<<<<<<< HEAD
-=======
-
-
->>>>>>> ac103a51
 	cs, err := connstring.ParseAndValidate(uri)
 	assert.Nil(t, err, "Parse error: %v", err)
 
