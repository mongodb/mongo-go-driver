--- conflicted
+++ resolved
@@ -31,12 +31,8 @@
 
 	minRTTWindow       time.Duration
 	createConnectionFn func() *connection
-<<<<<<< HEAD
-	createOperationFn  func(driver.Connection) *operation.Hello
 	connectTimeout     time.Duration
-=======
 	createOperationFn  func(*mnet.Connection) *operation.Hello
->>>>>>> 7237136f
 }
 
 type rttMonitor struct {
