--- conflicted
+++ resolved
@@ -81,33 +81,6 @@
 	return log, nil
 }
 
-<<<<<<< HEAD
-// NewConfig will translate data from client options into a topology config for building non-default deployments.
-func NewConfig(co *options.ClientOptions, clock *session.ClusterClock) (*Config, error) {
-	// Auth & Database & Password & Username
-	if co.Auth != nil {
-		cred := &auth.Cred{
-			Username:    co.Auth.Username,
-			Password:    co.Auth.Password,
-			PasswordSet: co.Auth.PasswordSet,
-			Props:       co.Auth.AuthMechanismProperties,
-			Source:      co.Auth.AuthSource,
-		}
-		mechanism := co.Auth.AuthMechanism
-		authenticator, err := auth.CreateAuthenticator(mechanism, cred, co.HTTPClient)
-		if err != nil {
-			return nil, err
-		}
-		return NewConfigWithAuthenticator(co, clock, authenticator)
-	}
-	return NewConfigWithAuthenticator(co, clock, nil)
-}
-
-// NewConfigWithAuthenticator will translate data from client options into a topology config for building non-default deployments.
-// Server and topology options are not honored if a custom deployment is used. It uses a passed in
-// authenticator to authenticate the connection.
-func NewConfigWithAuthenticator(co *options.ClientOptions, clock *session.ClusterClock, authenticator driver.Authenticator) (*Config, error) {
-=======
 // NewConfig behaves like NewConfigFromOptions by extracting arguments from a
 // list of ClientOptions setters.
 func NewConfig(opts *options.ClientOptionsBuilder, clock *session.ClusterClock) (*Config, error) {
@@ -123,7 +96,30 @@
 // config for building non-default deployments. Server and topology options are
 // not honored if a custom deployment is used.
 func NewConfigFromOptions(opts *options.ClientOptions, clock *session.ClusterClock) (*Config, error) {
->>>>>>> 2a36a4fc
+	// Auth & Database & Password & Username
+	if opts.Auth != nil {
+		cred := &auth.Cred{
+			Username:    opts.Auth.Username,
+			Password:    opts.Auth.Password,
+			PasswordSet: opts.Auth.PasswordSet,
+			Props:       opts.Auth.AuthMechanismProperties,
+			Source:      opts.Auth.AuthSource,
+		}
+		mechanism := opts.Auth.AuthMechanism
+		authenticator, err := auth.CreateAuthenticator(mechanism, cred, opts.HTTPClient)
+		if err != nil {
+			return nil, err
+		}
+		return NewConfigFromOptionsWithAuthenticator(opts, clock, authenticator)
+	}
+	return NewConfigFromOptionsWithAuthenticator(opts, clock, nil)
+}
+
+// NewConfigFromOptionsWithAuthenticator will translate data from client options into a topology config for building non-default deployments.
+// Server and topology options are not honored if a custom deployment is used. It uses a passed in
+// authenticator to authenticate the connection.
+func NewConfigFromOptionsWithAuthenticator(opts *options.ClientOptions, clock *session.ClusterClock, authenticator driver.Authenticator) (*Config, error) {
+
 	var serverAPI *driver.ServerAPIOptions
 
 	clientOptsBldr := options.ClientOptionsBuilder{
@@ -252,10 +248,6 @@
 			ServerAPI:     serverAPI,
 			LoadBalanced:  loadBalanced,
 			ClusterClock:  clock,
-<<<<<<< HEAD
-=======
-			HTTPClient:    opts.HTTPClient,
->>>>>>> 2a36a4fc
 		}
 
 		if mechanism == "" {
