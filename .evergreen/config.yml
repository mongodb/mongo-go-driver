########################################
# Evergreen Template for MongoDB Drivers
########################################

# When a task that used to pass starts to fail
# Go through all versions that may have been skipped to detect
# when the task started failing
stepback: true
# Mark a failure as a system/bootstrap failure (purple box) rather then a task
# failure by default.
# Actual testing tasks are marked with `type: test`
command_type: setup
# Fail builds when pre tasks fail.
pre_error_fails_task: true
# Protect the CI from long or indefinite runtimes.
exec_timeout_secs: 3600
# What to do when evergreen hits the timeout (`post:` tasks are run automatically)
timeout:
  - command: subprocess.exec
    params:
      binary: bash
      args: [ls, -la]
functions:
<<<<<<< HEAD
=======
  assume-test-secrets-ec2-role:
    - command: ec2.assume_role
      params:
        role_arn: ${aws_test_secrets_role}
>>>>>>> 7bbf9589
  setup-system:
    # Executes clone and applies the submitted patch, if any
    - command: git.get_project
      type: system
      params:
        directory: src/go.mongodb.org/mongo-driver
    - command: shell.exec
      params:
        working_dir: "src/go.mongodb.org/mongo-driver"
        script: |
          git submodule update --init
    # Make an env.sh and evergreen expansion file with dynamic values
    - command: subprocess.exec
      params:
        binary: bash
        working_dir: src/go.mongodb.org/mongo-driver
        env:
          GOROOT: ${GO_DIST}
          IS_PATCH: ${is_patch}
          VERSION_ID: ${version_id}
          # Define an alias for the task runner script.
          TASK_RUNNER_ALIAS: &task-runner src/go.mongodb.org/mongo-driver/.evergreen/run-task.sh
        args: [.evergreen/setup-system.sh]
    - command: expansions.update
      params:
        file: src/go.mongodb.org/mongo-driver/expansion.yml
    - command: subprocess.exec
      params:
        binary: bash
        include_expansions_in_env: ["PROJECT_DIRECTORY"]
        args:
          - "${DRIVERS_TOOLS}/.evergreen/setup.sh"
  handle-test-artifacts:
    - command: gotest.parse_files
      params:
        optional_output: "true"
        files:
          - "src/go.mongodb.org/mongo-driver/*.suite"
    - command: ec2.assume_role
      params:
        role_arn: ${assume_role_arn}
    - command: s3.put
      params:
        aws_key: ${AWS_ACCESS_KEY_ID}
        aws_secret: ${AWS_SECRET_ACCESS_KEY}
        aws_session_token: ${AWS_SESSION_TOKEN}
        local_file: ${DRIVERS_TOOLS}/.evergreen/test_logs.tar.gz
        remote_file: ${build_variant}/${revision}/${version_id}/${build_id}/logs/${task_id}-${execution}-drivers-tools-logs.tar.gz
        bucket: ${aws_bucket}
        permissions: public-read
        content_type: ${content_type|application/x-gzip}
        display_name: "drivers-tools-logs.tar.gz"
    - command: s3.put
      params:
        aws_key: ${AWS_ACCESS_KEY_ID}
        aws_secret: ${AWS_SECRET_ACCESS_KEY}
        aws_session_token: ${AWS_SESSION_TOKEN}
        optional: true
        local_file: ${PROJECT_DIRECTORY}/fuzz.tgz
        remote_file: ${build_variant}/${revision}/${version_id}/${build_id}/${task_id}-${execution}-fuzz.tgz
        bucket: ${aws_bucket}
        permissions: public-read
        content_type: application/x-gzip
        display_name: "fuzz.tgz"
    - command: subprocess.exec
      params:
        binary: bash
        args: [*task-runner, evg-gather-test-suites]
    - command: s3.put
      params:
        aws_key: ${AWS_ACCESS_KEY_ID}
        aws_secret: ${AWS_SECRET_ACCESS_KEY}
        aws_session_token: ${AWS_SESSION_TOKEN}
        local_file: src/go.mongodb.org/mongo-driver/test_suite.tgz
        optional: true
        remote_file: ${build_variant}/${revision}/${version_id}/${build_id}/logs/${task_id}-${execution}-test_suite.tgz
        bucket: ${aws_bucket}
        permissions: public-read
        content_type: ${content_type|text/plain}
        display_name: test_suite.tgz
  bootstrap-mongohoused:
    - command: ec2.assume_role
      params:
        role_arn: ${aws_test_secrets_role}
    - command: subprocess.exec
      params:
        binary: bash
        add_expansions_to_env: true
        args:
          - ${DRIVERS_TOOLS}/.evergreen/atlas_data_lake/pull-mongohouse-image.sh
    - command: subprocess.exec
      params:
        binary: bash
        args:
          - ${DRIVERS_TOOLS}/.evergreen/atlas_data_lake/run-mongohouse-image.sh
  bootstrap-mongo-orchestration:
    - command: subprocess.exec
      params:
        binary: bash
        env:
          MONGODB_VERSION: ${VERSION}
        include_expansions_in_env: [TOPOLOGY, AUTH, SSL, ORCHESTRATION_FILE, REQUIRE_API_VERSION, LOAD_BALANCER]
        args: ["${DRIVERS_TOOLS}/.evergreen/run-orchestration.sh"]
    - command: expansions.update
      params:
        file: mo-expansion.yml
  ocsp-bootstrap-mongo-orchestration:
    - command: subprocess.exec
      params:
        binary: bash
        env:
          MONGODB_VERSION: ${VERSION}
        include_expansions_in_env: [TOPOLOGY, AUTH, SSL, ORCHESTRATION_FILE]
        args: ["${DRIVERS_TOOLS}/.evergreen/run-orchestration.sh"]
    - command: expansions.update
      params:
        file: mo-expansion.yml
  teardown:
    - command: subprocess.exec
      params:
        binary: bash
        args:
          # Ensure the instance profile is reassigned for aws tests.
          - ${DRIVERS_TOOLS}/.evergreen/auth_aws/teardown.sh
    - command: subprocess.exec
      params:
        binary: bash
        args:
          - ${DRIVERS_TOOLS}/.evergreen/csfle/teardown.sh
    - command: subprocess.exec
      params:
        binary: bash
        args:
          - ${DRIVERS_TOOLS}/.evergreen/ocsp/teardown.sh
    - command: subprocess.exec
      params:
        binary: bash
        args:
          - ${DRIVERS_TOOLS}/.evergreen/teardown.sh
  assume-test-secrets-ec2-role:
    - command: ec2.assume_role
      params:
        role_arn: ${aws_test_secrets_role}
        duration_seconds: 1800
  run-oidc-auth-test-with-test-credentials:
    - command: subprocess.exec
      type: test
      params:
        binary: bash
        env:
          OIDC: oidc
        include_expansions_in_env: [DRIVERS_TOOLS, AWS_ACCESS_KEY_ID, AWS_SECRET_ACCESS_KEY, AWS_SESSION_TOKEN]
        args: [*task-runner, test-oidc]
  run-tests:
    - command: subprocess.exec
      params:
        binary: bash
        env:
          GO_BUILD_TAGS: "cse,mongointernal"
        include_expansions_in_env: ["TOPOLOGY", "AUTH", "SSL", "SKIP_CSOT_TESTS", "MONGODB_URI", "CRYPT_SHARED_LIB_PATH", "SKIP_CRYPT_SHARED_LIB", "RACE", "MONGO_GO_DRIVER_COMPRESSOR", "REQUIRE_API_VERSION", "LOAD_BALANCER"]
        args: [*task-runner, setup-test]
    - command: subprocess.exec
      type: test
      retry_on_failure: true
      params:
        binary: bash
        args: [*task-runner, "${DEFAULT_TASK}"]
  create-api-report:
    - command: subprocess.exec
      type: test
      params:
        binary: bash
        add_expansions_to_env: true
        env:
          BASE_SHA: "${revision}"
          HEAD_SHA: "${github_commit}"
        args: [*task-runner, api-report]
  "backport pr":
    - command: subprocess.exec
      type: test
      params:
        binary: bash
        env:
          COMMIT: "${github_commit}"
          PR_TASK: backport-pr
        args: [*task-runner, pr-task]
  send-perf-data:
    # Here we begin to generate the request to send the data to SPS
    - command: shell.exec
      params:
        script: |
          # We use the requester expansion to determine whether the data is from a mainline evergreen run or not
          if [ "${requester}" == "commit" ]; then
            is_mainline=true
          else
            is_mainline=false
          fi

          # We parse the username out of the order_id as patches append that in and SPS does not need that information
          parsed_order_id=$(echo "${revision_order_id}" | awk -F'_' '{print $NF}')
          # Submit the performance data to the SPS endpoint
          response=$(curl -s -w "\nHTTP_STATUS:%{http_code}" -X 'POST' \
            "https://performance-monitoring-api.corp.mongodb.com/raw_perf_results/cedar_report?project=${project_id}&version=${version_id}&variant=${build_variant}&order=$parsed_order_id&task_name=${task_name}&task_id=${task_id}&execution=${execution}&mainline=$is_mainline" \
            -H 'accept: application/json' \
            -H 'Content-Type: application/json' \
            -d @src/go.mongodb.org/mongo-driver/perf.json)

          http_status=$(echo "$response" | grep "HTTP_STATUS" | awk -F':' '{print $2}')
          response_body=$(echo "$response" | sed '/HTTP_STATUS/d')

          # We want to throw an error if the data was not successfully submitted
          if [ "$http_status" -ne 200 ]; then
            echo "Error: Received HTTP status $http_status"
            echo "Response Body: $response_body"
            exit 1
          fi

          echo "Response Body: $response_body"
          echo "HTTP Status: $http_status"
  send-perf-pr-comment:
    - command: subprocess.exec
      type: test
      params:
        binary: bash
        add_expansions_to_env: true
        env:
          VERSION_ID: ${version_id}
          BASE_SHA: "${revision}"
          HEAD_SHA: "${github_commit}"
        include_expansions_in_env: [PERF_URI_PRIVATE_ENDPOINT]
        args: [*task-runner, perf-pr-comment]
  run-enterprise-auth-tests:
    - command: ec2.assume_role
      params:
        role_arn: "${aws_test_secrets_role}"
    - command: subprocess.exec
      params:
        binary: bash
        include_expansions_in_env: [AWS_ACCESS_KEY_ID, AWS_SECRET_ACCESS_KEY, AWS_SESSION_TOKEN]
        env:
          TEST_ENTERPRISE_AUTH: plain
        args: [*task-runner, setup-test]
    - command: subprocess.exec
      type: test
      retry_on_failure: true
      params:
        binary: bash
        args: [*task-runner, --silent, evg-test-enterprise-auth]
  run-enterprise-gssapi-auth-tests:
    - command: ec2.assume_role
      params:
        role_arn: "${aws_test_secrets_role}"
    - command: subprocess.exec
      params:
        binary: bash
        include_expansions_in_env: [AWS_ACCESS_KEY_ID, AWS_SECRET_ACCESS_KEY, AWS_SESSION_TOKEN]
        env:
          TEST_ENTERPRISE_AUTH: gssapi
        args: [*task-runner, setup-test]
    - command: subprocess.exec
      type: test
      retry_on_failure: true
      params:
        binary: bash
        args: [*task-runner, --silent, evg-test-enterprise-auth]
  run-atlas-test:
    - command: ec2.assume_role
      params:
        role_arn: "${aws_test_secrets_role}"
    - command: subprocess.exec
      params:
        binary: bash
        include_expansions_in_env: [AWS_ACCESS_KEY_ID, AWS_SECRET_ACCESS_KEY, AWS_SESSION_TOKEN]
        env:
          TEST_ATLAS_CONNECT: "1"
        args: [*task-runner, setup-test]
    - command: subprocess.exec
      type: test
      retry_on_failure: true
      params:
        binary: bash
        args: [*task-runner, test-atlas-connect]
  run-ocsp-test:
    - command: subprocess.exec
      params:
        binary: bash
        env:
          TOPOLOGY: server
          AUTH: auth
          SSL: ssl
        include_expansions_in_env: [OCSP_ALGORITHM, MONGODB_URI]
        args: [*task-runner, setup-test]
    - command: subprocess.exec
      type: test
      retry_on_failure: true
      params:
        binary: bash
        include_expansions_in_env: [OCSP_TLS_SHOULD_SUCCEED]
        args: [*task-runner, evg-test-ocsp]
  run-versioned-api-test:
    - command: subprocess.exec
      params:
        binary: bash
        env:
          GO_BUILD_TAGS: cse
        include_expansions_in_env: [AUTH, SSL, MONGODB_URI, TOPOLOGY, MONGO_GO_DRIVER_COMPRESSOR, REQUIRE_API_VERSION, SKIP_CRYPT_SHARED_LIB, CRYPT_SHARED_LIB_PATH]
        args: [*task-runner, setup-test]
    - command: subprocess.exec
      type: test
      retry_on_failure: true
      params:
        binary: bash
        args: [*task-runner, evg-test-versioned-api]
  run-load-balancer-tests:
    - command: subprocess.exec
      params:
        binary: bash
        include_expansions_in_env: [SINGLE_MONGOS_LB_URI, MULTI_MONGOS_LB_URI, AUTH, SSL, MONGO_GO_DRIVER_COMPRESSOR]
        env:
          LOAD_BALANCER: "true"
        args: [*task-runner, setup-test]
    - command: subprocess.exec
      type: test
      retry_on_failure: true
      params:
        binary: bash
        args: [*task-runner, evg-test-load-balancers]
  run-docker-test:
    - command: subprocess.exec
      type: test
      params:
        binary: "bash"
        env:
          TASKFILE_TARGET: test-short
        args: [*task-runner, run-docker]
    - command: subprocess.exec
      type: test
      params:
        binary: "bash"
        env:
          TOPOLOGY: sharded_cluster
          TASKFILE_TARGET: test-short
        args: [*task-runner, run-docker]
  run-goleak-test:
    - command: subprocess.exec
      type: test
      params:
        binary: "bash"
        include_expansions_in_env: ["MONGODB_URI"]
        args: [*task-runner, test-goleak]
  "run oidc k8s test":
    - command: subprocess.exec
      type: test
      params:
        binary: bash
        include_expansions_in_env: [AWS_ACCESS_KEY_ID, AWS_SECRET_ACCESS_KEY, AWS_SESSION_TOKEN, VARIANT, DRIVERS_TOOLS]
        env:
          OIDC_ENV: k8s
        args: [*task-runner, test-oidc-remote]
  run-ocsp-server:
    - command: subprocess.exec
      params:
        binary: bash
        background: true
        include_expansions_in_env: [SERVER_TYPE, OCSP_ALGORITHM]
        args:
          - ${DRIVERS_TOOLS}/.evergreen/ocsp/setup.sh
  run-load-balancer:
    - command: subprocess.exec
      params:
        binary: "bash"
        include_expansions_in_env: ["MONGODB-AWS", "MONGODB_URI"]
        args: ["${DRIVERS_TOOLS}/.evergreen/run-load-balancer.sh", start]
    - command: expansions.update
      params:
        file: lb-expansion.yml
  run-search-index-tests:
    - command: subprocess.exec
      type: test
      params:
        binary: "bash"
        env:
          SEARCH_INDEX_URI: "${SEARCH_INDEX_URI}"
        args: [*task-runner, evg-test-search-index]
  add-aws-auth-variables-to-file:
    - command: ec2.assume_role
      params:
        role_arn: ${aws_test_secrets_role}
    - command: subprocess.exec
      type: test
      params:
        include_expansions_in_env: ["AWS_ACCESS_KEY_ID", "AWS_SECRET_ACCESS_KEY", "AWS_SESSION_TOKEN"]
        binary: "bash"
        args:
          - ${DRIVERS_TOOLS}/.evergreen/auth_aws/setup-secrets.sh
  run-aws-auth-test-with-regular-aws-credentials:
    - command: subprocess.exec
      type: test
      params:
        binary: "bash"
        env:
          AWS_TEST: regular
        args: [*task-runner, evg-test-aws]
  run-aws-auth-test-with-assume-role-credentials:
    - command: subprocess.exec
      type: test
      params:
        binary: "bash"
        env:
          AWS_TEST: assume-role
        args: [*task-runner, evg-test-aws]
  run-aws-auth-test-with-aws-EC2-credentials:
    - command: subprocess.exec
      type: test
      params:
        binary: bash
        include_expansions_in_env: [SKIP_EC2_AUTH_TEST]
        env:
          AWS_TEST: ec2
        args: [*task-runner, evg-test-aws]
  run-aws-auth-test-with-aws-credentials-as-environment-variables:
    - command: subprocess.exec
      type: test
      params:
        binary: "bash"
        env:
          AWS_TEST: env-creds
        args: [*task-runner, evg-test-aws]
  run-aws-auth-test-with-aws-credentials-and-session-token-as-environment-variables:
    - command: subprocess.exec
      type: test
      params:
        binary: "bash"
        env:
          AWS_TEST: session-creds
        args: [*task-runner, evg-test-aws]
  run-aws-ECS-auth-test:
    - command: subprocess.exec
      type: test
      params:
        binary: "bash"
        include_expansions_in_env: [SKIP_ECS_AUTH_TEST]
        args: [*task-runner, evg-test-aws-ecs]
  run-aws-auth-test-with-aws-web-identity-credentials:
    - command: subprocess.exec
      type: test
      params:
        binary: bash
        include_expansions_in_env: [SKIP_WEB_IDENTITY_AUTH_TEST]
        env:
          AWS_TEST: web-identity
        args: [*task-runner, evg-test-aws]
    - command: subprocess.exec
      type: test
      params:
        binary: bash
        env:
          AWS_ROLE_SESSION_NAME: test
          AWS_TEST: web-identity
        include_expansions_in_env: [SKIP_WEB_IDENTITY_AUTH_TEST]
        args: [*task-runner, evg-test-aws]
  start-cse-servers:
    - command: ec2.assume_role
      params:
        role_arn: ${aws_test_secrets_role}
    - command: subprocess.exec
      params:
        working_dir: src/go.mongodb.org/mongo-driver
        binary: bash
        background: true
        include_expansions_in_env: ["AWS_ACCESS_KEY_ID", "AWS_SECRET_ACCESS_KEY", "AWS_SESSION_TOKEN", "DRIVERS_TOOLS"]
        # This cannot use task because it will hang on Windows.
        args: [etc/setup-encryption.sh]
    - command: subprocess.exec
      params:
        binary: bash
        args: ["${DRIVERS_TOOLS}/.evergreen/csfle/await-servers.sh"]
  run-kms-tls-test:
    - command: subprocess.exec
      params:
        binary: "bash"
        env:
          GO_BUILD_TAGS: cse
        include_expansions_in_env: [AUTH, SSL, MONGODB_URI, TOPOLOGY, MONGO_GO_DRIVER_COMPRESSOR]
        args: [*task-runner, setup-test]
    - command: subprocess.exec
      type: test
      retry_on_failure: true
      params:
        binary: "bash"
        include_expansions_in_env: [KMS_TLS_TESTCASE]
        args: [*task-runner, evg-test-kms]
  run-kmip-tests:
    - command: subprocess.exec
      params:
        binary: "bash"
        env:
          GO_BUILD_TAGS: cse
        include_expansions_in_env: [AUTH, SSL, MONGODB_URI, TOPOLOGY, MONGO_GO_DRIVER_COMPRESSOR]
        args: [*task-runner, setup-test]
    - command: subprocess.exec
      type: test
      retry_on_failure: true
      params:
        binary: "bash"
        env:
          KMS_MOCK_SERVERS_RUNNING: "true"
        args: [*task-runner, evg-test-kmip]
  run-retry-kms-requests:
    - command: subprocess.exec
      params:
        binary: "bash"
        env:
          GO_BUILD_TAGS: cse
        include_expansions_in_env: [AUTH, SSL, MONGODB_URI, TOPOLOGY, MONGO_GO_DRIVER_COMPRESSOR]
        args: [*task-runner, setup-test]
    - command: subprocess.exec
      type: test
      retry_on_failure: true
      params:
        binary: "bash"
        env:
          KMS_FAILPOINT_CA_FILE: "${DRIVERS_TOOLS}/.evergreen/x509gen/ca.pem"
          KMS_FAILPOINT_SERVER_RUNNING: "true"
        args: [*task-runner, evg-test-retry-kms-requests]
  run-fuzz-tests:
    - command: subprocess.exec
      type: test
      params:
        binary: "bash"
        args: [*task-runner, run-fuzz]
pre:
  - func: setup-system
post:
  - func: teardown
  - func: handle-test-artifacts
tasks:
  - name: static-analysis
    tags: ["static-analysis"]
    commands:
      - command: subprocess.exec
        params:
          binary: bash
          args: [*task-runner, check-fmt, check-license, check-modules, lint]
  - name: govulncheck
    tags: ["static-analysis"]
    commands:
      - command: subprocess.exec
        type: test
        params:
          binary: bash
          args: [*task-runner, govulncheck]
  - name: pull-request-helpers
    allowed_requesters: ["patch", "github_pr"]
    commands:
      - func: assume-test-secrets-ec2-role
      - func: "create-api-report"
  - name: backport-pr
    allowed_requesters: ["commit"]
    commands:
      - func: "backport pr"
  - name: perf
    tags: ["performance"]
    exec_timeout_secs: 7200
    commands:
      - func: bootstrap-mongo-orchestration
        vars:
          VERSION: "v6.0-perf"
          TOPOLOGY: "server"
          AUTH: "noauth"
          SSL: "nossl"
          SKIP_LEGACY_SHELL: "true"
      - command: subprocess.exec
        params:
          binary: bash
          args: [*task-runner, driver-benchmark]
      - func: assume-test-secrets-ec2-role
      - func: send-perf-data
      - func: send-perf-pr-comment
  - name: test-standalone-noauth-nossl
    tags: ["test", "standalone"]
    commands:
      - func: bootstrap-mongo-orchestration
        vars:
          TOPOLOGY: "server"
          AUTH: "noauth"
          SSL: "nossl"
      - func: start-cse-servers
      - func: run-tests
        vars:
          TOPOLOGY: "server"
          AUTH: "noauth"
          SSL: "nossl"
  - name: test-standalone-noauth-nossl-snappy-compression
    tags: ["test", "standalone", "compression", "snappy"]
    commands:
      - func: bootstrap-mongo-orchestration
        vars:
          TOPOLOGY: "server"
          AUTH: "noauth"
          SSL: "nossl"
      - func: start-cse-servers
      - func: run-tests
        vars:
          TOPOLOGY: "server"
          AUTH: "noauth"
          SSL: "nossl"
          MONGO_GO_DRIVER_COMPRESSOR: "snappy"
  - name: test-standalone-noauth-nossl-zlib-compression
    tags: ["test", "standalone", "compression", "zlib"]
    commands:
      - func: bootstrap-mongo-orchestration
        vars:
          TOPOLOGY: "server"
          AUTH: "noauth"
          SSL: "nossl"
      - func: start-cse-servers
      - func: run-tests
        vars:
          TOPOLOGY: "server"
          AUTH: "noauth"
          SSL: "nossl"
          MONGO_GO_DRIVER_COMPRESSOR: "zlib"
  - name: test-standalone-noauth-nossl-zstd-compression
    tags: ["test", "standalone", "compression", "zstd"]
    commands:
      - func: bootstrap-mongo-orchestration
        vars:
          TOPOLOGY: "server"
          AUTH: "noauth"
          SSL: "nossl"
      - func: start-cse-servers
      - func: run-tests
        vars:
          TOPOLOGY: "server"
          AUTH: "noauth"
          SSL: "nossl"
          MONGO_GO_DRIVER_COMPRESSOR: "zstd"
  - name: test-standalone-auth-ssl
    tags: ["test", "standalone", "authssl"]
    commands:
      - func: bootstrap-mongo-orchestration
        vars:
          TOPOLOGY: "server"
          AUTH: "auth"
          SSL: "ssl"
      - func: start-cse-servers
      - func: run-tests
        vars:
          TOPOLOGY: "server"
          AUTH: "auth"
          SSL: "ssl"
  - name: test-standalone-auth-nossl
    tags: ["test", "standalone", "authssl"]
    commands:
      - func: bootstrap-mongo-orchestration
        vars:
          TOPOLOGY: "server"
          AUTH: "auth"
          SSL: "nossl"
      - func: start-cse-servers
      - func: run-tests
        vars:
          TOPOLOGY: "server"
          AUTH: "auth"
          SSL: "nossl"
  - name: test-standalone-auth-ssl-snappy-compression
    tags: ["test", "standalone", "authssl", "compression", "snappy"]
    commands:
      - func: bootstrap-mongo-orchestration
        vars:
          TOPOLOGY: "server"
          AUTH: "auth"
          SSL: "ssl"
      - func: start-cse-servers
      - func: run-tests
        vars:
          TOPOLOGY: "server"
          AUTH: "auth"
          SSL: "ssl"
          MONGO_GO_DRIVER_COMPRESSOR: "snappy"
  - name: test-standalone-auth-ssl-zlib-compression
    tags: ["test", "standalone", "authssl", "compression", "zlib"]
    commands:
      - func: bootstrap-mongo-orchestration
        vars:
          TOPOLOGY: "server"
          AUTH: "auth"
          SSL: "ssl"
      - func: start-cse-servers
      - func: run-tests
        vars:
          TOPOLOGY: "server"
          AUTH: "auth"
          SSL: "ssl"
          MONGO_GO_DRIVER_COMPRESSOR: "zlib"
  - name: test-standalone-auth-ssl-zstd-compression
    tags: ["test", "standalone", "authssl", "compression", "zstd"]
    commands:
      - func: bootstrap-mongo-orchestration
        vars:
          TOPOLOGY: "server"
          AUTH: "auth"
          SSL: "ssl"
      - func: start-cse-servers
      - func: run-tests
        vars:
          TOPOLOGY: "server"
          AUTH: "auth"
          SSL: "ssl"
          MONGO_GO_DRIVER_COMPRESSOR: "zstd"
  - name: test-ocsp-rsa-valid-cert-server-staples
    tags: ["ocsp", "ocsp-rsa", "ocsp-staple"]
    commands:
      - func: run-ocsp-server
        vars:
          OCSP_ALGORITHM: "rsa"
          SERVER_TYPE: valid
      - func: ocsp-bootstrap-mongo-orchestration
        vars:
          ORCHESTRATION_FILE: "rsa-basic-tls-ocsp-mustStaple.json"
      - func: run-ocsp-test
        vars:
          OCSP_ALGORITHM: "rsa"
          OCSP_TLS_SHOULD_SUCCEED: "true"
  - name: test-ocsp-rsa-invalid-cert-server-staples
    tags: ["ocsp", "ocsp-rsa", "ocsp-staple"]
    commands:
      - func: run-ocsp-server
        vars:
          OCSP_ALGORITHM: "rsa"
          SERVER_TYPE: revoked
      - func: ocsp-bootstrap-mongo-orchestration
        vars:
          ORCHESTRATION_FILE: "rsa-basic-tls-ocsp-mustStaple.json"
      - func: run-ocsp-test
        vars:
          OCSP_ALGORITHM: "rsa"
          OCSP_TLS_SHOULD_SUCCEED: "false"
  - name: test-ocsp-rsa-valid-cert-server-does-not-staple
    tags: ["ocsp", "ocsp-rsa"]
    commands:
      - func: run-ocsp-server
        vars:
          OCSP_ALGORITHM: "rsa"
          SERVER_TYPE: valid
      - func: ocsp-bootstrap-mongo-orchestration
        vars:
          ORCHESTRATION_FILE: "rsa-basic-tls-ocsp-disableStapling.json"
      - func: run-ocsp-test
        vars:
          OCSP_ALGORITHM: "rsa"
          OCSP_TLS_SHOULD_SUCCEED: "true"
  - name: test-ocsp-rsa-invalid-cert-server-does-not-staple
    tags: ["ocsp", "ocsp-rsa"]
    commands:
      - func: run-ocsp-server
        vars:
          OCSP_ALGORITHM: "rsa"
          SERVER_TYPE: revoked
      - func: ocsp-bootstrap-mongo-orchestration
        vars:
          ORCHESTRATION_FILE: "rsa-basic-tls-ocsp-disableStapling.json"
      - func: run-ocsp-test
        vars:
          OCSP_ALGORITHM: "rsa"
          OCSP_TLS_SHOULD_SUCCEED: "false"
  - name: test-ocsp-rsa-soft-fail
    tags: ["ocsp", "ocsp-rsa"]
    commands:
      - func: ocsp-bootstrap-mongo-orchestration
        vars:
          ORCHESTRATION_FILE: "rsa-basic-tls-ocsp-disableStapling.json"
      - func: run-ocsp-test
        vars:
          OCSP_ALGORITHM: "rsa"
          OCSP_TLS_SHOULD_SUCCEED: "true"
  - name: test-ocsp-rsa-malicious-invalid-cert-mustStaple-server-does-not-staple
    tags: ["ocsp", "ocsp-rsa"]
    commands:
      - func: run-ocsp-server
        vars:
          OCSP_ALGORITHM: "rsa"
          SERVER_TYPE: revoked
      - func: ocsp-bootstrap-mongo-orchestration
        vars:
          ORCHESTRATION_FILE: "rsa-basic-tls-ocsp-mustStaple-disableStapling.json"
      - func: run-ocsp-test
        vars:
          OCSP_ALGORITHM: "rsa"
          OCSP_TLS_SHOULD_SUCCEED: "false"
  - name: test-ocsp-rsa-malicious-no-responder-mustStaple-server-does-not-staple
    tags: ["ocsp", "ocsp-rsa"]
    commands:
      - func: ocsp-bootstrap-mongo-orchestration
        vars:
          ORCHESTRATION_FILE: "rsa-basic-tls-ocsp-mustStaple-disableStapling.json"
      - func: run-ocsp-test
        vars:
          OCSP_ALGORITHM: "rsa"
          OCSP_TLS_SHOULD_SUCCEED: "false"
  - name: test-ocsp-rsa-delegate-valid-cert-server-staples
    tags: ["ocsp", "ocsp-rsa", "ocsp-staple"]
    commands:
      - func: run-ocsp-server
        vars:
          OCSP_ALGORITHM: "rsa"
          SERVER_TYPE: valid-delegate
      - func: ocsp-bootstrap-mongo-orchestration
        vars:
          ORCHESTRATION_FILE: "rsa-basic-tls-ocsp-mustStaple.json"
      - func: run-ocsp-test
        vars:
          OCSP_ALGORITHM: "rsa"
          OCSP_TLS_SHOULD_SUCCEED: "true"
  - name: test-ocsp-rsa-delegate-invalid-cert-server-staples
    tags: ["ocsp", "ocsp-rsa", "ocsp-staple"]
    commands:
      - func: run-ocsp-server
        vars:
          OCSP_ALGORITHM: "rsa"
          SERVER_TYPE: revoked-delegate
      - func: ocsp-bootstrap-mongo-orchestration
        vars:
          ORCHESTRATION_FILE: "rsa-basic-tls-ocsp-mustStaple.json"
      - func: run-ocsp-test
        vars:
          OCSP_ALGORITHM: "rsa"
          OCSP_TLS_SHOULD_SUCCEED: "false"
  - name: test-ocsp-rsa-delegate-valid-cert-server-does-not-staple
    tags: ["ocsp", "ocsp-rsa"]
    commands:
      - func: run-ocsp-server
        vars:
          OCSP_ALGORITHM: "rsa"
          SERVER_TYPE: valid-delegate
      - func: ocsp-bootstrap-mongo-orchestration
        vars:
          ORCHESTRATION_FILE: "rsa-basic-tls-ocsp-disableStapling.json"
      - func: run-ocsp-test
        vars:
          OCSP_ALGORITHM: "rsa"
          OCSP_TLS_SHOULD_SUCCEED: "true"
  - name: test-ocsp-rsa-delegate-invalid-cert-server-does-not-staple
    tags: ["ocsp", "ocsp-rsa"]
    commands:
      - func: run-ocsp-server
        vars:
          OCSP_ALGORITHM: "rsa"
          SERVER_TYPE: revoked-delegate
      - func: ocsp-bootstrap-mongo-orchestration
        vars:
          ORCHESTRATION_FILE: "rsa-basic-tls-ocsp-disableStapling.json"
      - func: run-ocsp-test
        vars:
          OCSP_ALGORITHM: "rsa"
          OCSP_TLS_SHOULD_SUCCEED: "false"
  - name: test-ocsp-rsa-delegate-malicious-invalid-cert-mustStaple-server-does-not-staple
    tags: ["ocsp", "ocsp-rsa"]
    commands:
      - func: run-ocsp-server
        vars:
          OCSP_ALGORITHM: "rsa"
          SERVER_TYPE: revoked-delegate
      - func: ocsp-bootstrap-mongo-orchestration
        vars:
          ORCHESTRATION_FILE: "rsa-basic-tls-ocsp-mustStaple-disableStapling.json"
      - func: run-ocsp-test
        vars:
          OCSP_ALGORITHM: "rsa"
          OCSP_TLS_SHOULD_SUCCEED: "false"
  - name: test-ocsp-ecdsa-valid-cert-server-staples
    tags: ["ocsp", "ocsp-ecdsa", "ocsp-staple"]
    commands:
      - func: run-ocsp-server
        vars:
          OCSP_ALGORITHM: "ecdsa"
          SERVER_TYPE: valid
      - func: ocsp-bootstrap-mongo-orchestration
        vars:
          ORCHESTRATION_FILE: "ecdsa-basic-tls-ocsp-mustStaple.json"
      - func: run-ocsp-test
        vars:
          OCSP_ALGORITHM: "ecdsa"
          OCSP_TLS_SHOULD_SUCCEED: "true"
  - name: test-ocsp-ecdsa-invalid-cert-server-staples
    tags: ["ocsp", "ocsp-ecdsa", "ocsp-staple"]
    commands:
      - func: run-ocsp-server
        vars:
          OCSP_ALGORITHM: "ecdsa"
          SERVER_TYPE: revoked
      - func: ocsp-bootstrap-mongo-orchestration
        vars:
          ORCHESTRATION_FILE: "ecdsa-basic-tls-ocsp-mustStaple.json"
      - func: run-ocsp-test
        vars:
          OCSP_ALGORITHM: "ecdsa"
          OCSP_TLS_SHOULD_SUCCEED: "false"
  - name: test-ocsp-ecdsa-valid-cert-server-does-not-staple
    tags: ["ocsp", "ocsp-ecdsa"]
    commands:
      - func: run-ocsp-server
        vars:
          OCSP_ALGORITHM: "ecdsa"
          SERVER_TYPE: valid
      - func: ocsp-bootstrap-mongo-orchestration
        vars:
          ORCHESTRATION_FILE: "ecdsa-basic-tls-ocsp-disableStapling.json"
      - func: run-ocsp-test
        vars:
          OCSP_ALGORITHM: "ecdsa"
          OCSP_TLS_SHOULD_SUCCEED: "true"
  - name: test-ocsp-ecdsa-invalid-cert-server-does-not-staple
    tags: ["ocsp", "ocsp-ecdsa"]
    commands:
      - func: run-ocsp-server
        vars:
          OCSP_ALGORITHM: "ecdsa"
          SERVER_TYPE: revoked
      - func: ocsp-bootstrap-mongo-orchestration
        vars:
          ORCHESTRATION_FILE: "ecdsa-basic-tls-ocsp-disableStapling.json"
      - func: run-ocsp-test
        vars:
          OCSP_ALGORITHM: "ecdsa"
          OCSP_TLS_SHOULD_SUCCEED: "false"
  - name: test-ocsp-ecdsa-soft-fail
    tags: ["ocsp", "ocsp-ecdsa"]
    commands:
      - func: ocsp-bootstrap-mongo-orchestration
        vars:
          ORCHESTRATION_FILE: "ecdsa-basic-tls-ocsp-disableStapling.json"
      - func: run-ocsp-test
        vars:
          OCSP_ALGORITHM: "ecdsa"
          OCSP_TLS_SHOULD_SUCCEED: "true"
  - name: test-ocsp-ecdsa-malicious-invalid-cert-mustStaple-server-does-not-staple
    tags: ["ocsp", "ocsp-ecdsa"]
    commands:
      - func: run-ocsp-server
        vars:
          OCSP_ALGORITHM: "ecdsa"
          SERVER_TYPE: revoked
      - func: ocsp-bootstrap-mongo-orchestration
        vars:
          ORCHESTRATION_FILE: "ecdsa-basic-tls-ocsp-mustStaple-disableStapling.json"
      - func: run-ocsp-test
        vars:
          OCSP_ALGORITHM: "ecdsa"
          OCSP_TLS_SHOULD_SUCCEED: "false"
  - name: test-ocsp-ecdsa-malicious-no-responder-mustStaple-server-does-not-staple
    tags: ["ocsp", "ocsp-ecdsa"]
    commands:
      - func: ocsp-bootstrap-mongo-orchestration
        vars:
          ORCHESTRATION_FILE: "ecdsa-basic-tls-ocsp-mustStaple-disableStapling.json"
      - func: run-ocsp-test
        vars:
          OCSP_ALGORITHM: "ecdsa"
          OCSP_TLS_SHOULD_SUCCEED: "false"
  - name: test-ocsp-ecdsa-delegate-valid-cert-server-staples
    tags: ["ocsp", "ocsp-ecdsa", "ocsp-staple"]
    commands:
      - func: run-ocsp-server
        vars:
          OCSP_ALGORITHM: "ecdsa"
          SERVER_TYPE: valid-delegate
      - func: ocsp-bootstrap-mongo-orchestration
        vars:
          ORCHESTRATION_FILE: "ecdsa-basic-tls-ocsp-mustStaple.json"
      - func: run-ocsp-test
        vars:
          OCSP_ALGORITHM: "ecdsa"
          OCSP_TLS_SHOULD_SUCCEED: "true"
  - name: test-ocsp-ecdsa-delegate-invalid-cert-server-staples
    tags: ["ocsp", "ocsp-ecdsa", "ocsp-staple"]
    commands:
      - func: run-ocsp-server
        vars:
          OCSP_ALGORITHM: "ecdsa"
          SERVER_TYPE: revoked-delegate
      - func: ocsp-bootstrap-mongo-orchestration
        vars:
          ORCHESTRATION_FILE: "ecdsa-basic-tls-ocsp-mustStaple.json"
      - func: run-ocsp-test
        vars:
          OCSP_ALGORITHM: "ecdsa"
          OCSP_TLS_SHOULD_SUCCEED: "false"
  - name: test-ocsp-ecdsa-delegate-valid-cert-server-does-not-staple
    tags: ["ocsp", "ocsp-ecdsa"]
    commands:
      - func: run-ocsp-server
        vars:
          OCSP_ALGORITHM: "ecdsa"
          SERVER_TYPE: valid-delegate
      - func: ocsp-bootstrap-mongo-orchestration
        vars:
          ORCHESTRATION_FILE: "ecdsa-basic-tls-ocsp-disableStapling.json"
      - func: run-ocsp-test
        vars:
          OCSP_ALGORITHM: "ecdsa"
          OCSP_TLS_SHOULD_SUCCEED: "true"
  - name: test-ocsp-ecdsa-delegate-invalid-cert-server-does-not-staple
    tags: ["ocsp", "ocsp-ecdsa"]
    commands:
      - func: run-ocsp-server
        vars:
          OCSP_ALGORITHM: "ecdsa"
          SERVER_TYPE: revoked-delegate
      - func: ocsp-bootstrap-mongo-orchestration
        vars:
          ORCHESTRATION_FILE: "ecdsa-basic-tls-ocsp-disableStapling.json"
      - func: run-ocsp-test
        vars:
          OCSP_ALGORITHM: "ecdsa"
          OCSP_TLS_SHOULD_SUCCEED: "false"
  - name: test-ocsp-ecdsa-delegate-malicious-invalid-cert-mustStaple-server-does-not-staple
    tags: ["ocsp", "ocsp-ecdsa"]
    commands:
      - func: run-ocsp-server
        vars:
          OCSP_ALGORITHM: "ecdsa"
          SERVER_TYPE: revoked-delegate
      - func: ocsp-bootstrap-mongo-orchestration
        vars:
          ORCHESTRATION_FILE: "ecdsa-basic-tls-ocsp-mustStaple-disableStapling.json"
      - func: run-ocsp-test
        vars:
          OCSP_ALGORITHM: "ecdsa"
          OCSP_TLS_SHOULD_SUCCEED: "false"
  - name: test-docker-runner
    commands:
      - func: bootstrap-mongo-orchestration
      - func: run-docker-test
  - name: test-goroutine-leaks-replicaset
    tags: ["goleak"]
    commands:
      - func: bootstrap-mongo-orchestration
        vars:
          TOPOLOGY: "replica_set"
          AUTH: "noauth"
          SSL: "nossl"
      - func: run-goleak-test
  - name: test-goroutine-leaks-sharded
    tags: ["goleak"]
    commands:
      - func: bootstrap-mongo-orchestration
        vars:
          TOPOLOGY: "sharded_cluster"
          AUTH: "noauth"
          SSL: "nossl"
      - func: run-goleak-test
  - name: test-load-balancer-noauth-nossl
    tags: ["load-balancer"]
    commands:
      - func: bootstrap-mongo-orchestration
        vars:
          TOPOLOGY: "sharded_cluster"
          AUTH: "noauth"
          SSL: "nossl"
          LOAD_BALANCER: "true"
      - func: run-load-balancer
      - func: run-load-balancer-tests
        vars:
          AUTH: "noauth"
          SSL: "nossl"
  - name: test-load-balancer-auth-ssl
    tags: ["load-balancer"]
    commands:
      - func: bootstrap-mongo-orchestration
        vars:
          TOPOLOGY: "sharded_cluster"
          AUTH: "auth"
          SSL: "ssl"
          LOAD_BALANCER: "true"
      - func: run-load-balancer
      - func: run-load-balancer-tests
        vars:
          AUTH: "auth"
          SSL: "ssl"
  - name: test-race
    tags: ["race"]
    commands:
      - func: bootstrap-mongo-orchestration
        vars:
          TOPOLOGY: "replica_set"
          AUTH: "noauth"
          SSL: "nossl"
      - func: start-cse-servers
      - func: run-tests
        vars:
          TOPOLOGY: "replica_set"
          AUTH: "noauth"
          SSL: "nossl"
          RACE: "-race"
  - name: test-replicaset-noauth-nossl
    tags: ["test", "replicaset"]
    commands:
      - func: bootstrap-mongo-orchestration
        vars:
          TOPOLOGY: "replica_set"
          AUTH: "noauth"
          SSL: "nossl"
      - func: start-cse-servers
      - func: run-tests
        vars:
          TOPOLOGY: "replica_set"
          AUTH: "noauth"
          SSL: "nossl"
  - name: test-replicaset-auth-ssl
    tags: ["test", "replicaset", "authssl"]
    commands:
      - func: bootstrap-mongo-orchestration
        vars:
          TOPOLOGY: "replica_set"
          AUTH: "auth"
          SSL: "ssl"
      - func: start-cse-servers
      - func: run-tests
        vars:
          TOPOLOGY: "replica_set"
          AUTH: "auth"
          SSL: "ssl"
  - name: test-replicaset-auth-ssl-mongocryptd
    tags: ["test", "replicaset", "authssl", "mongocryptd"]
    commands:
      - func: bootstrap-mongo-orchestration
        vars:
          TOPOLOGY: "replica_set"
          AUTH: "auth"
          SSL: "ssl"
      - func: start-cse-servers
      - func: run-tests
        vars:
          TOPOLOGY: "replica_set"
          AUTH: "auth"
          SSL: "ssl"
          # Don't use the crypt_shared library, which should cause all of the tests to fall
          # back to using mongocryptd instead of crypt_shared.
          SKIP_CRYPT_SHARED_LIB: "true"
  - name: test-replicaset-auth-nossl
    tags: ["test", "replicaset", "authssl"]
    commands:
      - func: bootstrap-mongo-orchestration
        vars:
          TOPOLOGY: "replica_set"
          AUTH: "auth"
          SSL: "nossl"
      - func: start-cse-servers
      - func: run-tests
        vars:
          TOPOLOGY: "replica_set"
          AUTH: "auth"
          SSL: "nossl"
  - name: test-sharded-noauth-nossl
    tags: ["test", "sharded"]
    commands:
      - func: bootstrap-mongo-orchestration
        vars:
          TOPOLOGY: "sharded_cluster"
          AUTH: "noauth"
          SSL: "nossl"
      - func: start-cse-servers
      - func: run-tests
        vars:
          TOPOLOGY: "sharded_cluster"
          AUTH: "noauth"
          SSL: "nossl"
  - name: test-sharded-noauth-nossl-snappy-compression
    tags: ["test", "sharded", "compression", "snappy"]
    commands:
      - func: bootstrap-mongo-orchestration
        vars:
          TOPOLOGY: "sharded_cluster"
          AUTH: "noauth"
          SSL: "nossl"
      - func: start-cse-servers
      - func: run-tests
        vars:
          TOPOLOGY: "sharded_cluster"
          AUTH: "noauth"
          SSL: "nossl"
          MONGO_GO_DRIVER_COMPRESSOR: "snappy"
  - name: test-sharded-noauth-nossl-zlib-compression
    tags: ["test", "sharded", "compression", "zlib"]
    commands:
      - func: bootstrap-mongo-orchestration
        vars:
          TOPOLOGY: "sharded_cluster"
          AUTH: "noauth"
          SSL: "nossl"
      - func: start-cse-servers
      - func: run-tests
        vars:
          TOPOLOGY: "sharded_cluster"
          AUTH: "noauth"
          SSL: "nossl"
          MONGO_GO_DRIVER_COMPRESSOR: "zlib"
  - name: test-sharded-noauth-nossl-zstd-compression
    tags: ["test", "sharded", "compression", "zstd"]
    commands:
      - func: bootstrap-mongo-orchestration
        vars:
          TOPOLOGY: "sharded_cluster"
          AUTH: "noauth"
          SSL: "nossl"
      - func: start-cse-servers
      - func: run-tests
        vars:
          TOPOLOGY: "sharded_cluster"
          AUTH: "noauth"
          SSL: "nossl"
          MONGO_GO_DRIVER_COMPRESSOR: "zstd"
  - name: test-sharded-auth-ssl
    tags: ["test", "sharded", "authssl"]
    commands:
      - func: bootstrap-mongo-orchestration
        vars:
          TOPOLOGY: "sharded_cluster"
          AUTH: "auth"
          SSL: "ssl"
      - func: start-cse-servers
      - func: run-tests
        vars:
          TOPOLOGY: "sharded_cluster"
          AUTH: "auth"
          SSL: "ssl"
  - name: test-sharded-auth-ssl-snappy-compression
    tags: ["test", "sharded", "authssl", "compression", "snappy"]
    commands:
      - func: bootstrap-mongo-orchestration
        vars:
          TOPOLOGY: "sharded_cluster"
          AUTH: "auth"
          SSL: "ssl"
      - func: start-cse-servers
      - func: run-tests
        vars:
          TOPOLOGY: "sharded_cluster"
          AUTH: "auth"
          SSL: "ssl"
          MONGO_GO_DRIVER_COMPRESSOR: "snappy"
  - name: test-sharded-auth-ssl-zlib-compression
    tags: ["test", "sharded", "authssl", "compression", "zlib"]
    commands:
      - func: bootstrap-mongo-orchestration
        vars:
          TOPOLOGY: "sharded_cluster"
          AUTH: "auth"
          SSL: "ssl"
      - func: start-cse-servers
      - func: run-tests
        vars:
          TOPOLOGY: "sharded_cluster"
          AUTH: "auth"
          SSL: "ssl"
          MONGO_GO_DRIVER_COMPRESSOR: "zlib"
  - name: test-sharded-auth-ssl-zstd-compression
    tags: ["test", "sharded", "authssl", "compression", "zstd"]
    commands:
      - func: bootstrap-mongo-orchestration
        vars:
          TOPOLOGY: "sharded_cluster"
          AUTH: "auth"
          SSL: "ssl"
      - func: start-cse-servers
      - func: run-tests
        vars:
          TOPOLOGY: "sharded_cluster"
          AUTH: "auth"
          SSL: "ssl"
          MONGO_GO_DRIVER_COMPRESSOR: "zstd"
  - name: test-sharded-auth-nossl
    tags: ["test", "sharded", "authssl"]
    commands:
      - func: bootstrap-mongo-orchestration
        vars:
          TOPOLOGY: "sharded_cluster"
          AUTH: "auth"
          SSL: "nossl"
      - func: start-cse-servers
      - func: run-tests
        vars:
          TOPOLOGY: "sharded_cluster"
          AUTH: "auth"
          SSL: "nossl"
  - name: test-enterprise-auth-plain
    tags: ["test", "enterprise-auth"]
    commands:
      - func: run-enterprise-auth-tests
  - name: test-enterprise-auth-gssapi
    tags: ["test", "enterprise-auth"]
    commands:
      - func: run-enterprise-gssapi-auth-tests
        vars:
          MONGO_GO_DRIVER_COMPRESSOR: "snappy"
  # Build the compilecheck submodule with all supported versions of Go >=
  # the minimum supported version.
  - name: go-build
    tags: ["compile-check"]
    commands:
      - command: subprocess.exec
        params:
          binary: bash
          args: [*task-runner, build-compile-check-all]
  # Build with the same Go version that we're using for tests.
  - name: build
    tags: ["compile-check"]
    commands:
      - command: subprocess.exec
        params:
          binary: bash
          # Set the GO_VERSION to empty string to use the Go installation in the
          # PATH.
          env:
            GO_VERSION: ""
          args: [*task-runner, build]
  - name: "atlas-test"
    commands:
      - func: "run-atlas-test"
  - name: "aws-auth-test"
    commands:
      - func: bootstrap-mongo-orchestration
        vars:
          AUTH: "auth"
          ORCHESTRATION_FILE: "auth-aws.json"
          TOPOLOGY: "server"
      - func: add-aws-auth-variables-to-file
      - func: run-aws-auth-test-with-regular-aws-credentials
      - func: run-aws-auth-test-with-assume-role-credentials
      - func: run-aws-auth-test-with-aws-credentials-as-environment-variables
      - func: run-aws-auth-test-with-aws-credentials-and-session-token-as-environment-variables
      - func: run-aws-auth-test-with-aws-EC2-credentials
      - func: run-aws-ECS-auth-test
      - func: run-aws-auth-test-with-aws-web-identity-credentials
  - name: "test-standalone-versioned-api"
    tags: ["versioned-api"]
    commands:
      - func: bootstrap-mongo-orchestration
        vars:
          TOPOLOGY: "server"
          AUTH: "auth"
          SSL: "nossl"
          REQUIRE_API_VERSION: true
      - func: start-cse-servers
      - func: run-versioned-api-test
        vars:
          TOPOLOGY: "server"
          AUTH: "auth"
          SSL: "nossl"
          REQUIRE_API_VERSION: true
  - name: "test-sharded-versioned-api"
    tags: ["versioned-api"]
    commands:
      - func: bootstrap-mongo-orchestration
        vars:
          TOPOLOGY: "sharded_cluster"
          AUTH: "auth"
          SSL: "nossl"
          REQUIRE_API_VERSION: true
      - func: start-cse-servers
      - func: run-versioned-api-test
        vars:
          TOPOLOGY: "sharded_cluster"
          AUTH: "auth"
          SSL: "nossl"
          REQUIRE_API_VERSION: true
  - name: "test-standalone-versioned-api-test-commands"
    tags: ["versioned-api"]
    commands:
      - func: bootstrap-mongo-orchestration
        vars:
          TOPOLOGY: "server"
          AUTH: "noauth"
          SSL: "nossl"
          ORCHESTRATION_FILE: "versioned-api-testing.json"
      - func: start-cse-servers
      - func: run-versioned-api-test
        vars:
          TOPOLOGY: "server"
          AUTH: "noauth"
          SSL: "nossl"
  - name: "test-kms-tls-invalid-cert"
    tags: ["kms-test"]
    commands:
      - func: bootstrap-mongo-orchestration
        vars:
          TOPOLOGY: "server"
          AUTH: "noauth"
          SSL: "nossl"
      - func: start-cse-servers
      - func: run-kms-tls-test
        vars:
          KMS_TLS_TESTCASE: "INVALID_CERT"
          TOPOLOGY: "server"
          AUTH: "noauth"
          SSL: "nossl"
  - name: "test-kms-tls-invalid-hostname"
    tags: ["kms-test"]
    commands:
      - func: bootstrap-mongo-orchestration
        vars:
          TOPOLOGY: "server"
          AUTH: "noauth"
          SSL: "nossl"
      - func: start-cse-servers
      - func: run-kms-tls-test
        vars:
          KMS_TLS_TESTCASE: "INVALID_HOSTNAME"
          TOPOLOGY: "server"
          AUTH: "noauth"
          SSL: "nossl"
  - name: "test-kms-kmip"
    tags: ["kms-kmip"]
    commands:
      - func: bootstrap-mongo-orchestration
        vars:
          TOPOLOGY: "server"
          AUTH: "noauth"
          SSL: "nossl"
      - func: start-cse-servers
      - func: run-kmip-tests
        vars:
          TOPOLOGY: "server"
          AUTH: "noauth"
          SSL: "nossl"
  - name: "test-retry-kms-requests"
    tags: ["kms-test"]
    commands:
      - func: bootstrap-mongo-orchestration
        vars:
          TOPOLOGY: "server"
          AUTH: "noauth"
          SSL: "nossl"
      - func: start-cse-servers
      - func: run-retry-kms-requests
  - name: "testgcpkms-task"
    commands:
      - command: subprocess.exec
        type: test
        params:
          binary: bash
          args: [*task-runner, test-gcpkms]
  - name: "testgcpkms-fail-task"
    # testgcpkms-fail-task runs in a non-GCE environment.
    # It is expected to fail to obtain GCE credentials.
    commands:
      - command: subprocess.exec
        type: test
        params:
          binary: bash
          env:
            EXPECT_ERROR: "1"
          args: [*task-runner, test-gcpkms]
  - name: "testawskms-task"
    commands:
      - func: assume-test-secrets-ec2-role
      - command: subprocess.exec
        type: test
        params:
          binary: "bash"
          add_expansions_to_env: true
          args: [*task-runner, test-awskms]
  - name: "testawskms-fail-task"
    # testawskms-fail-task runs without environment variables.
    # It is expected to fail to obtain credentials.
    commands:
      - func: assume-test-secrets-ec2-role
      - command: subprocess.exec
        type: test
        params:
          binary: "bash"
          add_expansions_to_env: true
          env:
            EXPECT_ERROR: 'status=400'
          args: [*task-runner, test-awskms]
  - name: "testazurekms-task"
    commands:
      - command: subprocess.exec
        type: test
        params:
          binary: bash
          add_expansions_to_env: true
          args: [*task-runner, test-azurekms]
  - name: "testazurekms-fail-task"
    # testazurekms-fail-task runs without environment variables.
    # It is expected to fail to obtain credentials.
    commands:
      - func: assume-test-secrets-ec2-role
      - command: subprocess.exec
        type: test
        params:
          binary: bash
          add_expansions_to_env: true
          env:
            EXPECT_ERROR: "1"
          args: [*task-runner, test-azurekms]
  - name: "test-fuzz"
    commands:
      - func: bootstrap-mongo-orchestration
      - func: run-fuzz-tests
  - name: "test-aws-lambda-deployed"
    commands:
      - command: subprocess.exec
        type: test
        params:
          binary: bash
          add_expansions_to_env: true
          env:
            TEST_LAMBDA_DIRECTORY: ${PROJECT_DIRECTORY}/internal/cmd/faas/awslambda
            LAMBDA_STACK_NAME: dbx-go-lambda
            AWS_REGION: us-east-1
          args: [*task-runner, evg-test-deployed-lambda-aws]
  - name: "oidc-auth-test"
    commands:
      - func: "run-oidc-auth-test-with-test-credentials"
  - name: "oidc-auth-test-azure"
    commands:
      - command: subprocess.exec
        type: test
        params:
          binary: bash
          env:
            OIDC_ENV: azure
          args: [*task-runner, test-oidc-remote]
  - name: "oidc-auth-test-gcp"
    commands:
      - command: subprocess.exec
        type: test
        params:
          binary: bash
          env:
            OIDC_ENV: gcp
          args: [*task-runner, test-oidc-remote]
  - name: "oidc-auth-test-k8s"
    commands:
      - func: assume-test-secrets-ec2-role
      - func: "run oidc k8s test"
        vars:
          VARIANT: eks
      - func: "run oidc k8s test"
        vars:
          VARIANT: gke
      - func: "run oidc k8s test"
        vars:
          VARIANT: aks
  - name: "test-search-index"
    commands:
      - func: "bootstrap-mongo-orchestration"
        vars:
          VERSION: "latest"
          TOPOLOGY: "replica_set"
      - func: "run-search-index-tests"
axes:
  - id: version
    display_name: MongoDB Version
    values:
      - id: "8.0"
        display_name: "8.0"
        variables:
          VERSION: "8.0"
      - id: "7.0"
        display_name: "7.0"
        variables:
          VERSION: "7.0"
      - id: "6.0"
        display_name: "6.0"
        variables:
          VERSION: "6.0"
      - id: "5.0"
        display_name: "5.0"
        variables:
          VERSION: "5.0"
      - id: "4.4"
        display_name: "4.4"
        variables:
          VERSION: "4.4"
      - id: "4.2"
        display_name: "4.2"
        variables:
          VERSION: "4.2"
      - id: "rapid"
        display_name: "rapid"
        variables:
          VERSION: "rapid"
      - id: "latest"
        display_name: "latest"
        variables:
          VERSION: "latest"
  # OSes that require >= 3.2 for SSL
  - id: os-ssl-32
    display_name: OS
    values:
      - id: "windows-64"
        display_name: "Windows 64-bit"
        run_on:
          - windows-vsCurrent-small
        variables:
          GCC_PATH: "/cygdrive/c/ProgramData/chocolatey/lib/mingw/tools/install/mingw64/bin"
          GO_DIST: "C:\\golang\\go1.25"
          VENV_BIN_DIR: "Scripts"
          DEFAULT_TASK: evg-test
          # CSOT tests are unreliable on our slow Windows hosts.
          SKIP_CSOT_TESTS: true
      - id: "rhel87-64"
        display_name: "RHEL 8.7"
        run_on: rhel8.7-large
        variables:
          GO_DIST: "/opt/golang/go1.25"
          DEFAULT_TASK: evg-test
      - id: "macos"
        display_name: "MacOS 14.0"
        run_on: macos-14
        batchtime: 1440 # Run at most once per 24 hours.
        variables:
          GO_DIST: "/opt/golang/go1.25"
          DEFAULT_TASK: evg-test-load-balancers
          # CSOT tests are unreliable on our slow macOS hosts.
          SKIP_CSOT_TESTS: true
  # OSes that require >= 4.0 for SSL
  - id: os-ssl-40
    display_name: OS
    values:
      - id: "windows-64"
        display_name: "Windows 64-bit"
        run_on:
          - windows-vsCurrent-small
        variables:
          GCC_PATH: "/cygdrive/c/ProgramData/chocolatey/lib/mingw/tools/install/mingw64/bin"
          GO_DIST: "C:\\golang\\go1.25"
          VENV_BIN_DIR: "Scripts"
          DEFAULT_TASK: evg-test
          # CSOT tests are unreliable on our slow Windows hosts.
          SKIP_CSOT_TESTS: true
      - id: "rhel87-64"
        display_name: "RHEL 8.7"
        run_on: rhel8.7-large
        variables:
          GO_DIST: "/opt/golang/go1.25"
          DEFAULT_TASK: evg-test
      - id: "macos"
        display_name: "MacOS 14.0"
        run_on: macos-14
        batchtime: 1440 # Run at most once per 24 hours.
        variables:
          GO_DIST: "/opt/golang/go1.25"
          DEFAULT_TASK: evg-test-load-balancers
          # CSOT tests are unreliable on our slow macOS hosts.
          SKIP_CSOT_TESTS: true
  - id: ocsp-rhel-87
    display_name: OS
    values:
      - id: "rhel87"
        display_name: "RHEL 8.7"
        run_on: rhel8.7-large
        variables:
          GO_DIST: "/opt/golang/go1.25"
          DEFAULT_TASK: evg-test
  - id: os-aws-auth
    display_name: OS
    values:
      - id: "windows-64-vsCurrent-latest-small"
        display_name: "Windows 64-bit"
        run_on:
          - windows-vsCurrent-small
        variables:
          GCC_PATH: "/cygdrive/c/ProgramData/chocolatey/lib/mingw/tools/install/mingw64/bin"
          GO_DIST: "C:\\golang\\go1.25"
          SKIP_ECS_AUTH_TEST: true
          DEFAULT_TASK: evg-test
          # CSOT tests are unreliable on our slow Windows hosts.
          SKIP_CSOT_TESTS: true
      - id: "ubuntu2004-64"
        display_name: "Ubuntu 20.04"
        run_on: ubuntu2004-test
        variables:
          GO_DIST: "/opt/golang/go1.25"
          DEFAULT_TASK: evg-test
      - id: "macos"
        display_name: "MacOS 14.0"
        run_on: macos-14
        batchtime: 1440 # Run at most once per 24 hours.
        variables:
          GO_DIST: "/opt/golang/go1.25"
          SKIP_ECS_AUTH_TEST: true
          SKIP_EC2_AUTH_TEST: true
          SKIP_WEB_IDENTITY_AUTH_TEST: true
          DEFAULT_TASK: evg-test-load-balancers
          # CSOT tests are unreliable on our slow macOS hosts.
          SKIP_CSOT_TESTS: true
  - id: os-faas-80
    display_name: OS
    values:
      - id: "rhel87-large"
        display_name: "RHEL 8.7"
        run_on: rhel8.7-large
        variables:
          GO_DIST: "/opt/golang/go1.25"
task_groups:
  - name: testgcpkms_task_group
    setup_group_can_fail_task: true
    setup_group_timeout_secs: 1800 # 30 minutes
    setup_group:
      - func: setup-system
      - func: assume-test-secrets-ec2-role
      - command: subprocess.exec
        params:
          binary: "bash"
          add_expansions_to_env: true
          args:
            - ${DRIVERS_TOOLS}/.evergreen/csfle/gcpkms/setup.sh
    teardown_group:
      - command: subprocess.exec
        params:
          binary: "bash"
          args:
            - ${DRIVERS_TOOLS}/.evergreen/csfle/gcpkms/teardown.sh
      - func: teardown
      - func: handle-test-artifacts
    tasks:
      - testgcpkms-task
  - name: testazurekms_task_group
    setup_group_can_fail_task: true
    teardown_task_can_fail_task: true
    setup_group_timeout_secs: 1800 # 30 minutes
    setup_group:
      - func: setup-system
      - func: assume-test-secrets-ec2-role
      - command: subprocess.exec
        params:
          binary: bash
          add_expansions_to_env: true
          env:
            AZUREKMS_VMNAME_PREFIX: GODRIVER
          args:
            - ${DRIVERS_TOOLS}/.evergreen/csfle/azurekms/setup.sh
    teardown_group:
      - command: subprocess.exec
        params:
          binary: "bash"
          args:
            - ${DRIVERS_TOOLS}/.evergreen/csfle/azurekms/teardown.sh
      - func: teardown
      - func: handle-test-artifacts
    tasks:
      - testazurekms-task
  - name: testoidc_task_group
    setup_group_can_fail_task: true
    setup_group_timeout_secs: 1800
    # TODO(DRIVERS-3141): Uncomment the following line once the teardown bug is
    # fixed. See DRIVERS-3141 for more context.
    #
    # teardown_task_can_fail_task: true
    teardown_group_timeout_secs: 180 # 3 minutes (max allowed time)
    setup_group:
      - func: setup-system
      - func: assume-test-secrets-ec2-role
      - command: subprocess.exec
        params:
          binary: bash
          include_expansions_in_env: ["AWS_ACCESS_KEY_ID", "AWS_SECRET_ACCESS_KEY", "AWS_SESSION_TOKEN"]
          env:
            MONGODB_VERSION: "8.0"
          args:
            - ${DRIVERS_TOOLS}/.evergreen/auth_oidc/setup.sh
    teardown_task:
      - command: subprocess.exec
        params:
          binary: bash
          args:
            - ${DRIVERS_TOOLS}/.evergreen/auth_oidc/teardown.sh
      - func: teardown
      - func: handle-test-artifacts
    tasks:
      - oidc-auth-test
  - name: testazureoidc_task_group
    setup_group_can_fail_task: true
    setup_group_timeout_secs: 1800
    teardown_task_can_fail_task: true
    teardown_group_timeout_secs: 180 # 3 minutes (max allowed time)
    setup_group:
      - func: setup-system
      - func: assume-test-secrets-ec2-role
      - command: subprocess.exec
        params:
          binary: bash
          add_expansions_to_env: true
          env:
            AZUREOIDC_VMNAME_PREFIX: "GO_DRIVER"
          args:
            - ${DRIVERS_TOOLS}/.evergreen/auth_oidc/azure/setup.sh
    teardown_task:
      - command: subprocess.exec
        params:
          binary: bash
          args:
            - ${DRIVERS_TOOLS}/.evergreen/auth_oidc/azure/teardown.sh
      - func: teardown
      - func: handle-test-artifacts
    tasks:
      - oidc-auth-test-azure
  - name: testgcpoidc_task_group
    setup_group_can_fail_task: true
    setup_group_timeout_secs: 1800
    teardown_task_can_fail_task: true
    teardown_group_timeout_secs: 180 # 3 minutes (max allowed time)
    setup_group:
      - func: setup-system
      - func: assume-test-secrets-ec2-role
      - command: subprocess.exec
        params:
          binary: bash
          add_expansions_to_env: true
          env:
            AZUREOIDC_VMNAME_PREFIX: "GO_DRIVER"
          args:
            - ${DRIVERS_TOOLS}/.evergreen/auth_oidc/gcp/setup.sh
    teardown_task:
      - command: subprocess.exec
        params:
          binary: bash
          args:
            - ${DRIVERS_TOOLS}/.evergreen/auth_oidc/gcp/teardown.sh
      - func: teardown
      - func: handle-test-artifacts
    tasks:
      - oidc-auth-test-gcp
  - name: testk8soidc_task_group
    setup_group_can_fail_task: true
    setup_group_timeout_secs: 1800
    teardown_task_can_fail_task: true
    teardown_group_timeout_secs: 180 # 3 minutes (max allowed time)
    setup_group:
      - func: setup-system
      - func: assume-test-secrets-ec2-role
      - command: subprocess.exec
        params:
          binary: bash
          include_expansions_in_env: ["AWS_ACCESS_KEY_ID", "AWS_SECRET_ACCESS_KEY", "AWS_SESSION_TOKEN"]
          args:
            - ${DRIVERS_TOOLS}/.evergreen/auth_oidc/k8s/setup.sh
    teardown_group:
      - command: subprocess.exec
        params:
          binary: bash
          args:
            - ${DRIVERS_TOOLS}/.evergreen/auth_oidc/k8s/teardown.sh
      - func: teardown
      - func: handle-test-artifacts
    tasks:
      - oidc-auth-test-k8s
  - name: test-aws-lambda-task-group
    setup_group:
      - func: setup-system
      - func: assume-test-secrets-ec2-role
      - command: subprocess.exec
        params:
          working_dir: src/go.mongodb.org/mongo-driver
          binary: bash
          include_expansions_in_env: [AWS_ACCESS_KEY_ID, AWS_SECRET_ACCESS_KEY, AWS_SESSION_TOKEN]
          env:
            MONGODB_VERSION: ${VERSION}
            LAMBDA_STACK_NAME: dbx-go-lambda
          args:
            - ${DRIVERS_TOOLS}/.evergreen/atlas/setup.sh
    teardown_group:
      - command: subprocess.exec
        params:
          working_dir: src/go.mongodb.org/mongo-driver
          binary: bash
          add_expansions_to_env: true
          env:
            LAMBDA_STACK_NAME: dbx-go-lambda
            AWS_REGION: us-east-1
          args:
            - ${DRIVERS_TOOLS}/.evergreen/atlas/teardown.sh
      - func: teardown
      - func: handle-test-artifacts
    setup_group_can_fail_task: true
    setup_group_timeout_secs: 1800
    tasks:
      - test-aws-lambda-deployed
  - name: test-search-index-task-group
    setup_group:
      - func: setup-system
      - func: assume-test-secrets-ec2-role
      - command: subprocess.exec
        params:
          working_dir: src/go.mongodb.org/mongo-driver
          binary: bash
          include_expansions_in_env: [AWS_ACCESS_KEY_ID, AWS_SECRET_ACCESS_KEY, AWS_SESSION_TOKEN, MONGODB_URI]
          env:
            MONGODB_VERSION: ${VERSION}
            LAMBDA_STACK_NAME: dbx-go-lambda
          args:
            - ${DRIVERS_TOOLS}/.evergreen/atlas/setup.sh
      - command: expansions.update
        params:
          file: src/go.mongodb.org/mongo-driver/atlas-expansion.yml
      - command: shell.exec
        params:
          working_dir: src/go.mongodb.org/mongo-driver
          shell: bash
          script: |-
            echo "SEARCH_INDEX_URI: ${MONGODB_URI}" > atlas-expansion.yml
      - command: expansions.update
        params:
          file: src/go.mongodb.org/mongo-driver/atlas-expansion.yml
    teardown_group:
      - command: subprocess.exec
        params:
          working_dir: src/go.mongodb.org/mongo-driver
          binary: bash
          args:
            - ${DRIVERS_TOOLS}/.evergreen/atlas/teardown.sh
      - func: teardown
      - func: handle-test-artifacts
    setup_group_can_fail_task: true
    setup_group_timeout_secs: 1800
    tasks:
      - test-search-index
buildvariants:
  - name: static-analysis
    tags: ["pullrequest"]
    display_name: "Static Analysis"
    run_on:
      - rhel8.7-small
    expansions:
      # Keep this in sync with go version used in etc/golangci-lint.sh
      GO_DIST: "/opt/golang/go1.25"
    tasks:
      - name: ".static-analysis"
  - name: pull-request-helpers
    tags: ["pullrequest"]
    display_name: "Pull Request Helpers"
    run_on:
      - rhel8.7-small
    expansions:
      GO_DIST: "/opt/golang/go1.25"
    tasks:
      - name: "pull-request-helpers"
  - name: perf
    tags: ["pullrequest"]
    display_name: "Performance"
    run_on: rhel90-dbx-perf-large
    expansions:
      GO_DIST: "/opt/golang/go1.25"
    tasks:
      - name: ".performance"
  - name: build-check
    tags: ["pullrequest"]
    display_name: "Compile Only Checks"
    run_on:
      - ubuntu2204-small
    expansions:
      GO_DIST: "/opt/golang/go1.25"
    tasks:
      - name: ".compile-check"
  - name: backport-pr
    display_name: "Backport PR"
    run_on:
      - rhel8.7-small
    expansions:
      GO_DIST: "/opt/golang/go1.25"
    tasks:
      - name: "backport-pr"
  - name: atlas-test
    tags: ["pullrequest"]
    display_name: "Atlas test"
    run_on:
      - rhel8.7-large
    expansions:
      GO_DIST: "/opt/golang/go1.25"
    tasks:
      - name: "atlas-test"
  - name: docker-runner-test
    tags: ["pullrequest"]
    display_name: "Docker Runner Test"
    run_on:
      - ubuntu2204-large
    expansions:
      GO_DIST: "/opt/golang/go1.25"
    tasks:
      - name: "test-docker-runner"
  - name: goroutine-leaks-test
    tags: ["pullrequest"]
    display_name: "Goroutine Leaks Test"
    run_on:
      - ubuntu2204-large
    expansions:
      GO_DIST: "/opt/golang/go1.25"
    tasks:
      - name: ".goleak"
  - matrix_name: "tests-rhel-44-plus-zlib-zstd-support"
    tags: ["pullrequest"]
    matrix_spec: {version: ["4.2", "4.4", "5.0", "6.0", "7.0", "8.0"], os-ssl-40: ["rhel87-64"]}
    display_name: "${version} ${os-ssl-40}"
    tasks:
      - name: ".test !.enterprise-auth !.snappy"
  - matrix_name: "tests-windows-42-plus-zlib-zstd-support"
    matrix_spec: {version: ["4.2", "4.4", "5.0", "6.0", "7.0"], os-ssl-40: ["windows-64"]}
    display_name: "${version} ${os-ssl-40}"
    tasks:
      - name: ".test !.enterprise-auth !.snappy"
  - matrix_name: "tests-windows-80-zlib-zstd-support"
    tags: ["pullrequest"]
    matrix_spec: {version: ["8.0"], os-ssl-40: ["windows-64"]}
    display_name: "${version} ${os-ssl-40}"
    tasks:
      - name: ".test !.enterprise-auth !.snappy"
  - matrix_name: "tests-latest-zlib-zstd-support"
    matrix_spec: {version: ["latest"], os-ssl-40: ["windows-64", "rhel87-64"]}
    display_name: "${version} ${os-ssl-40}"
    tasks:
      - name: ".test !.enterprise-auth !.snappy"
  - matrix_name: "enterprise-auth-tests"
    matrix_spec: {os-ssl-32: "*"}
    display_name: "Enterprise Auth - ${os-ssl-32}"
    tasks:
      - name: ".test .enterprise-auth"
  - matrix_name: "aws-auth-test"
    matrix_spec: {version: ["4.4", "5.0", "6.0", "7.0", "8.0", "latest"], os-aws-auth: "*"}
    display_name: "MONGODB-AWS Auth ${version} ${os-aws-auth}"
    tasks:
      - name: "aws-auth-test"
  - matrix_name: "ocsp-test"
    matrix_spec: {version: ["4.4", "5.0", "6.0", "7.0", "8.0", "latest"], ocsp-rhel-87: ["rhel87"]}
    display_name: "OCSP ${version} ${ocsp-rhel-87}"
    batchtime: 20160 # Use a batchtime of 14 days as suggested by the OCSP test README
    tasks:
      - name: ".ocsp"
  - matrix_name: "ocsp-test-windows"
    matrix_spec: {version: ["4.4", "5.0", "6.0", "7.0", "8.0", "latest"], os-ssl-40: ["windows-64"]}
    display_name: "OCSP ${version} ${os-ssl-40}"
    batchtime: 20160 # Use a batchtime of 14 days as suggested by the OCSP test README
    tasks:
      # Windows MongoDB servers do not staple OCSP responses and only support RSA.
      - name: ".ocsp-rsa !.ocsp-staple"
  - matrix_name: "ocsp-test-macos"
    matrix_spec: {version: ["4.4", "5.0", "6.0", "7.0", "8.0", "latest"], os-ssl-40: ["macos"]}
    display_name: "OCSP ${version} ${os-ssl-40}"
    batchtime: 20160 # Use a batchtime of 14 days as suggested by the OCSP test README
    tasks:
      # macos MongoDB servers do not staple OCSP responses and only support RSA.
      - name: ".ocsp-rsa !.ocsp-staple"
  - matrix_name: "race-test"
    tags: ["pullrequest"]
    matrix_spec: {version: ["7.0"], os-ssl-40: ["rhel87-64"]}
    display_name: "Race Detector Test"
    tasks:
      - name: ".race"
  - matrix_name: "versioned-api-test"
    tags: ["pullrequest"]
    matrix_spec: {version: ["5.0", "6.0", "7.0", "8.0"], os-ssl-40: ["windows-64", "rhel87-64"]}
    display_name: "API Version ${version} ${os-ssl-40}"
    tasks:
      - name: ".versioned-api"
  - matrix_name: "versioned-api-latest-test"
    matrix_spec: {version: ["latest"], os-ssl-40: ["windows-64", "rhel87-64"]}
    display_name: "API Version ${version} ${os-ssl-40}"
    tasks:
      - name: ".versioned-api"
  - matrix_name: "kms-test"
    matrix_spec: {version: ["7.0"], os-ssl-40: ["rhel87-64"]}
    display_name: "KMS TEST ${os-ssl-40}"
    tasks:
      - name: ".kms-test"
  - matrix_name: "load-balancer-test"
    tags: ["pullrequest"]
    matrix_spec: {version: ["5.0", "6.0", "7.0", "8.0"], os-ssl-40: ["rhel87-64"]}
    display_name: "Load Balancer Support ${version} ${os-ssl-40}"
    tasks:
      - name: ".load-balancer"
  - matrix_name: "load-balancer-latest-test"
    matrix_spec: {version: ["latest"], os-ssl-40: ["rhel87-64"]}
    display_name: "Load Balancer Support ${version} ${os-ssl-40}"
    tasks:
      - name: ".load-balancer"
  - matrix_name: "kms-kmip-test"
    matrix_spec: {version: ["7.0"], os-ssl-40: ["rhel87-64"]}
    display_name: "KMS KMIP ${os-ssl-40}"
    tasks:
      - name: ".kms-kmip"
  - matrix_name: "fuzz-test"
    matrix_spec: {version: ["5.0"], os-ssl-40: ["rhel87-64"]}
    display_name: "Fuzz ${version} ${os-ssl-40}"
    tasks:
      - name: "test-fuzz"
        batchtime: 1440 # Run at most once per 24 hours.
  - matrix_name: "faas-test"
    matrix_spec: {version: ["7.0"], os-faas-80: ["rhel87-large"]}
    display_name: "FaaS ${version} ${os-faas-80}"
    tasks:
      - test-aws-lambda-task-group
  - matrix_name: "searchindex-test"
    matrix_spec: {version: ["7.0"], os-faas-80: ["rhel87-large"]}
    display_name: "Search Index ${version} ${os-faas-80}"
    tasks:
      - test-search-index-task-group
  - name: testgcpkms-variant
    display_name: "GCP KMS"
    run_on:
      - rhel8.7-small
    expansions:
      GO_DIST: "/opt/golang/go1.25"
    tasks:
      - name: testgcpkms_task_group
        batchtime: 20160 # Use a batchtime of 14 days as suggested by the CSFLE test README
      - testgcpkms-fail-task
  - name: testawskms-variant
    display_name: "AWS KMS"
    run_on:
      - rhel8.7-small
    expansions:
      GO_DIST: "/opt/golang/go1.25"
    tasks:
      - testawskms-task
      - testawskms-fail-task
  - name: testazurekms-variant
    display_name: "AZURE KMS"
    run_on:
      - rhel8.7-small
    expansions:
      GO_DIST: "/opt/golang/go1.25"
    tasks:
      - name: testazurekms_task_group
        batchtime: 20160 # Use a batchtime of 14 days as suggested by the CSFLE test README
      - testazurekms-fail-task
  - name: testoidc-variant
    display_name: "OIDC"
    run_on:
      - ubuntu2204-small
    expansions:
      GO_DIST: "/opt/golang/go1.25"
    tasks:
      - name: testoidc_task_group
      - name: testazureoidc_task_group
      - name: testgcpoidc_task_group
      - name: testk8soidc_task_group<|MERGE_RESOLUTION|>--- conflicted
+++ resolved
@@ -21,13 +21,10 @@
       binary: bash
       args: [ls, -la]
 functions:
-<<<<<<< HEAD
-=======
   assume-test-secrets-ec2-role:
     - command: ec2.assume_role
       params:
         role_arn: ${aws_test_secrets_role}
->>>>>>> 7bbf9589
   setup-system:
     # Executes clone and applies the submitted patch, if any
     - command: git.get_project
