--- conflicted
+++ resolved
@@ -2231,11 +2231,7 @@
           export AZUREKMS_VMNAME=${AZUREKMS_VMNAME}
           echo '${testazurekms_privatekey}' > /tmp/testazurekms.prikey
           export AZUREKMS_PRIVATEKEYPATH=/tmp/testazurekms.prikey
-<<<<<<< HEAD
-          AZUREKMS_CMD="LD_LIBRARY_PATH=./install/libmongocrypt/lib64 MONGODB_URI='mongodb://localhost:27017' PROVIDER='azure' ./testkms" $DRIVERS_TOOLS/.evergreen/csfle/azurekms/run-command.sh
-=======
           AZUREKMS_CMD="LD_LIBRARY_PATH=./install/libmongocrypt/lib MONGODB_URI='mongodb://localhost:27017' PROVIDER='azure' AZUREKMS_KEY_NAME='${AZUREKMS_KEY_NAME}' AZUREKMS_KEY_VAULT_ENDPOINT='${AZUREKMS_KEY_VAULT_ENDPOINT}' ./testkms" $DRIVERS_TOOLS/.evergreen/csfle/azurekms/run-command.sh
->>>>>>> 2f372fda
 
   - name: "testazurekms-fail-task"
     # testazurekms-fail-task runs without environment variables.
@@ -2357,8 +2353,8 @@
           GO_DIST: "C:\\golang\\go1.20"
           VENV_BIN_DIR: "Scripts"
       - id: "rhel80-64-go-1-20"
-        display_name: "RHEL 8.0"
-        run_on: rhel80-build
+        display_name: "RHEL 8.7"
+        run_on: rhel8.7-large
         variables:
           GO_DIST: "/opt/golang/go1.20"
       - id: "macos11-go-1-20"
@@ -2389,8 +2385,8 @@
           GO_DIST: "C:\\golang\\go1.20"
           SKIP_ECS_AUTH_TEST: true
       - id: "rhel80-64-go-1-20"
-        display_name: "RHEL 8.0"
-        run_on: rhel80-test 
+        display_name: "RHEL 8.7"
+        run_on: rhel8.7-large
         variables:
           GO_DIST: "/opt/golang/go1.20"
       - id: "macos11-go-1-20"
@@ -2407,8 +2403,8 @@
     display_name: OS
     values:
       - id: "rhel80-large-go-1-20"
-        display_name: "RHEL 8.0"
-        run_on: rhel80-large
+        display_name: "RHEL 8.7"
+        run_on: rhel8.7-large
         variables:
           GO_DIST: "/opt/golang/go1.20"
 
@@ -2416,8 +2412,8 @@
     display_name: OS
     values:
       - id: "rhel80-go-1-20"
-        display_name: "RHEL 8.0"
-        run_on: rhel80-small
+        display_name: "RHEL 8.7"
+        run_on: rhel8.7-small
         variables:
           GO_DIST: "/opt/golang/go1.20"
 
@@ -2640,7 +2636,7 @@
   - name: static-analysis
     display_name: "Static Analysis"
     run_on:
-      - rhel80-build
+      - rhel8.7-large
     expansions:
       GO_DIST: "/opt/golang/go1.20"
     tasks:
@@ -2649,7 +2645,7 @@
   - name: perf
     display_name: "Performance"
     run_on:
-      - rhel80-build
+      - rhel8.7-large
     expansions:
       GO_DIST: "/opt/golang/go1.20"
     tasks:
@@ -2658,7 +2654,7 @@
   - name: build-check
     display_name: "Compile Only Checks"
     run_on:
-      - rhel80-test
+      - rhel8.7-large
     expansions:
       GO_DIST: "/opt/golang/go1.20"
     tasks:
@@ -2667,7 +2663,7 @@
   - name: atlas-test
     display_name: "Atlas test"
     run_on:
-      - rhel80-build
+      - rhel8.7-large
     expansions:
       GO_DIST: "/opt/golang/go1.20"
     tasks:
@@ -2676,7 +2672,7 @@
   - name: atlas-data-lake-test
     display_name: "Atlas Data Lake Test"
     run_on:
-      - rhel80-build
+      - rhel8.7-large
     expansions:
       GO_DIST: "/opt/golang/go1.20"
     tasks:
