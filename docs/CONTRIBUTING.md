--- conflicted
+++ resolved
@@ -156,11 +156,7 @@
 
 ### Testing in Docker
 
-<<<<<<< HEAD
-We support local testing in Docker. Ensure `docker` is installed and running, and then run:
-=======
 We support local testing in Docker.  To test using docker, you will need to set the `DRIVERS_TOOLs` environment variable to point to a local clone of the drivers-evergreen-tools repository. This is essential for running the testing matrix in a container. You can set the `DRIVERS_TOOLS` variable in your shell profile or in your project-specific environment.
->>>>>>> 848b7c20
 
 ```bash
 bash etc/run_docker.sh
