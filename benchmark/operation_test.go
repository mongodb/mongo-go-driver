// Copyright (C) MongoDB, Inc. 2022-present.
//
// Licensed under the Apache License, Version 2.0 (the "License"); you may
// not use this file except in compliance with the License. You may obtain
// a copy of the License at http://www.apache.org/licenses/LICENSE-2.0

package benchmark

import (
	"context"
	"testing"

	"go.mongodb.org/mongo-driver/bson"
	"go.mongodb.org/mongo-driver/mongo"
	"go.mongodb.org/mongo-driver/mongo/options"
)

var teststrings = []string{
	"hello",
	"Lorem ipsum dolor sit amet, consectetur adipiscing elit. Nunc hendrerit nibh eu lorem scelerisque iaculis. Mauris tincidunt est quis gravida sollicitudin. Vestibulum ante dolor, semper eget finibus accumsan, finibus id nulla. Nam mauris libero, mattis sed libero at, vestibulum vehicula tellus. Nullam in finibus neque. Ut bibendum blandit condimentum. Etiam tortor mauris, tempus et accumsan a, lobortis cursus lacus.  Pellentesque fermentum gravida aliquam. Donec fermentum nisi ut venenatis convallis. Praesent ultrices, justo ac fringilla eleifend, augue libero tristique quam, imperdiet rutrum lectus odio id purus. Curabitur vel metus ullamcorper massa dapibus tincidunt. Nam mollis feugiat sapien ut sagittis. Cras sed ex ligula. Etiam nec nisi diam. Pellentesque id metus molestie, tempus velit et, malesuada eros. Praesent convallis arcu et semper molestie. Morbi eu orci tempor, blandit dui egestas, faucibus diam. Aenean ac tempor justo.  Donec id lectus tristique, ultrices enim sed, suscipit sapien. In arcu mauris, venenatis sed venenatis id, mollis a risus. Phasellus id massa et magna volutpat elementum in quis libero. Aliquam a aliquam erat. Nunc leo massa, sagittis at egestas vel, iaculis vitae quam. Pellentesque placerat metus id velit lobortis euismod in non sapien. Duis a quam sed elit fringilla maximus at et purus. Nullam pharetra accumsan efficitur. Integer a mattis urna. Suspendisse vehicula, nunc euismod luctus suscipit, mi mauris sollicitudin diam, porta rhoncus libero metus vitae erat. Sed lacus sem, feugiat vitae nisi at, malesuada ultricies ipsum. Quisque hendrerit posuere metus. Donec magna erat, facilisis et dictum at, tempor in leo. Maecenas luctus vestibulum quam, eu ornare ex aliquam vitae. Mauris ac mauris posuere, mattis nisl nec, fringilla libero.  Nulla in ipsum ut arcu condimentum mollis. Donec viverra massa nec lacus condimentum vulputate. Nulla at dictum eros, quis sodales ante. Duis condimentum accumsan consectetur. Aenean sodales at turpis vitae efficitur. Vestibulum in diam faucibus, consequat sem ut, auctor lorem. Duis tincidunt non eros pretium rhoncus. Sed quis eros ligula. Donec vulputate ultrices enim, quis interdum dui rhoncus eu. In at mollis ex.  In sed pulvinar risus. Morbi efficitur leo magna, eget bibendum leo consequat id. Pellentesque ultricies ipsum leo, sit amet cursus est bibendum a. Mauris eget porta felis. Vivamus dignissim pellentesque risus eget interdum. Mauris ultrices metus at blandit tincidunt. Duis tempor sapien vel luctus mattis. Vivamus ac orci nibh. Nam eget tempor neque. Proin lacus nibh, porttitor nec pellentesque id, dignissim et eros. Nullam et libero faucibus, iaculis mi sed, faucibus leo. In mollis sem ac porta suscipit.  Ut rutrum, justo a gravida lobortis, neque nibh tincidunt mi, id eleifend dolor dolor vel arcu. Fusce vel egestas ante, eu commodo eros. Donec augue odio, bibendum ut nulla ultricies, cursus eleifend lacus. Nulla viverra ac massa vel placerat. Duis aliquam, ipsum vitae ultricies imperdiet, tellus nisl venenatis mauris, et congue elit nulla vitae est. Suspendisse volutpat ullamcorper diam, et vehicula leo bibendum at. In hac habitasse platea dictumst.  Donec mattis neque a lorem ullamcorper rutrum. Curabitur mattis auctor velit, vitae iaculis mauris convallis in. Donec vulputate sapien non ex pretium semper. Vestibulum ut ligula sit amet arcu pellentesque aliquam. Pellentesque odio diam, pharetra at nunc varius, pharetra consectetur sem. Integer pretium magna pretium, mattis lectus eget, laoreet libero. Morbi dictum et dolor eu finibus. Etiam vestibulum finibus quam, vel eleifend tortor mattis viverra. Donec porttitor est vitae ligula volutpat lobortis. Donec ac semper diam. Maecenas sapien eros, blandit non velit in, faucibus auctor risus. In quam nibh, congue a nisl sit amet, tempor volutpat tortor. Curabitur dignissim auctor orci a varius. Nulla faucibus lacus libero, vitae fringilla elit facilisis id.  Aliquam id elit dui. Cras convallis ligula ac leo bibendum lacinia. Duis interdum ac lectus sed tristique. Maecenas sem magna, gravida quis sapien sit amet, varius luctus ligula. Curabitur eleifend mi nibh. Suspendisse iaculis commodo justo, vitae pretium risus scelerisque non. Sed pulvinar augue nec fermentum feugiat. Nam et ligula tellus. Vestibulum euismod accumsan nibh, at rutrum est tristique sit amet. Duis porttitor ex felis, quis consectetur nunc tempor ut. Nulla vitae consequat velit, id condimentum orci. Sed lacinia velit urna, nec laoreet est varius ac. Integer dapibus libero vel bibendum posuere. Curabitur cursus est vel ante euismod dapibus. Ut hendrerit odio id rhoncus efficitur.  Nam luctus sem orci, in congue ipsum ultrices at. Morbi sed tortor ut metus elementum ultrices. Cras vehicula ante magna, nec faucibus neque placerat et. Vivamus justo lacus, aliquet sit amet semper ac, porta vehicula nibh. Duis et rutrum elit. In nisi eros, fringilla ut odio eget, vehicula laoreet elit. Suspendisse potenti. Vivamus ut ultricies lacus. Integer pellentesque posuere mauris, eget aliquet purus tincidunt in. Suspendisse potenti. Nam quis purus iaculis, cursus mauris a, tempus mi.  Pellentesque ullamcorper lacus vitae lacus volutpat, quis ultricies metus sagittis. Etiam imperdiet libero vitae ante cursus tempus. Nulla eu mi sodales neque scelerisque eleifend id non nisi. Maecenas blandit vitae turpis nec lacinia. Duis posuere cursus metus. Orci varius natoque penatibus et magnis dis parturient montes, nascetur ridaculus mus. Ut ultrices hendrerit quam, sit amet condimentum massa finibus a. Donec et vehicula urna. Pellentesque lorem felis, fermentum vel feugiat et, congue eleifend orci. Suspendisse potenti. Sed dignissim massa at justo tristique, id feugiat neque vulputate.  Pellentesque dui massa, maximus quis consequat quis, fringilla vel turpis. Etiam fermentum ex eget massa varius, a fringilla velit placerat. Sed fringilla convallis urna, ut finibus purus accumsan a. Vestibulum porttitor risus lorem, eu venenatis velit suscipit vel. Ut nec diam egestas, sollicitudin nulla sit amet, porttitor felis. Duis a nisl a ante interdum hendrerit. Integer sollicitudin scelerisque ex, et blandit magna blandit at.  Vivamus a vulputate ante. Nam non tortor a lacus euismod venenatis. Vestibulum libero augue, consequat vitae turpis nec, mattis tristique nibh. Fusce pulvinar dolor vel ipsum eleifend varius. Morbi id ante eget tellus venenatis interdum non sit amet ante. Nulla luctus tempor purus, eget ultrices odio varius eget. Duis commodo eros ac molestie fermentum. Praesent vestibulum est eu massa posuere, et fermentum orci tincidunt. Duis dignissim nunc sit amet elit laoreet mollis. Aenean porttitor et nunc vel venenatis. Nunc viverra ligula nec tincidunt vehicula. Pellentesque in magna volutpat, consequat est eget, varius mauris. Maecenas in tellus eros. Aliquam erat volutpat. Phasellus blandit faucibus velit ac placerat.  Donec luctus hendrerit pretium. Sed mauris purus, lobortis non erat sed, mattis ornare nulla. Fusce eu vulputate lacus. In enim justo, elementum at tortor nec, interdum semper ligula. Donec condimentum erat elit, non luctus augue rhoncus et. Quisque interdum elit dui, in vestibulum lacus aliquet et. Mauris aliquam sed ante id eleifend. Donec velit dolor, blandit et mattis non, bibendum at lorem. Nullam blandit quam sapien. Duis rutrum nunc vitae odio imperdiet condimentum. Nunc vel pellentesque purus. Cras iaculis dui est, quis cursus tortor mattis non. Donec non tincidunt lacus.  Sed eget molestie lacus. Phasellus pharetra ullamcorper purus. Sed sit amet ultricies ligula, aliquam elementum velit. Cras commodo mauris vel sapien rutrum, ac pharetra libero mollis. Donec facilisis sit amet elit ac porttitor. Phasellus rutrum rhoncus sagittis. Interdum et malesuada fames ac ante ipsum primis in faucibus. Etiam iaculis ac odio eu sodales.  Proin blandit fermentum arcu efficitur ornare. Vestibulum pharetra est quis mi lobortis interdum. Proin molestie pretium viverra. Integer pellentesque eros nisi, non rutrum odio interdum ut. Quisque vel ante et mi placerat mollis ut eget eros. Etiam vitae orci lectus. Nulla scelerisque dui in dictum ornare. Aliquam vestibulum fringilla eros, id fermentum dolor euismod eget. Ut vitae massa a augue suscipit bibendum non ac mi. Pellentesque id ligula in sapien fermentum fermentum. In ut sem molestie, consectetur ex tristique, tempor risus.  Maecenas scelerisque, ex eget cursus ornare, dolor nisi condimentum tellus, in venenatis nibh elit rutrum turpis. Sed sed vestibulum ex, molestie sodales leo. Vivamus cursus aliquet consequat. Aliquam et enim eget lorem placerat egestas a at justo. Praesent congue vitae purus vel scelerisque. Praesent faucibus massa felis, non porttitor dolor varius at. Nam fringilla risus sit amet faucibus vestibulum. Aliquam rhoncus ex vel magna blandit, eu dapibus felis tristique. Nam dignissim vestibulum neque vitae suscipit. Nunc a pharetra dui. Etiam nec quam sed mauris pharetra finibus in a tellus. Ut vehicula molestie lectus in pretium. Donec sit amet dui purus.  Nunc in vestibulum sapien. Donec elit quam, mollis luctus gravida ac, ullamcorper quis urna. Vivamus a urna egestas velit tempor interdum non eget dui. Maecenas maximus diam at consequat dictum. Etiam sed metus quis enim faucibus cursus condimentum ut nisi. In et iaculis odio. Curabitur sollicitudin ultrices finibus. Aliquam et nisi porta, vehicula urna id, dictum turpis. Sed id iaculis justo, non semper metus.  Quisque euismod, tellus iaculis sagittis vestibulum, leo magna blandit felis, non pharetra velit lacus sed nunc. Curabitur mollis porttitor odio, sed feugiat leo rhoncus quis. Duis faucibus tellus id venenatis vestibulum. Duis interdum pretium cursus. Integer sed iaculis mi. Phasellus at odio at felis fermentum congue. Morbi at ante ut lacus posuere accumsan quis in orci. Nullam eget sapien eu nibh venenatis malesuada.  Nulla sed ligula et metus mattis placerat sed eget nisl. Nunc cursus et nulla id dictum. Vivamus efficitur aliquam. ",
}

func BenchmarkClientWrite(b *testing.B) {
	benchmarks := []struct {
		name string
		opt  *options.ClientOptions
	}{
		{name: "not compressed", opt: options.Client().ApplyURI("mongodb://localhost:27017")},
		{name: "snappy", opt: options.Client().ApplyURI("mongodb://localhost:27017").SetCompressors([]string{"snappy"})},
		{name: "zlib", opt: options.Client().ApplyURI("mongodb://localhost:27017").SetCompressors([]string{"zlib"})},
		{name: "zstd", opt: options.Client().ApplyURI("mongodb://localhost:27017").SetCompressors([]string{"zstd"})},
	}
	for _, bm := range benchmarks {
		b.Run(bm.name, func(b *testing.B) {
			client, err := mongo.Connect(context.Background(), bm.opt)
			if err != nil {
				b.Fatalf("error creating client: %v", err)
			}
<<<<<<< HEAD
			defer client.Disconnect(context.Background())
=======
			ctx := context.Background()
			err = client.Connect(ctx)
			if err != nil {
				b.Fatalf("error connecting: %v", err)
			}
			defer func() { _ = client.Disconnect(context.Background()) }()
>>>>>>> cd3c6996
			coll := client.Database("test").Collection("test")
			_, err = coll.DeleteMany(context.Background(), bson.D{})
			if err != nil {
				b.Fatalf("error deleting the document: %v", err)
			}

			b.ResetTimer()
			b.RunParallel(func(p *testing.PB) {
				var cnt int
				for p.Next() {
					cnt = (cnt + 1) % len(teststrings)
					_, err = coll.InsertOne(context.Background(), bson.D{{"text", teststrings[cnt]}})
					if err != nil {
						b.Fatalf("error inserting one document: %v", err)
					}
				}
			})
			_, _ = coll.DeleteMany(context.Background(), bson.D{})
		})
	}
}

func BenchmarkClientBulkWrite(b *testing.B) {
	benchmarks := []struct {
		name string
		opt  *options.ClientOptions
	}{
		{name: "not compressed", opt: options.Client().ApplyURI("mongodb://localhost:27017")},
		{name: "snappy", opt: options.Client().ApplyURI("mongodb://localhost:27017").SetCompressors([]string{"snappy"})},
		{name: "zlib", opt: options.Client().ApplyURI("mongodb://localhost:27017").SetCompressors([]string{"zlib"})},
		{name: "zstd", opt: options.Client().ApplyURI("mongodb://localhost:27017").SetCompressors([]string{"zstd"})},
	}
	for _, bm := range benchmarks {
		b.Run(bm.name, func(b *testing.B) {
			client, err := mongo.Connect(context.Background(), bm.opt)
			if err != nil {
				b.Fatalf("error creating client: %v", err)
			}
<<<<<<< HEAD
			defer client.Disconnect(context.Background())
=======
			ctx := context.Background()
			err = client.Connect(ctx)
			if err != nil {
				b.Fatalf("error connecting: %v", err)
			}
			defer func() { _ = client.Disconnect(context.Background()) }()
>>>>>>> cd3c6996
			coll := client.Database("test").Collection("test")
			_, err = coll.DeleteMany(context.Background(), bson.D{})
			if err != nil {
				b.Fatalf("error deleting the document: %v", err)
			}

			b.ResetTimer()
			b.RunParallel(func(p *testing.PB) {
				var cnt int
				for p.Next() {
					cnt = (cnt + 1) % len(teststrings)
					_, err = coll.BulkWrite(context.Background(), []mongo.WriteModel{
						mongo.NewInsertOneModel().SetDocument(bson.D{{"text", teststrings[cnt]}}),
						mongo.NewInsertOneModel().SetDocument(bson.D{{"text", teststrings[cnt]}}),
						mongo.NewInsertOneModel().SetDocument(bson.D{{"text", teststrings[cnt]}}),
						mongo.NewInsertOneModel().SetDocument(bson.D{{"text", teststrings[cnt]}}),
					})
					if err != nil {
						b.Fatalf("error inserting one document: %v", err)
					}
				}
			})
			_, _ = coll.DeleteMany(context.Background(), bson.D{})
		})
	}
}

func BenchmarkClientRead(b *testing.B) {
	benchmarks := []struct {
		name string
		opt  *options.ClientOptions
	}{
		{name: "not compressed", opt: options.Client().ApplyURI("mongodb://localhost:27017")},
		{name: "snappy", opt: options.Client().ApplyURI("mongodb://localhost:27017").SetCompressors([]string{"snappy"})},
		{name: "zlib", opt: options.Client().ApplyURI("mongodb://localhost:27017").SetCompressors([]string{"zlib"})},
		{name: "zstd", opt: options.Client().ApplyURI("mongodb://localhost:27017").SetCompressors([]string{"zstd"})},
	}
	for _, bm := range benchmarks {
		b.Run(bm.name, func(b *testing.B) {
			client, err := mongo.Connect(context.Background(), bm.opt)
			if err != nil {
				b.Fatalf("error creating client: %v", err)
			}
<<<<<<< HEAD
			defer client.Disconnect(context.Background())
=======
			ctx := context.Background()
			err = client.Connect(ctx)
			if err != nil {
				b.Fatalf("error connecting: %v", err)
			}
			defer func() { _ = client.Disconnect(context.Background()) }()
>>>>>>> cd3c6996
			coll := client.Database("test").Collection("test")
			_, err = coll.DeleteMany(context.Background(), bson.D{})
			if err != nil {
				b.Fatalf("error deleting the document: %v", err)
			}
			for i, text := range teststrings {
				_, err = coll.InsertOne(context.Background(), bson.D{{"_id", i}, {"text", text}})
				if err != nil {
					b.Fatalf("error inserting one document: %v", err)
				}
			}

			b.ResetTimer()
			b.RunParallel(func(p *testing.PB) {
				var cnt int
				for p.Next() {
					cnt = (cnt + 1) % len(teststrings)
					var res bson.D
					err = coll.FindOne(context.Background(), bson.M{"_id": cnt}).Decode(&res)
					if err != nil {
						b.Errorf("error finding one document: %v", err)
					}
				}
			})
		})
	}
}<|MERGE_RESOLUTION|>--- conflicted
+++ resolved
@@ -36,16 +36,7 @@
 			if err != nil {
 				b.Fatalf("error creating client: %v", err)
 			}
-<<<<<<< HEAD
-			defer client.Disconnect(context.Background())
-=======
-			ctx := context.Background()
-			err = client.Connect(ctx)
-			if err != nil {
-				b.Fatalf("error connecting: %v", err)
-			}
 			defer func() { _ = client.Disconnect(context.Background()) }()
->>>>>>> cd3c6996
 			coll := client.Database("test").Collection("test")
 			_, err = coll.DeleteMany(context.Background(), bson.D{})
 			if err != nil {
@@ -84,16 +75,7 @@
 			if err != nil {
 				b.Fatalf("error creating client: %v", err)
 			}
-<<<<<<< HEAD
-			defer client.Disconnect(context.Background())
-=======
-			ctx := context.Background()
-			err = client.Connect(ctx)
-			if err != nil {
-				b.Fatalf("error connecting: %v", err)
-			}
 			defer func() { _ = client.Disconnect(context.Background()) }()
->>>>>>> cd3c6996
 			coll := client.Database("test").Collection("test")
 			_, err = coll.DeleteMany(context.Background(), bson.D{})
 			if err != nil {
@@ -137,16 +119,7 @@
 			if err != nil {
 				b.Fatalf("error creating client: %v", err)
 			}
-<<<<<<< HEAD
-			defer client.Disconnect(context.Background())
-=======
-			ctx := context.Background()
-			err = client.Connect(ctx)
-			if err != nil {
-				b.Fatalf("error connecting: %v", err)
-			}
 			defer func() { _ = client.Disconnect(context.Background()) }()
->>>>>>> cd3c6996
 			coll := client.Database("test").Collection("test")
 			_, err = coll.DeleteMany(context.Background(), bson.D{})
 			if err != nil {
