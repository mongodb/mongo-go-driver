// Copyright (C) MongoDB, Inc. 2023-present.
//
// Licensed under the Apache License, Version 2.0 (the "License"); you may
// not use this file except in compliance with the License. You may obtain
// a copy of the License at http://www.apache.org/licenses/LICENSE-2.0

package driverutil

import (
	"context"
<<<<<<< HEAD
	"fmt"
=======
>>>>>>> 92b8b5bf
	"math"
	"time"
)

// Operation Names should be sourced from the command reference documentation:
// https://www.mongodb.com/docs/manual/reference/command/
const (
	AbortTransactionOp  = "abortTransaction"  // AbortTransactionOp is the name for aborting a transaction
	AggregateOp         = "aggregate"         // AggregateOp is the name for aggregating
	CommitTransactionOp = "commitTransaction" // CommitTransactionOp is the name for committing a transaction
	CountOp             = "count"             // CountOp is the name for counting
	CreateOp            = "create"            // CreateOp is the name for creating
	CreateIndexesOp     = "createIndexes"     // CreateIndexesOp is the name for creating indexes
	DeleteOp            = "delete"            // DeleteOp is the name for deleting
	DistinctOp          = "distinct"          // DistinctOp is the name for distinct
	DropOp              = "drop"              // DropOp is the name for dropping
	DropDatabaseOp      = "dropDatabase"      // DropDatabaseOp is the name for dropping a database
	DropIndexesOp       = "dropIndexes"       // DropIndexesOp is the name for dropping indexes
	EndSessionsOp       = "endSessions"       // EndSessionsOp is the name for ending sessions
	FindAndModifyOp     = "findAndModify"     // FindAndModifyOp is the name for finding and modifying
	FindOp              = "find"              // FindOp is the name for finding
	InsertOp            = "insert"            // InsertOp is the name for inserting
	ListCollectionsOp   = "listCollections"   // ListCollectionsOp is the name for listing collections
	ListIndexesOp       = "listIndexes"       // ListIndexesOp is the name for listing indexes
	ListDatabasesOp     = "listDatabases"     // ListDatabasesOp is the name for listing databases
	UpdateOp            = "update"            // UpdateOp is the name for updating
	BulkWriteOp         = "bulkWrite"         // BulkWriteOp is the name for client-level bulk write
)

<<<<<<< HEAD
func CalculateMaxTimeMS(ctx context.Context, rttMin time.Duration, rttStats string, err error) (int64, error) {
	deadline, ok := ctx.Deadline()
	if !ok {
		return 0, nil
=======
// CalculateMaxTimeMS calculates the maxTimeMS value to send to the server
// based on the context deadline and the minimum round trip time. If the
// calculated maxTimeMS is likely to cause a socket timeout, then this function
// will return 0 and false.
func CalculateMaxTimeMS(ctx context.Context, rttMin time.Duration) (int64, bool) {
	deadline, ok := ctx.Deadline()
	if !ok {
		return 0, true
>>>>>>> 92b8b5bf
	}

	remainingTimeout := time.Until(deadline)

	// Always round up to the next millisecond value so we never truncate the calculated
	// maxTimeMS value (e.g. 400 microseconds evaluates to 1ms, not 0ms).
	maxTimeMS := int64((remainingTimeout - rttMin) / time.Millisecond)
	if maxTimeMS <= 0 {
<<<<<<< HEAD
		return 0, fmt.Errorf(
			"remaining time %v until context deadline is less than or equal to min network round-trip time %v (%v): %w",
			remainingTimeout,
			rttMin,
			rttStats,
			err)
=======
		return 0, false
>>>>>>> 92b8b5bf
	}

	// The server will return a "BadValue" error if maxTimeMS is greater
	// than the maximum positive int32 value (about 24.9 days). If the
	// user specified a timeout value greater than that,  omit maxTimeMS
	// and let the client-side timeout handle cancelling the op if the
	// timeout is ever reached.
	if maxTimeMS > math.MaxInt32 {
<<<<<<< HEAD
		return 0, nil
	}

	return maxTimeMS, nil
=======
		return 0, true
	}

	return maxTimeMS, true
>>>>>>> 92b8b5bf
}<|MERGE_RESOLUTION|>--- conflicted
+++ resolved
@@ -8,10 +8,6 @@
 
 import (
 	"context"
-<<<<<<< HEAD
-	"fmt"
-=======
->>>>>>> 92b8b5bf
 	"math"
 	"time"
 )
@@ -41,12 +37,6 @@
 	BulkWriteOp         = "bulkWrite"         // BulkWriteOp is the name for client-level bulk write
 )
 
-<<<<<<< HEAD
-func CalculateMaxTimeMS(ctx context.Context, rttMin time.Duration, rttStats string, err error) (int64, error) {
-	deadline, ok := ctx.Deadline()
-	if !ok {
-		return 0, nil
-=======
 // CalculateMaxTimeMS calculates the maxTimeMS value to send to the server
 // based on the context deadline and the minimum round trip time. If the
 // calculated maxTimeMS is likely to cause a socket timeout, then this function
@@ -55,7 +45,6 @@
 	deadline, ok := ctx.Deadline()
 	if !ok {
 		return 0, true
->>>>>>> 92b8b5bf
 	}
 
 	remainingTimeout := time.Until(deadline)
@@ -64,16 +53,7 @@
 	// maxTimeMS value (e.g. 400 microseconds evaluates to 1ms, not 0ms).
 	maxTimeMS := int64((remainingTimeout - rttMin) / time.Millisecond)
 	if maxTimeMS <= 0 {
-<<<<<<< HEAD
-		return 0, fmt.Errorf(
-			"remaining time %v until context deadline is less than or equal to min network round-trip time %v (%v): %w",
-			remainingTimeout,
-			rttMin,
-			rttStats,
-			err)
-=======
 		return 0, false
->>>>>>> 92b8b5bf
 	}
 
 	// The server will return a "BadValue" error if maxTimeMS is greater
@@ -82,15 +62,8 @@
 	// and let the client-side timeout handle cancelling the op if the
 	// timeout is ever reached.
 	if maxTimeMS > math.MaxInt32 {
-<<<<<<< HEAD
-		return 0, nil
-	}
-
-	return maxTimeMS, nil
-=======
 		return 0, true
 	}
 
 	return maxTimeMS, true
->>>>>>> 92b8b5bf
 }