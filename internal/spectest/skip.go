--- conflicted
+++ resolved
@@ -281,7 +281,6 @@
 
 	// TODO(GODRIVER-3034): Drivers should unpin connections when ending a
 	// session.
-<<<<<<< HEAD
 	"Unpin connections at session end (GODRIVER-3034)": {
 		"TestUnifiedSpec/transactions/unified/mongos-unpin.json/unpin_on_successful_abort",
 		"TestUnifiedSpec/transactions/unified/mongos-unpin.json/unpin_after_non-transient_error_on_abort",
@@ -347,6 +346,10 @@
 		"TestUnifiedSpec/client-side-operations-timeout/tests/retryability-timeoutMS.json/operation_is_retried_multiple_times_for_non-zero_timeoutMS_-_aggregate_on_collection",
 		"TestUnifiedSpec/client-side-operations-timeout/tests/retryability-timeoutMS.json/operation_is_retried_multiple_times_for_non-zero_timeoutMS_-_aggregate_on_database",
 		"TestUnifiedSpec/client-side-operations-timeout/tests/gridfs-find.json/timeoutMS_applied_to_find_command",
+		"TestUnifiedSpec/client-side-operations-timeout/tests/tailable-awaitData.json/timeoutMS_applied_to_find",
+		"TestUnifiedSpec/client-side-operations-timeout/tests/tailable-awaitData.json/timeoutMS_is_refreshed_for_getMore_if_maxAwaitTimeMS_is_not_set",
+		"TestUnifiedSpec/client-side-operations-timeout/tests/tailable-awaitData.json/timeoutMS_is_refreshed_for_getMore_if_maxAwaitTimeMS_is_set",
+		"TestUnifiedSpec/client-side-operations-timeout/tests/tailable-awaitData.json/timeoutMS_is_refreshed_for_getMore_-_failure",
 	},
 
 	// TODO(GODRIVER-3411): Tests require "getMore" with "maxTimeMS" settings. Not
@@ -820,58 +823,6 @@
 		"TestUnifiedSpec/transactions-convenient-api/tests/unified/transaction-options.json/withTransaction_explicit_transaction_options_override_client_options",
 		"TestUnifiedSpec/transactions-convenient-api/tests/unified/commit.json/withTransaction_commits_after_callback_returns",
 	},
-=======
-	"TestUnifiedSpec/transactions/unified/mongos-unpin.json/unpin_on_successful_abort":                                   "Implement GODRIVER-3034",
-	"TestUnifiedSpec/transactions/unified/mongos-unpin.json/unpin_after_non-transient_error_on_abort":                    "Implement GODRIVER-3034",
-	"TestUnifiedSpec/transactions/unified/mongos-unpin.json/unpin_after_TransientTransactionError_error_on_abort":        "Implement GODRIVER-3034",
-	"TestUnifiedSpec/transactions/unified/mongos-unpin.json/unpin_when_a_new_transaction_is_started":                     "Implement GODRIVER-3034",
-	"TestUnifiedSpec/transactions/unified/mongos-unpin.json/unpin_when_a_non-transaction_write_operation_uses_a_session": "Implement GODRIVER-3034",
-	"TestUnifiedSpec/transactions/unified/mongos-unpin.json/unpin_when_a_non-transaction_read_operation_uses_a_session":  "Implement GODRIVER-3034",
-
-	// DRIVERS-2722: Setting "maxTimeMS" on a command that creates a cursor also
-	// limits the lifetime of the cursor. That may be surprising to users, so
-	// omit "maxTimeMS" from operations that return user-managed cursors.
-	"TestUnifiedSpec/client-side-operations-timeout/gridfs-find.json/timeoutMS_can_be_overridden_for_a_find":                                                          "maxTimeMS is disabled on find and aggregate. See DRIVERS-2722.",
-	"TestUnifiedSpec/client-side-operations-timeout/override-operation-timeoutMS.json/timeoutMS_can_be_configured_for_an_operation_-_find_on_collection":              "maxTimeMS is disabled on find and aggregate. See DRIVERS-2722.",
-	"TestUnifiedSpec/client-side-operations-timeout/override-operation-timeoutMS.json/timeoutMS_can_be_configured_for_an_operation_-_aggregate_on_collection":         "maxTimeMS is disabled on find and aggregate. See DRIVERS-2722.",
-	"TestUnifiedSpec/client-side-operations-timeout/override-operation-timeoutMS.json/timeoutMS_can_be_configured_for_an_operation_-_aggregate_on_database":           "maxTimeMS is disabled on find and aggregate. See DRIVERS-2722.",
-	"TestUnifiedSpec/client-side-operations-timeout/global-timeoutMS.json/timeoutMS_can_be_configured_on_a_MongoClient_-_find_on_collection":                          "maxTimeMS is disabled on find and aggregate. See DRIVERS-2722.",
-	"TestUnifiedSpec/client-side-operations-timeout/global-timeoutMS.json/timeoutMS_can_be_configured_on_a_MongoClient_-_aggregate_on_collection":                     "maxTimeMS is disabled on find and aggregate. See DRIVERS-2722.",
-	"TestUnifiedSpec/client-side-operations-timeout/global-timeoutMS.json/timeoutMS_can_be_configured_on_a_MongoClient_-_aggregate_on_database":                       "maxTimeMS is disabled on find and aggregate. See DRIVERS-2722.",
-	"TestUnifiedSpec/client-side-operations-timeout/retryability-timeoutMS.json/operation_is_retried_multiple_times_for_non-zero_timeoutMS_-_find_on_collection":      "maxTimeMS is disabled on find and aggregate. See DRIVERS-2722.",
-	"TestUnifiedSpec/client-side-operations-timeout/retryability-timeoutMS.json/operation_is_retried_multiple_times_for_non-zero_timeoutMS_-_aggregate_on_collection": "maxTimeMS is disabled on find and aggregate. See DRIVERS-2722.",
-	"TestUnifiedSpec/client-side-operations-timeout/retryability-timeoutMS.json/operation_is_retried_multiple_times_for_non-zero_timeoutMS_-_aggregate_on_database":   "maxTimeMS is disabled on find and aggregate. See DRIVERS-2722.",
-	"TestUnifiedSpec/client-side-operations-timeout/gridfs-find.json/timeoutMS_applied_to_find_command":                                                               "maxTimeMS is disabled on find and aggregate. See DRIVERS-2722.",
-	"TestUnifiedSpec/client-side-operations-timeout/tailable-awaitData.json/timeoutMS_applied_to_find":                                                                "maxTimeMS is disabled on find and aggregate. See DRIVERS-2722.",
-	"TestUnifiedSpec/client-side-operations-timeout/tailable-awaitData.json/timeoutMS_is_refreshed_for_getMore_if_maxAwaitTimeMS_is_not_set":                          "maxTimeMS is disabled on find and aggregate. See DRIVERS-2722.",
-	"TestUnifiedSpec/client-side-operations-timeout/tailable-awaitData.json/timeoutMS_is_refreshed_for_getMore_if_maxAwaitTimeMS_is_set":                              "maxTimeMS is disabled on find and aggregate. See DRIVERS-2722.",
-	"TestUnifiedSpec/client-side-operations-timeout/tailable-awaitData.json/timeoutMS_is_refreshed_for_getMore_-_failure":                                             "maxTimeMS is disabled on find and aggregate. See DRIVERS-2722.",
-
-	// DRIVERS-2953: This test requires that the driver sends a "getMore" with
-	// "maxTimeMS" set. However, "getMore" can only include "maxTimeMS" for
-	// tailable awaitData cursors. Including "maxTimeMS" on "getMore" for any
-	// other cursor type results in a server error:
-	//
-	//  (BadValue) cannot set maxTimeMS on getMore command for a non-awaitData cursor
-	//
-	"TestUnifiedSpec/client-side-operations-timeout/runCursorCommand.json/Non-tailable_cursor_lifetime_remaining_timeoutMS_applied_to_getMore_if_timeoutMode_is_unset": "maxTimeMS can't be set on a getMore. See DRIVERS-2953",
-
-	// TODO(GODRIVER-2466): Converting SDAM integration spec tests to unified
-	// test format requires implementing new test operations, such as
-	// "recordTopologyDescription". Un-skip whenever GODRIVER-2466 is completed.
-	"TestUnifiedSpec/server-discovery-and-monitoring/unified/rediscover-quickly-after-step-down.json/Rediscover_quickly_after_replSetStepDown": "Implement GODRIVER-2466",
-
-	// TODO(GODRIVER-2967): The Go Driver doesn't currently emit a
-	// TopologyChangedEvent when a topology is closed. Un-skip whenever
-	// GODRIVER-2967 is completed.
-	"TestUnifiedSpec/server-discovery-and-monitoring/unified/logging-loadbalanced.json/Topology_lifecycle":                            "Implement GODRIVER-2967",
-	"TestUnifiedSpec/server-discovery-and-monitoring/unified/logging-sharded.json/Topology_lifecycle":                                 "Implement GODRIVER-2967",
-	"TestUnifiedSpec/server-discovery-and-monitoring/unified/logging-replicaset.json/Topology_lifecycle":                              "Implement GODRIVER-2967",
-	"TestUnifiedSpec/server-discovery-and-monitoring/unified/logging-standalone.json/Topology_lifecycle":                              "Implement GODRIVER-2967",
-	"TestUnifiedSpec/server-discovery-and-monitoring/unified/loadbalanced-emit-topology-changed-before-close.json/Topology_lifecycle": "Implement GODRIVER-2967",
-	"TestUnifiedSpec/server-discovery-and-monitoring/unified/sharded-emit-topology-changed-before-close.json/Topology_lifecycle":      "Implement GODRIVER-2967",
-	"TestUnifiedSpec/server-discovery-and-monitoring/unified/replicaset-emit-topology-changed-before-close.json/Topology_lifecycle":   "Implement GODRIVER-2967",
-	"TestUnifiedSpec/server-discovery-and-monitoring/unified/standalone-emit-topology-changed-before-close.json/Topology_lifecycle":   "Implement GODRIVER-2967",
 
 	// GODRIVER-3473: the implementation of DRIVERS-2868 makes it clear that the
 	// Go Driver does not correctly implement the following validation for
@@ -882,10 +833,11 @@
 	//     timeoutMS.
 	//
 	// Once GODRIVER-3473 is completed, we can continue running these tests.
-	"TestUnifiedSpec/client-side-operations-timeout/tailable-awaitData.json/apply_remaining_timeoutMS_if_less_than_maxAwaitTimeMS": "Go Driver does not implement this behavior. See GODRIVER-3473",
-	"TestUnifiedSpec/client-side-operations-timeout/tailable-awaitData.json/error_if_maxAwaitTimeMS_is_equal_to_timeoutMS":         "Go Driver does not implement this behavior. See GODRIVER-3473",
-	"TestUnifiedSpec/client-side-operations-timeout/tailable-awaitData.json/error_if_maxAwaitTimeMS_is_greater_than_timeoutMS":     "Go Driver does not implement this behavior. See GODRIVER-3473",
->>>>>>> 92b8b5bf
+	"When constructing tailable awaitData cusors must validate, timeoutMS is set to a non-zero value, and maxAwaitTimeMS is greater than or equal to timeoutMS (GODRIVER-3473)": {
+		"TestUnifiedSpec/client-side-operations-timeout/tailable-awaitData.json/apply_remaining_timeoutMS_if_less_than_maxAwaitTimeMS",
+		"TestUnifiedSpec/client-side-operations-timeout/tailable-awaitData.json/error_if_maxAwaitTimeMS_is_equal_to_timeoutMS",
+		"TestUnifiedSpec/client-side-operations-timeout/tailable-awaitData.json/error_if_maxAwaitTimeMS_is_greater_than_timeoutMS",
+	},
 }
 
 // CheckSkip checks if the fully-qualified test name matches a list of skipped test names for a given reason.
