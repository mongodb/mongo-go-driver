// Copyright (C) MongoDB, Inc. 2023-present.
//
// Licensed under the Apache License, Version 2.0 (the "License"); you may
// not use this file except in compliance with the License. You may obtain
// a copy of the License at http://www.apache.org/licenses/LICENSE-2.0

package logger

import (
	"io"
	"log"
)

// IOSink writes to an io.Writer using the standard library logging solution and
// is the default sink for the logger, with the default IO being os.Stderr.
type IOSink struct {
	log *log.Logger
}

// Compile-time check to ensure osSink implements the LogSink interface.
var _ LogSink = &IOSink{}

// NewIOSink will create a new IOSink that writes to the provided io.Writer.
func NewIOSink(out io.Writer) *IOSink {
	return &IOSink{
		log: log.New(out, "", log.LstdFlags),
	}
}

func logCommandStartedMessage(log *log.Logger, kvMap map[string]interface{}) {
	format := "Command %q started on database %q using a connection with " +
		"driver-generated ID %q and server-generated ID %d to %s:%d " +
		"with service ID %q. The requestID is %d and the operation " +
		"ID is %d. Command: %s"

	var serviceID string
	if id, ok := kvMap["serviceId"].(string); ok {
		serviceID = id
	}

	log.Printf(format,
<<<<<<< HEAD
		kvMap[KeyCommandName],
		kvMap[KeyDatabaseName],
		kvMap[KeyServerConnectionID],
		kvMap[KeyServerHost],
		kvMap[KeyServerPort],
		kvMap[KeyRequestID],
		kvMap[KeyOperationID],
		kvMap[KeyCommand])

}

func logCommandSucceededMessage(log *log.Logger, kvMap map[string]interface{}) {
	format := "Command %q succeeded in %d ms using server-generated ID " +
		"%d to %s:%d. The requestID is %d and the operation ID is " +
		"%d. Command reply: %s"

	log.Printf(format,
		kvMap[KeyCommandName],
		kvMap[KeyDurationMS],
		kvMap[KeyServerConnectionID],
		kvMap[KeyServerHost],
		kvMap[KeyServerPort],
		kvMap[KeyRequestID],
		kvMap[KeyOperationID],
		kvMap[KeyReply])
=======
		kvMap["commandName"],
		kvMap["databaseName"],
		kvMap["driverConnectionId"],
		kvMap["serverConnectionId"],
		kvMap["serverHost"],
		kvMap["serverPort"],
		serviceID,
		kvMap["requestId"],
		kvMap["operationId"],
		kvMap["command"])

}

func logCommandMessageSucceeded(log *log.Logger, kvMap map[string]interface{}) {
	format := "Command %q succeeded in %d ms using a connection with " +
		"driver-generated ID %q and server-generated ID %d to %s:%d " +
		"with service ID %q. The requestID is %d and the operation " +
		"ID is %d. Command reply: %s"

	var serviceID string
	if id, ok := kvMap["serviceId"].(string); ok {
		serviceID = id
	}

	log.Printf(format,
		kvMap["commandName"],
		kvMap["durationMS"],
		kvMap["driverConnectionId"],
		kvMap["serverConnectionId"],
		kvMap["serverHost"],
		kvMap["serverPort"],
		serviceID,
		kvMap["requestId"],
		kvMap["operationId"],
		kvMap["reply"])
>>>>>>> 506588ec
}

func logCommandFailedMessage(log *log.Logger, kvMap map[string]interface{}) {
	format := "Command %q failed in %d ms using a connection with " +
		"driver-generated ID %q and server-generated ID %d to %s:%d " +
		"with service ID %q. The requestID is %d and the operation " +
		"ID is %d. Error: %s"

	log.Printf(format,
<<<<<<< HEAD
		kvMap[KeyCommandName],
		kvMap[KeyDurationMS],
		kvMap[KeyServerConnectionID],
		kvMap[KeyServerHost],
		kvMap[KeyServerPort],
		kvMap[KeyRequestID],
		kvMap[KeyOperationID],
		kvMap[KeyFailure])
}

func logPoolCreatedMessage(log *log.Logger, kvMap map[string]interface{}) {
	format := "Connection pool created for %s:%d using options " +
		"maxIdleTimeMS=%d, minPoolSize=%d, maxPoolSize=%d, " +
		"maxConnecting=%d"

	log.Printf(format,
		kvMap[KeyServerHost],
		kvMap[KeyServerPort],
		kvMap[KeyMaxIdleTimeMS],
		kvMap[KeyMinPoolSize],
		kvMap[KeyMaxPoolSize],
		kvMap[KeyMaxConnecting])
}

func logPoolReadyMessage(log *log.Logger, kvMap map[string]interface{}) {
	format := "Connection pool ready for %s:%d"

	log.Printf(format,
		kvMap[KeyServerHost],
		kvMap[KeyServerPort])
}

func logPoolClearedMessage(log *log.Logger, kvMap map[string]interface{}) {
	format := "Connection pool for %s:%d cleared for serviceId %s"

	log.Printf(format,
		kvMap[KeyServerHost],
		kvMap[KeyServerPort],
		kvMap[KeyServiceID])
}

func logPoolClosedMessage(log *log.Logger, kvMap map[string]interface{}) {
	format := "Connection pool closed for %s:%d"

	log.Printf(format,
		kvMap[KeyServerHost],
		kvMap[KeyServerPort])
}

func logConnectionCreatedMessage(log *log.Logger, kvMap map[string]interface{}) {
	format := "Connection created: address=%s:%d, driver-generated ID=%d"

	log.Printf(format,
		kvMap[KeyServerHost],
		kvMap[KeyServerPort],
		kvMap[KeyDriverConnectionID])
}

func logConnectionReadyMessage(log *log.Logger, kvMap map[string]interface{}) {
	format := "Connection ready: address=%s:%d, driver-generated ID=%d"

	log.Printf(format,
		kvMap[KeyServerHost],
		kvMap[KeyServerPort],
		kvMap[KeyDriverConnectionID])
}

func logConnectionClosedMessage(log *log.Logger, kvMap map[string]interface{}) {
	format := "Connection closed: address=%s:%d, driver-generated ID=%d. " +
		"Reason: %s. Error: %s"

	log.Printf(format,
		kvMap[KeyServerHost],
		kvMap[KeyServerPort],
		kvMap[KeyDriverConnectionID],
		kvMap[KeyReason],
		kvMap[KeyError])
}

func logConnectionCheckoutStartedMessage(log *log.Logger, kvMap map[string]interface{}) {
	format := "Checkout started for connection to %s:%d"

	log.Printf(format,
		kvMap[KeyServerHost],
		kvMap[KeyServerPort])
}

func logConnectionCheckoutFailed(log *log.Logger, kvMap map[string]interface{}) {
	format := "Checkout failed for connection to %s:%d. Reason: %s. " +
		"Error: %s"

	log.Printf(format,
		kvMap[KeyServerHost],
		kvMap[KeyServerPort],
		kvMap[KeyReason],
		kvMap[KeyError])
}

func logConnectionCheckedOut(log *log.Logger, kvMap map[string]interface{}) {
	format := "Connection checked out: address=%s:%d, driver-generated ID=%d"

	log.Printf(format,
		kvMap[KeyServerHost],
		kvMap[KeyServerPort],
		kvMap[KeyDriverConnectionID])
}

func logConnectionCheckedIn(log *log.Logger, kvMap map[string]interface{}) {
	format := "Connection checked in: address=%s:%d, driver-generated ID=%d"

	log.Printf(format,
		kvMap[KeyServerHost],
		kvMap[KeyServerPort],
		kvMap[KeyDriverConnectionID])
=======
		kvMap["commandName"],
		kvMap["durationMS"],
		kvMap["serverConnectionID"],
		kvMap["serverHost"],
		kvMap["serverPort"],
		kvMap["requestId"],
		kvMap["operationId"],
		kvMap["failure"])
>>>>>>> 506588ec
}

func (osSink *IOSink) Info(_ int, msg string, keysAndValues ...interface{}) {
	kvMap := make(map[string]interface{})
	for i := 0; i < len(keysAndValues); i += 2 {
		kvMap[keysAndValues[i].(string)] = keysAndValues[i+1]
	}

	map[string]func(*log.Logger, map[string]interface{}){
		CommandStarted:            logCommandStartedMessage,
		CommandSucceeded:          logCommandSucceededMessage,
		CommandFailed:             logCommandFailedMessage,
		ConnectionPoolCreated:     logPoolCreatedMessage,
		ConnectionPoolReady:       logPoolReadyMessage,
		ConnectionPoolCleared:     logPoolClearedMessage,
		ConnectionPoolClosed:      logPoolClosedMessage,
		ConnectionCreated:         logConnectionCreatedMessage,
		ConnectionReady:           logConnectionReadyMessage,
		ConnectionClosed:          logConnectionClosedMessage,
		ConnectionCheckoutStarted: logConnectionCheckoutStartedMessage,
		ConnectionCheckoutFailed:  logConnectionCheckoutFailed,
		ConnectionCheckedOut:      logConnectionCheckedOut,
		ConnectionCheckedIn:       logConnectionCheckedIn,
	}[msg](osSink.log, kvMap)
}

func (osSink *IOSink) Error(err error, msg string, kv ...interface{}) {
	osSink.Info(0, msg, kv...)
}<|MERGE_RESOLUTION|>--- conflicted
+++ resolved
@@ -34,17 +34,18 @@
 		"ID is %d. Command: %s"
 
 	var serviceID string
-	if id, ok := kvMap["serviceId"].(string); ok {
+	if id, ok := kvMap[KeyServiceID].(string); ok {
 		serviceID = id
 	}
 
 	log.Printf(format,
-<<<<<<< HEAD
 		kvMap[KeyCommandName],
 		kvMap[KeyDatabaseName],
+		kvMap[KeyDriverConnectionID],
 		kvMap[KeyServerConnectionID],
 		kvMap[KeyServerHost],
 		kvMap[KeyServerPort],
+		serviceID,
 		kvMap[KeyRequestID],
 		kvMap[KeyOperationID],
 		kvMap[KeyCommand])
@@ -52,56 +53,27 @@
 }
 
 func logCommandSucceededMessage(log *log.Logger, kvMap map[string]interface{}) {
-	format := "Command %q succeeded in %d ms using server-generated ID " +
-		"%d to %s:%d. The requestID is %d and the operation ID is " +
-		"%d. Command reply: %s"
-
-	log.Printf(format,
-		kvMap[KeyCommandName],
-		kvMap[KeyDurationMS],
-		kvMap[KeyServerConnectionID],
-		kvMap[KeyServerHost],
-		kvMap[KeyServerPort],
-		kvMap[KeyRequestID],
-		kvMap[KeyOperationID],
-		kvMap[KeyReply])
-=======
-		kvMap["commandName"],
-		kvMap["databaseName"],
-		kvMap["driverConnectionId"],
-		kvMap["serverConnectionId"],
-		kvMap["serverHost"],
-		kvMap["serverPort"],
-		serviceID,
-		kvMap["requestId"],
-		kvMap["operationId"],
-		kvMap["command"])
-
-}
-
-func logCommandMessageSucceeded(log *log.Logger, kvMap map[string]interface{}) {
 	format := "Command %q succeeded in %d ms using a connection with " +
 		"driver-generated ID %q and server-generated ID %d to %s:%d " +
 		"with service ID %q. The requestID is %d and the operation " +
 		"ID is %d. Command reply: %s"
 
 	var serviceID string
-	if id, ok := kvMap["serviceId"].(string); ok {
+	if id, ok := kvMap[KeyServiceID].(string); ok {
 		serviceID = id
 	}
 
 	log.Printf(format,
-		kvMap["commandName"],
-		kvMap["durationMS"],
-		kvMap["driverConnectionId"],
-		kvMap["serverConnectionId"],
-		kvMap["serverHost"],
-		kvMap["serverPort"],
+		kvMap[KeyCommandName],
+		kvMap[KeyDurationMS],
+		kvMap[KeyDriverConnectionID],
+		kvMap[KeyServerConnectionID],
+		kvMap[KeyServerHost],
+		kvMap[KeyServerPort],
 		serviceID,
-		kvMap["requestId"],
-		kvMap["operationId"],
-		kvMap["reply"])
->>>>>>> 506588ec
+		kvMap[KeyRequestID],
+		kvMap[KeyOperationID],
+		kvMap[KeyReply])
 }
 
 func logCommandFailedMessage(log *log.Logger, kvMap map[string]interface{}) {
@@ -110,13 +82,19 @@
 		"with service ID %q. The requestID is %d and the operation " +
 		"ID is %d. Error: %s"
 
-	log.Printf(format,
-<<<<<<< HEAD
+	var serviceID string
+	if id, ok := kvMap[KeyServiceID].(string); ok {
+		serviceID = id
+	}
+
+	log.Printf(format,
 		kvMap[KeyCommandName],
 		kvMap[KeyDurationMS],
+		kvMap[KeyDriverConnectionID],
 		kvMap[KeyServerConnectionID],
 		kvMap[KeyServerHost],
 		kvMap[KeyServerPort],
+		serviceID,
 		kvMap[KeyRequestID],
 		kvMap[KeyOperationID],
 		kvMap[KeyFailure])
@@ -226,16 +204,6 @@
 		kvMap[KeyServerHost],
 		kvMap[KeyServerPort],
 		kvMap[KeyDriverConnectionID])
-=======
-		kvMap["commandName"],
-		kvMap["durationMS"],
-		kvMap["serverConnectionID"],
-		kvMap["serverHost"],
-		kvMap["serverPort"],
-		kvMap["requestId"],
-		kvMap["operationId"],
-		kvMap["failure"])
->>>>>>> 506588ec
 }
 
 func (osSink *IOSink) Info(_ int, msg string, keysAndValues ...interface{}) {
