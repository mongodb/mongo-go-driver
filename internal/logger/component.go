--- conflicted
+++ resolved
@@ -150,19 +150,12 @@
 
 	// Add the "serverConnectionId" if it is not nil.
 	if cmd.ServerConnectionID != nil {
-<<<<<<< HEAD
-		keysAndValues = append(keysAndValues,
-			KeyServerConnectionID, *cmd.ServerConnectionID)
-=======
-		keysAndValues = append(keysAndValues, "serverConnectionId", *cmd.ServerConnectionID)
->>>>>>> 506588ec
+		keysAndValues = append(keysAndValues, KeyServerConnectionID, *cmd.ServerConnectionID)
 	}
 
 	// Add the "serviceId" if it is not nil.
 	if cmd.ServiceID != nil {
-<<<<<<< HEAD
-		keysAndValues = append(keysAndValues,
-			KeyServiceID, cmd.ServiceID.Hex())
+		keysAndValues = append(keysAndValues, KeyServiceID, cmd.ServiceID.Hex())
 	}
 
 	return keysAndValues
@@ -187,9 +180,6 @@
 	port, err := strconv.ParseInt(conn.ServerPort, 0, 32)
 	if err == nil {
 		keysAndValues = append(keysAndValues, KeyServerPort, port)
-=======
-		keysAndValues = append(keysAndValues, "serviceId", cmd.ServiceID.Hex())
->>>>>>> 506588ec
 	}
 
 	return keysAndValues
