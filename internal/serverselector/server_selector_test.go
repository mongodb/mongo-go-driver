--- conflicted
+++ resolved
@@ -157,11 +157,7 @@
 	}
 }
 
-<<<<<<< HEAD
-var maxStalenessTestsDir = spectest.TestPath(2, "max-staleness")
-=======
 var maxStalenessTestsDir = spectest.Path("max-staleness/tests")
->>>>>>> fff48801
 
 // Test case for all max staleness spec tests.
 func TestMaxStalenessSpec(t *testing.T) {
@@ -180,11 +176,7 @@
 	}
 }
 
-<<<<<<< HEAD
-var selectorTestsDir = spectest.TestPath(2, "server-selection")
-=======
 var selectorTestsDir = spectest.Path("server-selection/tests")
->>>>>>> fff48801
 
 func selectServers(t *testing.T, test *testCase) error {
 	servers := make([]description.Server, 0, len(test.TopologyDescription.Servers))
