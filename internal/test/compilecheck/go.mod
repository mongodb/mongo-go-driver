module go.mongodb.go/mongo-driver/internal/test/compilecheck

go 1.23.0

toolchain go1.23.1

require (
	github.com/stretchr/testify v1.10.0
	github.com/testcontainers/testcontainers-go v0.35.0
	golang.org/x/mod v0.24.0
)

require (
	dario.cat/mergo v1.0.0 // indirect
	github.com/Azure/go-ansiterm v0.0.0-20210617225240-d185dfc1b5a1 // indirect
	github.com/Microsoft/go-winio v0.6.2 // indirect
	github.com/cenkalti/backoff/v4 v4.2.1 // indirect
	github.com/containerd/containerd v1.7.27 // indirect
	github.com/containerd/log v0.1.0 // indirect
	github.com/containerd/platforms v0.2.1 // indirect
	github.com/cpuguy83/dockercfg v0.3.2 // indirect
	github.com/davecgh/go-spew v1.1.1 // indirect
	github.com/distribution/reference v0.6.0 // indirect
	github.com/docker/docker v27.1.1+incompatible // indirect
	github.com/docker/go-connections v0.5.0 // indirect
	github.com/docker/go-units v0.5.0 // indirect
	github.com/felixge/httpsnoop v1.0.4 // indirect
	github.com/go-logr/logr v1.4.2 // indirect
	github.com/go-logr/stdr v1.2.2 // indirect
	github.com/go-ole/go-ole v1.2.6 // indirect
	github.com/gogo/protobuf v1.3.2 // indirect
	github.com/google/uuid v1.6.0 // indirect
	github.com/klauspost/compress v1.17.4 // indirect
	github.com/kr/text v0.2.0 // indirect
	github.com/lufia/plan9stats v0.0.0-20211012122336-39d0f177ccd0 // indirect
	github.com/magiconair/properties v1.8.7 // indirect
	github.com/moby/docker-image-spec v1.3.1 // indirect
	github.com/moby/patternmatcher v0.6.0 // indirect
	github.com/moby/sys/sequential v0.5.0 // indirect
	github.com/moby/sys/user v0.3.0 // indirect
	github.com/moby/sys/userns v0.1.0 // indirect
	github.com/moby/term v0.5.0 // indirect
	github.com/morikuni/aec v1.0.0 // indirect
	github.com/opencontainers/go-digest v1.0.0 // indirect
	github.com/opencontainers/image-spec v1.1.0 // indirect
	github.com/pkg/errors v0.9.1 // indirect
	github.com/pmezard/go-difflib v1.0.0 // indirect
	github.com/power-devops/perfstat v0.0.0-20210106213030-5aafc221ea8c // indirect
	github.com/shirou/gopsutil/v3 v3.23.12 // indirect
	github.com/shoenig/go-m1cpu v0.1.6 // indirect
	github.com/sirupsen/logrus v1.9.3 // indirect
	github.com/tklauser/go-sysconf v0.3.12 // indirect
	github.com/tklauser/numcpus v0.6.1 // indirect
	github.com/yusufpapurcu/wmi v1.2.3 // indirect
	go.opentelemetry.io/contrib/instrumentation/net/http/otelhttp v0.49.0 // indirect
	go.opentelemetry.io/otel v1.24.0 // indirect
	go.opentelemetry.io/otel/metric v1.24.0 // indirect
	go.opentelemetry.io/otel/trace v1.24.0 // indirect
<<<<<<< HEAD
	golang.org/x/crypto v0.35.0 // indirect
	golang.org/x/net v0.36.0 // indirect
	golang.org/x/sys v0.30.0 // indirect
=======
	golang.org/x/crypto v0.31.0 // indirect
	golang.org/x/sys v0.28.0 // indirect
>>>>>>> bb685675
	google.golang.org/genproto/googleapis/api v0.0.0-20240318140521-94a12d6c2237 // indirect
	gopkg.in/yaml.v3 v3.0.1 // indirect
)<|MERGE_RESOLUTION|>--- conflicted
+++ resolved
@@ -56,14 +56,9 @@
 	go.opentelemetry.io/otel v1.24.0 // indirect
 	go.opentelemetry.io/otel/metric v1.24.0 // indirect
 	go.opentelemetry.io/otel/trace v1.24.0 // indirect
-<<<<<<< HEAD
 	golang.org/x/crypto v0.35.0 // indirect
 	golang.org/x/net v0.36.0 // indirect
 	golang.org/x/sys v0.30.0 // indirect
-=======
-	golang.org/x/crypto v0.31.0 // indirect
-	golang.org/x/sys v0.28.0 // indirect
->>>>>>> bb685675
 	google.golang.org/genproto/googleapis/api v0.0.0-20240318140521-94a12d6c2237 // indirect
 	gopkg.in/yaml.v3 v3.0.1 // indirect
 )