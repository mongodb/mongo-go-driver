// Copyright (C) MongoDB, Inc. 2017-present.
//
// Licensed under the Apache License, Version 2.0 (the "License"); you may
// not use this file except in compliance with the License. You may obtain
// a copy of the License at http://www.apache.org/licenses/LICENSE-2.0

package integration

import (
	"context"
	"errors"
	"strings"
	"testing"

	"go.mongodb.org/mongo-driver/bson"
	"go.mongodb.org/mongo-driver/event"
	"go.mongodb.org/mongo-driver/internal/assert"
	"go.mongodb.org/mongo-driver/internal/integration/mtest"
	"go.mongodb.org/mongo-driver/mongo"
	"go.mongodb.org/mongo-driver/mongo/options"
	"go.mongodb.org/mongo-driver/mongo/writeconcern"
	"go.mongodb.org/mongo-driver/x/bsonx/bsoncore"
)

const (
	errorDuplicateKey           = 11000
	errorCappedCollDeleteLegacy = 10101
	errorCappedCollDelete       = 20
	errorModifiedIDLegacy       = 16837
	errorModifiedID             = 66
)

var (
	// impossibleWc is a write concern that can't be satisfied and is used to test write concern errors
	// for various operations. It includes a timeout because legacy servers will wait for all W nodes to respond,
	// causing tests to hang.
	impossibleWc = &writeconcern.WriteConcern{
		W: 30,
	}
)

func TestCollection(t *testing.T) {
	mt := mtest.New(t, mtest.NewOptions().CreateClient(false))

	mt.RunOpts("insert one", noClientOpts, func(mt *mtest.T) {
		mt.Run("success", func(mt *mtest.T) {
			id := bson.NewObjectID()
			doc := bson.D{{"_id", id}, {"x", 1}}
			res, err := mt.Coll.InsertOne(context.Background(), doc)
			assert.Nil(mt, err, "InsertOne error: %v", err)
			assert.Equal(mt, id, res.InsertedID, "expected inserted ID %v, got %v", id, res.InsertedID)
		})
		mt.Run("write error", func(mt *mtest.T) {
			doc := bson.D{{"_id", 1}}
			_, err := mt.Coll.InsertOne(context.Background(), doc)
			assert.Nil(mt, err, "InsertOne error: %v", err)

			_, err = mt.Coll.InsertOne(context.Background(), doc)
			we, ok := err.(mongo.WriteException)
			assert.True(mt, ok, "expected error type %T, got %T", mongo.WriteException{}, err)
			assert.Equal(mt, 1, len(we.WriteErrors), "expected 1 write error, got %v", len(we.WriteErrors))
			writeErr := we.WriteErrors[0]
			assert.Equal(mt, errorDuplicateKey, writeErr.Code, "expected code %v, got %v", errorDuplicateKey, writeErr.Code)
		})

		wcCollOpts := options.Collection().SetWriteConcern(impossibleWc)
		wcTestOpts := mtest.NewOptions().CollectionOptions(wcCollOpts).Topologies(mtest.ReplicaSet)
		mt.RunOpts("write concern error", wcTestOpts, func(mt *mtest.T) {
			doc := bson.D{{"_id", 1}}
			_, err := mt.Coll.InsertOne(context.Background(), doc)
			we, ok := err.(mongo.WriteException)
			assert.True(mt, ok, "expected error type %v, got %v", mongo.WriteException{}, err)
			assert.NotNil(mt, we.WriteConcernError, "expected write concern error, got %+v", we)
		})

		// Require 3.2 servers for bypassDocumentValidation support.
		convertedOptsOpts := mtest.NewOptions().MinServerVersion("3.2")
		mt.RunOpts("options are converted", convertedOptsOpts, func(mt *mtest.T) {
			nilOptsTestCases := []struct {
				name            string
				opts            []*options.InsertOneOptions
				expectOptionSet bool
			}{
				{
					"only nil is passed",
					[]*options.InsertOneOptions{nil},
					false,
				},
				{
					"non-nil options is passed before nil",
					[]*options.InsertOneOptions{options.InsertOne().SetBypassDocumentValidation(true), nil},
					true,
				},
				{
					"non-nil options is passed after nil",
					[]*options.InsertOneOptions{nil, options.InsertOne().SetBypassDocumentValidation(true)},
					true,
				},
			}

			for _, testCase := range nilOptsTestCases {
				mt.Run(testCase.name, func(mt *mtest.T) {
					doc := bson.D{{"x", 1}}
					_, err := mt.Coll.InsertOne(context.Background(), doc, testCase.opts...)
					assert.Nil(mt, err, "InsertOne error: %v", err)
					optName := "bypassDocumentValidation"
					evt := mt.GetStartedEvent()

					val, err := evt.Command.LookupErr(optName)
					if testCase.expectOptionSet {
						assert.Nil(mt, err, "expected %v to be set but got: %v", optName, err)
						assert.True(mt, val.Boolean(), "expected %v to be true but got: %v", optName, val.Boolean())
						return
					}
					assert.NotNil(mt, err, "expected %v to be unset but got nil", optName)
				})
			}
		})
	})
	mt.RunOpts("insert many", noClientOpts, func(mt *mtest.T) {
		mt.Parallel()

		mt.Run("success", func(mt *mtest.T) {
			mt.Parallel()

			want1 := int32(11)
			want2 := int32(12)
			docs := []interface{}{
				bson.D{{"_id", want1}},
				bson.D{{"x", 6}},
				bson.D{{"_id", want2}},
			}

			res, err := mt.Coll.InsertMany(context.Background(), docs)
			assert.Nil(mt, err, "InsertMany error: %v", err)
			assert.Equal(mt, 3, len(res.InsertedIDs), "expected 3 inserted IDs, got %v", len(res.InsertedIDs))
			assert.Equal(mt, want1, res.InsertedIDs[0], "expected inserted ID %v, got %v", want1, res.InsertedIDs[0])
			assert.NotNil(mt, res.InsertedIDs[1], "expected ID but got nil")
			assert.Equal(mt, want2, res.InsertedIDs[2], "expected inserted ID %v, got %v", want2, res.InsertedIDs[2])
		})
		mt.Run("batches", func(mt *mtest.T) {
			mt.Parallel()

			const (
				megabyte = 10 * 10 * 10 * 10 * 10 * 10
				numDocs  = 700000
			)
			var docs []interface{}
			total := uint32(0)
			expectedDocSize := uint32(26)
			for i := 0; i < numDocs; i++ {
				d := bson.D{
					{"a", int32(i)},
					{"b", int32(i * 2)},
					{"c", int32(i * 3)},
				}
				b, _ := bson.Marshal(d)
				assert.Equal(mt, int(expectedDocSize), len(b), "expected doc len %v, got %v", expectedDocSize, len(b))
				docs = append(docs, d)
				total += uint32(len(b))
			}
			assert.True(mt, total > 16*megabyte, "expected total greater than 16mb but got %v", total)
			res, err := mt.Coll.InsertMany(context.Background(), docs)
			assert.Nil(mt, err, "InsertMany error: %v", err)
			assert.Equal(mt, numDocs, len(res.InsertedIDs), "expected %v inserted IDs, got %v", numDocs, len(res.InsertedIDs))
		})
		mt.Run("large document batches", func(mt *mtest.T) {
			mt.Parallel()

			docs := []interface{}{create16MBDocument(mt), create16MBDocument(mt)}
			_, err := mt.Coll.InsertMany(context.Background(), docs)
			assert.Nil(mt, err, "InsertMany error: %v", err)
			evt := mt.GetStartedEvent()
			assert.Equal(mt, "insert", evt.CommandName, "expected 'insert' event, got '%v'", evt.CommandName)
			evt = mt.GetStartedEvent()
			assert.Equal(mt, "insert", evt.CommandName, "expected 'insert' event, got '%v'", evt.CommandName)
		})
		mt.RunOpts("write error", noClientOpts, func(mt *mtest.T) {
			mt.Parallel()

			docs := []interface{}{
				bson.D{{"_id", bson.NewObjectID()}},
				bson.D{{"_id", bson.NewObjectID()}},
				bson.D{{"_id", bson.NewObjectID()}},
			}

			testCases := []struct {
				name      string
				ordered   bool
				numErrors int
			}{
				{"unordered", false, 3},
				{"ordered", true, 1},
			}
			for _, tc := range testCases {
				mt.Run(tc.name, func(mt *mtest.T) {
					_, err := mt.Coll.InsertMany(context.Background(), docs)
					assert.Nil(mt, err, "InsertMany error: %v", err)
					_, err = mt.Coll.InsertMany(context.Background(), docs, options.InsertMany().SetOrdered(tc.ordered))

					we, ok := err.(mongo.BulkWriteException)
					assert.True(mt, ok, "expected error type %T, got %T", mongo.BulkWriteException{}, err)
					numErrors := len(we.WriteErrors)
					assert.Equal(mt, tc.numErrors, numErrors, "expected %v write errors, got %v", tc.numErrors, numErrors)
					gotCode := we.WriteErrors[0].Code
					assert.Equal(mt, errorDuplicateKey, gotCode, "expected error code %v, got %v", errorDuplicateKey, gotCode)
				})
			}
		})
		mt.Run("return only inserted ids", func(mt *mtest.T) {
			mt.Parallel()

			id := int32(15)
			docs := []interface{}{
				bson.D{{"_id", id}},
				bson.D{{"_id", id}},
				bson.D{{"x", 6}},
				bson.D{{"_id", id}},
			}

			testCases := []struct {
				name        string
				ordered     bool
				numInserted int
				numErrors   int
			}{
				{"unordered", false, 2, 2},
				{"ordered", true, 1, 1},
			}
			for _, tc := range testCases {
				mt.Run(tc.name, func(mt *mtest.T) {
					res, err := mt.Coll.InsertMany(context.Background(), docs, options.InsertMany().SetOrdered(tc.ordered))

					assert.Equal(mt, tc.numInserted, len(res.InsertedIDs), "expected %v inserted IDs, got %v", tc.numInserted, len(res.InsertedIDs))
					assert.Equal(mt, id, res.InsertedIDs[0], "expected inserted ID %v, got %v", id, res.InsertedIDs[0])
					if tc.numInserted > 1 {
						assert.NotNil(mt, res.InsertedIDs[1], "expected ID but got nil")
					}

					we, ok := err.(mongo.BulkWriteException)
					assert.True(mt, ok, "expected error type %T, got %T", mongo.BulkWriteException{}, err)
					numErrors := len(we.WriteErrors)
					assert.Equal(mt, tc.numErrors, numErrors, "expected %v write errors, got %v", tc.numErrors, numErrors)
					gotCode := we.WriteErrors[0].Code
					assert.Equal(mt, errorDuplicateKey, gotCode, "expected error code %v, got %v", errorDuplicateKey, gotCode)
				})
			}
		})
		mt.Run("writeError index", func(mt *mtest.T) {
			mt.Parallel()

			// force multiple batches
			numDocs := 700000
			var docs []interface{}
			for i := 0; i < numDocs; i++ {
				d := bson.D{
					{"a", int32(i)},
					{"b", int32(i * 2)},
					{"c", int32(i * 3)},
				}
				docs = append(docs, d)
			}
			repeated := bson.D{{"_id", int32(11)}}
			docs = append(docs, repeated, repeated)

			_, err := mt.Coll.InsertMany(context.Background(), docs)
			assert.NotNil(mt, err, "expected InsertMany error, got nil")

			we, ok := err.(mongo.BulkWriteException)
			assert.True(mt, ok, "expected error type %T, got %T", mongo.BulkWriteException{}, err)
			numErrors := len(we.WriteErrors)
			assert.Equal(mt, 1, numErrors, "expected 1 write error, got %v", numErrors)
			gotIndex := we.WriteErrors[0].Index
			assert.Equal(mt, numDocs+1, gotIndex, "expected index %v, got %v", numDocs+1, gotIndex)
		})
		wcCollOpts := options.Collection().SetWriteConcern(impossibleWc)
		wcTestOpts := mtest.NewOptions().CollectionOptions(wcCollOpts).Topologies(mtest.ReplicaSet)
		mt.RunOpts("write concern error", wcTestOpts, func(mt *mtest.T) {
			_, err := mt.Coll.InsertMany(context.Background(), []interface{}{bson.D{{"_id", 1}}})
			we, ok := err.(mongo.BulkWriteException)
			assert.True(mt, ok, "expected error type %v, got %v", mongo.BulkWriteException{}, err)
			assert.NotNil(mt, we.WriteConcernError, "expected write concern error, got %+v", err)
		})
	})
	mt.RunOpts("delete one", noClientOpts, func(mt *mtest.T) {
		mt.Run("found", func(mt *mtest.T) {
			initCollection(mt, mt.Coll)
			res, err := mt.Coll.DeleteOne(context.Background(), bson.D{{"x", 1}})
			assert.Nil(mt, err, "DeleteOne error: %v", err)
			assert.Equal(mt, int64(1), res.DeletedCount, "expected DeletedCount 1, got %v", res.DeletedCount)
		})
		mt.Run("not found", func(mt *mtest.T) {
			initCollection(mt, mt.Coll)
			res, err := mt.Coll.DeleteOne(context.Background(), bson.D{{"x", 0}})
			assert.Nil(mt, err, "DeleteOne error: %v", err)
			assert.Equal(mt, int64(0), res.DeletedCount, "expected DeletedCount 0, got %v", res.DeletedCount)
		})
		mt.RunOpts("not found with options", mtest.NewOptions().MinServerVersion("3.4"), func(mt *mtest.T) {
			initCollection(mt, mt.Coll)
			opts := options.Delete().SetCollation(&options.Collation{Locale: "en_US"})
			res, err := mt.Coll.DeleteOne(context.Background(), bson.D{{"x", 0}}, opts)
			assert.Nil(mt, err, "DeleteOne error: %v", err)
			assert.Equal(mt, int64(0), res.DeletedCount, "expected DeletedCount 0, got %v", res.DeletedCount)
		})
		mt.RunOpts("write error", mtest.NewOptions().MaxServerVersion("5.0.7"), func(mt *mtest.T) {
			// Deletes are not allowed on capped collections on MongoDB 5.0.6-. We use this
			// behavior to test the processing of write errors.
			cappedOpts := options.CreateCollection().SetCapped(true).SetSizeInBytes(64 * 1024)
			capped := mt.CreateCollection(mtest.Collection{
				Name:       "deleteOne_capped",
				CreateOpts: cappedOpts,
			}, true)
			_, err := capped.DeleteOne(context.Background(), bson.D{{"x", 1}})

			we, ok := err.(mongo.WriteException)
			assert.True(mt, ok, "expected error type %T, got %T", mongo.WriteException{}, err)
			numWriteErrors := len(we.WriteErrors)
			assert.Equal(mt, 1, numWriteErrors, "expected 1 write error, got %v", numWriteErrors)
			gotCode := we.WriteErrors[0].Code
			assert.True(mt, gotCode == errorCappedCollDeleteLegacy || gotCode == errorCappedCollDelete,
				"expected error code %v or %v, got %v", errorCappedCollDeleteLegacy, errorCappedCollDelete, gotCode)
		})
		mt.RunOpts("write concern error", mtest.NewOptions().Topologies(mtest.ReplicaSet), func(mt *mtest.T) {
			// 2.6 returns right away if the document doesn't exist
			filter := bson.D{{"x", 1}}
			_, err := mt.Coll.InsertOne(context.Background(), filter)
			assert.Nil(mt, err, "InsertOne error: %v", err)

			mt.CloneCollection(options.Collection().SetWriteConcern(impossibleWc))
			_, err = mt.Coll.DeleteOne(context.Background(), filter)
			we, ok := err.(mongo.WriteException)
			assert.True(mt, ok, "expected error type %T, got %T", mongo.WriteException{}, err)
			assert.NotNil(mt, we.WriteConcernError, "expected write concern error, got nil")
		})
		mt.RunOpts("single key map index", mtest.NewOptions().MinServerVersion("4.4"), func(mt *mtest.T) {
			initCollection(mt, mt.Coll)
			indexView := mt.Coll.Indexes()
			_, err := indexView.CreateOne(context.Background(), mongo.IndexModel{
				Keys: bson.D{{"x", 1}},
			})
			assert.Nil(mt, err, "CreateOne error: %v", err)

			opts := options.Delete().SetHint(bson.M{"x": 1})
			res, err := mt.Coll.DeleteOne(context.Background(), bson.D{{"x", 1}}, opts)
			assert.Nil(mt, err, "DeleteOne error: %v", err)
			assert.Equal(mt, int64(1), res.DeletedCount, "expected DeletedCount 1, got %v", res.DeletedCount)
		})
		mt.RunOpts("multikey map index", mtest.NewOptions().MinServerVersion("4.4"), func(mt *mtest.T) {
			opts := options.Delete().SetHint(bson.M{"x": 1, "y": 1})
			_, err := mt.Coll.DeleteOne(context.Background(), bson.D{{"x", 0}}, opts)
			assert.Equal(mt, mongo.ErrMapForOrderedArgument{"hint"}, err, "expected error %v, got %v", mongo.ErrMapForOrderedArgument{"hint"}, err)
		})
	})
	mt.RunOpts("delete many", noClientOpts, func(mt *mtest.T) {
		mt.Run("found", func(mt *mtest.T) {
			initCollection(mt, mt.Coll)
			res, err := mt.Coll.DeleteMany(context.Background(), bson.D{{"x", bson.D{{"$gte", 3}}}})
			assert.Nil(mt, err, "DeleteMany error: %v", err)
			assert.Equal(mt, int64(3), res.DeletedCount, "expected DeletedCount 3, got %v", res.DeletedCount)
		})
		mt.Run("not found", func(mt *mtest.T) {
			initCollection(mt, mt.Coll)
			res, err := mt.Coll.DeleteMany(context.Background(), bson.D{{"x", bson.D{{"$lt", 1}}}})
			assert.Nil(mt, err, "DeleteMany error: %v", err)
			assert.Equal(mt, int64(0), res.DeletedCount, "expected DeletedCount 0, got %v", res.DeletedCount)
		})
		mt.RunOpts("not found with options", mtest.NewOptions().MinServerVersion("3.4"), func(mt *mtest.T) {
			initCollection(mt, mt.Coll)
			opts := options.Delete().SetCollation(&options.Collation{Locale: "en_US"})
			res, err := mt.Coll.DeleteMany(context.Background(), bson.D{{"x", bson.D{{"$lt", 1}}}}, opts)
			assert.Nil(mt, err, "DeleteMany error: %v", err)
			assert.Equal(mt, int64(0), res.DeletedCount, "expected DeletedCount 0, got %v", res.DeletedCount)
		})
		mt.RunOpts("write error", mtest.NewOptions().MaxServerVersion("5.0.7"), func(mt *mtest.T) {
			// Deletes are not allowed on capped collections on MongoDB 5.0.6-. We use this
			// behavior to test the processing of write errors.
			cappedOpts := options.CreateCollection().SetCapped(true).SetSizeInBytes(64 * 1024)
			capped := mt.CreateCollection(mtest.Collection{
				Name:       "deleteMany_capped",
				CreateOpts: cappedOpts,
			}, true)
			_, err := capped.DeleteMany(context.Background(), bson.D{{"x", 1}})

			we, ok := err.(mongo.WriteException)
			assert.True(mt, ok, "expected error type %v, got %v", mongo.WriteException{}, err)
			numWriteErrors := len(we.WriteErrors)
			assert.Equal(mt, 1, len(we.WriteErrors), "expected 1 write error, got %v", numWriteErrors)
			gotCode := we.WriteErrors[0].Code
			assert.True(mt, gotCode == errorCappedCollDeleteLegacy || gotCode == errorCappedCollDelete,
				"expected error code %v or %v, got %v", errorCappedCollDeleteLegacy, errorCappedCollDelete, gotCode)
		})
		mt.RunOpts("write concern error", mtest.NewOptions().Topologies(mtest.ReplicaSet), func(mt *mtest.T) {
			// 2.6 server returns right away if the document doesn't exist
			filter := bson.D{{"x", 1}}
			_, err := mt.Coll.InsertOne(context.Background(), filter)
			assert.Nil(mt, err, "InsertOne error: %v", err)

			mt.CloneCollection(options.Collection().SetWriteConcern(impossibleWc))
			_, err = mt.Coll.DeleteMany(context.Background(), filter)
			we, ok := err.(mongo.WriteException)
			assert.True(mt, ok, "expected error type %v, got %v", mongo.WriteException{}, err)
			assert.NotNil(mt, we.WriteConcernError, "expected write concern error, got %+v", err)
		})
		mt.RunOpts("single key map index", mtest.NewOptions().MinServerVersion("4.4"), func(mt *mtest.T) {
			initCollection(mt, mt.Coll)
			indexView := mt.Coll.Indexes()
			_, err := indexView.CreateOne(context.Background(), mongo.IndexModel{
				Keys: bson.D{{"x", 1}},
			})
			assert.Nil(mt, err, "index CreateOne error: %v", err)

			opts := options.Delete().SetHint(bson.M{"x": 1})
			res, err := mt.Coll.DeleteOne(context.Background(), bson.D{{"x", 1}}, opts)
			assert.Nil(mt, err, "DeleteOne error: %v", err)
			assert.Equal(mt, int64(1), res.DeletedCount, "expected DeletedCount 1, got %v", res.DeletedCount)
		})
		mt.RunOpts("multikey map index", mtest.NewOptions().MinServerVersion("4.4"), func(mt *mtest.T) {
			opts := options.Delete().SetHint(bson.M{"x": 1, "y": 1})
			_, err := mt.Coll.DeleteMany(context.Background(), bson.D{{"x", 0}}, opts)
			assert.Equal(mt, mongo.ErrMapForOrderedArgument{"hint"}, err, "expected error %v, got %v", mongo.ErrMapForOrderedArgument{"hint"}, err)
		})
	})
	mt.RunOpts("update one", noClientOpts, func(mt *mtest.T) {
		mt.Run("empty update", func(mt *mtest.T) {
			_, err := mt.Coll.UpdateOne(context.Background(), bson.D{}, bson.D{})
			assert.NotNil(mt, err, "expected error, got nil")
		})
		mt.Run("found", func(mt *mtest.T) {
			initCollection(mt, mt.Coll)
			filter := bson.D{{"x", 1}}
			update := bson.D{{"$inc", bson.D{{"x", 1}}}}

			res, err := mt.Coll.UpdateOne(context.Background(), filter, update)
			assert.Nil(mt, err, "UpdateOne error: %v", err)
			assert.Equal(mt, int64(1), res.MatchedCount, "expected matched count 1, got %v", res.MatchedCount)
			assert.Equal(mt, int64(1), res.ModifiedCount, "expected matched count 1, got %v", res.ModifiedCount)
			assert.Nil(mt, res.UpsertedID, "expected upserted ID nil, got %v", res.UpsertedID)
		})
		mt.Run("not found", func(mt *mtest.T) {
			initCollection(mt, mt.Coll)
			filter := bson.D{{"x", 0}}
			update := bson.D{{"$inc", bson.D{{"x", 1}}}}

			res, err := mt.Coll.UpdateOne(context.Background(), filter, update)
			assert.Nil(mt, err, "UpdateOne error: %v", err)
			assert.Equal(mt, int64(0), res.MatchedCount, "expected matched count 0, got %v", res.MatchedCount)
			assert.Equal(mt, int64(0), res.ModifiedCount, "expected matched count 0, got %v", res.ModifiedCount)
			assert.Nil(mt, res.UpsertedID, "expected upserted ID nil, got %v", res.UpsertedID)
		})
		mt.Run("upsert", func(mt *mtest.T) {
			initCollection(mt, mt.Coll)
			filter := bson.D{{"x", 0}}
			update := bson.D{{"$inc", bson.D{{"x", 1}}}}

			res, err := mt.Coll.UpdateOne(context.Background(), filter, update, options.Update().SetUpsert(true))
			assert.Nil(mt, err, "UpdateOne error: %v", err)
			assert.Equal(mt, int64(0), res.MatchedCount, "expected matched count 0, got %v", res.MatchedCount)
			assert.Equal(mt, int64(0), res.ModifiedCount, "expected matched count 0, got %v", res.ModifiedCount)
			assert.NotNil(mt, res.UpsertedID, "expected upserted ID, got nil")
		})
		mt.Run("write error", func(mt *mtest.T) {
			filter := bson.D{{"_id", "foo"}}
			update := bson.D{{"$set", bson.D{{"_id", 3.14159}}}}
			_, err := mt.Coll.InsertOne(context.Background(), filter)
			assert.Nil(mt, err, "InsertOne error: %v", err)

			_, err = mt.Coll.UpdateOne(context.Background(), filter, update)
			we, ok := err.(mongo.WriteException)
			assert.True(mt, ok, "expected error type %v, got %v", mongo.WriteException{}, err)
			numWriteErrors := len(we.WriteErrors)
			assert.Equal(mt, 1, numWriteErrors, "expected 1 write error, got %v", numWriteErrors)
			gotCode := we.WriteErrors[0].Code
			assert.Equal(mt, errorModifiedID, gotCode, "expected error code %v, got %v", errorModifiedID, gotCode)
		})
		mt.RunOpts("write concern error", mtest.NewOptions().Topologies(mtest.ReplicaSet), func(mt *mtest.T) {
			// 2.6 returns right away if the document doesn't exist
			filter := bson.D{{"_id", "foo"}}
			update := bson.D{{"$set", bson.D{{"pi", 3.14159}}}}
			_, err := mt.Coll.InsertOne(context.Background(), filter)
			assert.Nil(mt, err, "InsertOne error: %v", err)

			mt.CloneCollection(options.Collection().SetWriteConcern(impossibleWc))
			_, err = mt.Coll.UpdateOne(context.Background(), filter, update)
			we, ok := err.(mongo.WriteException)
			assert.True(mt, ok, "expected error type %v, got %v", mongo.WriteException{}, err)
			assert.NotNil(mt, we.WriteConcernError, "expected write concern error, got %+v", err)
		})
		mt.RunOpts("special slice types", noClientOpts, func(mt *mtest.T) {
			// test special types that should be converted to a document for updates even though the underlying type is
			// a slice/array
			doc := bson.D{{"$set", bson.D{{"x", 2}}}}
			docBytes, err := bson.Marshal(doc)
			assert.Nil(mt, err, "Marshal error: %v", err)

			testCases := []struct {
				name   string
				update interface{}
			}{
				{"bson Document", bsoncore.Document(docBytes)},
				{"bson Raw", bson.Raw(docBytes)},
				{"bson D", doc},
				{"byte slice", docBytes},
			}
			for _, tc := range testCases {
				mt.Run(tc.name, func(mt *mtest.T) {
					filter := bson.D{{"x", 1}}
					_, err := mt.Coll.InsertOne(context.Background(), filter)
					assert.Nil(mt, err, "InsertOne error: %v", err)

					res, err := mt.Coll.UpdateOne(context.Background(), filter, tc.update)
					assert.Nil(mt, err, "UpdateOne error: %v", err)
					assert.Equal(mt, int64(1), res.MatchedCount, "expected matched count 1, got %v", res.MatchedCount)
					assert.Equal(mt, int64(1), res.ModifiedCount, "expected modified count 1, got %v", res.ModifiedCount)
				})
			}
		})
	})
	mt.RunOpts("update by id", noClientOpts, func(mt *mtest.T) {
		mt.Run("empty update", func(mt *mtest.T) {
			_, err := mt.Coll.UpdateByID(context.Background(), "foo", bson.D{})
			assert.NotNil(mt, err, "expected error, got nil")
		})
		mt.Run("nil id", func(mt *mtest.T) {
			_, err := mt.Coll.UpdateByID(context.Background(), nil, bson.D{{"$inc", bson.D{{"x", 1}}}})
			assert.Equal(mt, err, mongo.ErrNilValue, "expected %v, got %v", mongo.ErrNilValue, err)
		})
		mt.RunOpts("found", noClientOpts, func(mt *mtest.T) {
			testCases := []struct {
				name string
				id   interface{}
			}{
				{"objectID", bson.NewObjectID()},
				{"string", "foo"},
				{"int", 11},
			}
			for _, tc := range testCases {
				mt.Run(tc.name, func(mt *mtest.T) {
					doc := bson.D{{"_id", tc.id}, {"x", 1}}
					_, err := mt.Coll.InsertOne(context.Background(), doc)
					assert.Nil(mt, err, "InsertOne error: %v", err)

					update := bson.D{{"$inc", bson.D{{"x", 1}}}}

					res, err := mt.Coll.UpdateByID(context.Background(), tc.id, update)
					assert.Nil(mt, err, "UpdateByID error: %v", err)
					assert.Equal(mt, int64(1), res.MatchedCount, "expected matched count 1, got %v", res.MatchedCount)
					assert.Equal(mt, int64(1), res.ModifiedCount, "expected modified count 1, got %v", res.ModifiedCount)
					assert.Nil(mt, res.UpsertedID, "expected upserted ID nil, got %v", res.UpsertedID)
				})
			}
		})
		mt.Run("not found", func(mt *mtest.T) {
			id := bson.NewObjectID()
			doc := bson.D{{"_id", id}, {"x", 1}}
			_, err := mt.Coll.InsertOne(context.Background(), doc)
			assert.Nil(mt, err, "InsertOne error: %v", err)

			update := bson.D{{"$inc", bson.D{{"x", 1}}}}

			res, err := mt.Coll.UpdateByID(context.Background(), 0, update)
			assert.Nil(mt, err, "UpdateByID error: %v", err)
			assert.Equal(mt, int64(0), res.MatchedCount, "expected matched count 0, got %v", res.MatchedCount)
			assert.Equal(mt, int64(0), res.ModifiedCount, "expected modified count 0, got %v", res.ModifiedCount)
			assert.Nil(mt, res.UpsertedID, "expected upserted ID nil, got %v", res.UpsertedID)
		})
		mt.Run("upsert", func(mt *mtest.T) {
			doc := bson.D{{"_id", bson.NewObjectID()}, {"x", 1}}
			_, err := mt.Coll.InsertOne(context.Background(), doc)
			assert.Nil(mt, err, "InsertOne error: %v", err)

			update := bson.D{{"$inc", bson.D{{"x", 1}}}}

			id := "blah"
			res, err := mt.Coll.UpdateByID(context.Background(), id, update, options.Update().SetUpsert(true))
			assert.Nil(mt, err, "UpdateByID error: %v", err)
			assert.Equal(mt, int64(0), res.MatchedCount, "expected matched count 0, got %v", res.MatchedCount)
			assert.Equal(mt, int64(0), res.ModifiedCount, "expected modified count 0, got %v", res.ModifiedCount)
			assert.Equal(mt, res.UpsertedID, id, "expected upserted ID %v, got %v", id, res.UpsertedID)
		})
		mt.Run("write error", func(mt *mtest.T) {
			id := "foo"
			update := bson.D{{"$set", bson.D{{"_id", 3.14159}}}}
			_, err := mt.Coll.InsertOne(context.Background(), bson.D{{"_id", id}})
			assert.Nil(mt, err, "InsertOne error: %v", err)

			_, err = mt.Coll.UpdateByID(context.Background(), id, update)
			se, ok := err.(mongo.ServerError)
			assert.True(mt, ok, "expected ServerError, got %v", err)
			assert.True(mt, se.HasErrorCode(errorModifiedID), "expected error code %v, got %v", errorModifiedID, err)
		})
		mt.RunOpts("write concern error", mtest.NewOptions().Topologies(mtest.ReplicaSet), func(mt *mtest.T) {
			// 2.6 returns right away if the document doesn't exist
			id := "foo"
			update := bson.D{{"$set", bson.D{{"pi", 3.14159}}}}
			_, err := mt.Coll.InsertOne(context.Background(), bson.D{{"_id", id}})
			assert.Nil(mt, err, "InsertOne error: %v", err)

			mt.CloneCollection(options.Collection().SetWriteConcern(impossibleWc))
			_, err = mt.Coll.UpdateByID(context.Background(), id, update)
			we, ok := err.(mongo.WriteException)
			assert.True(mt, ok, "expected error type %v, got %v", mongo.WriteException{}, err)
			assert.NotNil(mt, we.WriteConcernError, "expected write concern error, got %+v", we)
		})
	})
	mt.RunOpts("update many", noClientOpts, func(mt *mtest.T) {
		mt.Run("empty update", func(mt *mtest.T) {
			_, err := mt.Coll.UpdateMany(context.Background(), bson.D{}, bson.D{})
			assert.NotNil(mt, err, "expected error, got nil")
		})
		mt.Run("found", func(mt *mtest.T) {
			initCollection(mt, mt.Coll)
			filter := bson.D{{"x", bson.D{{"$gte", 3}}}}
			update := bson.D{{"$inc", bson.D{{"x", 1}}}}

			res, err := mt.Coll.UpdateMany(context.Background(), filter, update)
			assert.Nil(mt, err, "UpdateMany error: %v", err)
			assert.Equal(mt, int64(3), res.MatchedCount, "expected matched count 3, got %v", res.MatchedCount)
			assert.Equal(mt, int64(3), res.ModifiedCount, "expected modified count 3, got %v", res.ModifiedCount)
			assert.Nil(mt, res.UpsertedID, "expected upserted ID nil, got %v", res.UpsertedID)
		})
		mt.Run("not found", func(mt *mtest.T) {
			initCollection(mt, mt.Coll)
			filter := bson.D{{"x", bson.D{{"$lt", 1}}}}
			update := bson.D{{"$inc", bson.D{{"x", 1}}}}

			res, err := mt.Coll.UpdateMany(context.Background(), filter, update)
			assert.Nil(mt, err, "UpdateMany error: %v", err)
			assert.Equal(mt, int64(0), res.MatchedCount, "expected matched count 0, got %v", res.MatchedCount)
			assert.Equal(mt, int64(0), res.ModifiedCount, "expected modified count 0, got %v", res.ModifiedCount)
			assert.Nil(mt, res.UpsertedID, "expected upserted ID nil, got %v", res.UpsertedID)
		})
		mt.Run("upsert", func(mt *mtest.T) {
			initCollection(mt, mt.Coll)
			filter := bson.D{{"x", bson.D{{"$lt", 1}}}}
			update := bson.D{{"$inc", bson.D{{"x", 1}}}}

			res, err := mt.Coll.UpdateMany(context.Background(), filter, update, options.Update().SetUpsert(true))
			assert.Nil(mt, err, "UpdateMany error: %v", err)
			assert.Equal(mt, int64(0), res.MatchedCount, "expected matched count 0, got %v", res.MatchedCount)
			assert.Equal(mt, int64(0), res.ModifiedCount, "expected modified count 0, got %v", res.ModifiedCount)
			assert.NotNil(mt, res.UpsertedID, "expected upserted ID, got nil")
		})
		mt.Run("write error", func(mt *mtest.T) {
			filter := bson.D{{"_id", "foo"}}
			update := bson.D{{"$set", bson.D{{"_id", 3.14159}}}}
			_, err := mt.Coll.InsertOne(context.Background(), filter)
			assert.Nil(mt, err, "InsertOne error: %v", err)

			_, err = mt.Coll.UpdateMany(context.Background(), filter, update)
			we, ok := err.(mongo.WriteException)
			assert.True(mt, ok, "expected error type %v, got %v", mongo.WriteException{}, err)
			numWriteErrors := len(we.WriteErrors)
			assert.Equal(mt, 1, numWriteErrors, "expected 1 write error, got %v", numWriteErrors)
			gotCode := we.WriteErrors[0].Code
			assert.Equal(mt, errorModifiedID, gotCode, "expected error code %v, got %v", errorModifiedID, gotCode)
		})
		mt.RunOpts("write concern error", mtest.NewOptions().Topologies(mtest.ReplicaSet), func(mt *mtest.T) {
			// 2.6 returns right away if the document doesn't exist
			filter := bson.D{{"_id", "foo"}}
			update := bson.D{{"$set", bson.D{{"pi", 3.14159}}}}
			_, err := mt.Coll.InsertOne(context.Background(), filter)
			assert.Nil(mt, err, "InsertOne error: %v", err)

			mt.CloneCollection(options.Collection().SetWriteConcern(impossibleWc))
			_, err = mt.Coll.UpdateMany(context.Background(), filter, update)
			we, ok := err.(mongo.WriteException)
			assert.True(mt, ok, "expected error type %v, got %v", mongo.WriteException{}, err)
			assert.NotNil(mt, we.WriteConcernError, "expected write concern error, got %+v", we)
		})
	})
	mt.RunOpts("replace one", noClientOpts, func(mt *mtest.T) {
		mt.Run("found", func(mt *mtest.T) {
			initCollection(mt, mt.Coll)
			filter := bson.D{{"x", 1}}
			replacement := bson.D{{"y", 1}}

			res, err := mt.Coll.ReplaceOne(context.Background(), filter, replacement)
			assert.Nil(mt, err, "ReplaceOne error: %v", err)
			assert.Equal(mt, int64(1), res.MatchedCount, "expected matched count 1, got %v", res.MatchedCount)
			assert.Equal(mt, int64(1), res.ModifiedCount, "expected modified count 1, got %v", res.ModifiedCount)
			assert.Nil(mt, res.UpsertedID, "expected upserted ID nil, got %v", res.UpsertedID)
		})
		mt.Run("not found", func(mt *mtest.T) {
			initCollection(mt, mt.Coll)
			filter := bson.D{{"x", 0}}
			replacement := bson.D{{"y", 1}}

			res, err := mt.Coll.ReplaceOne(context.Background(), filter, replacement)
			assert.Nil(mt, err, "ReplaceOne error: %v", err)
			assert.Equal(mt, int64(0), res.MatchedCount, "expected matched count 0, got %v", res.MatchedCount)
			assert.Equal(mt, int64(0), res.ModifiedCount, "expected modified count 0, got %v", res.ModifiedCount)
			assert.Nil(mt, res.UpsertedID, "expected upserted ID nil, got %v", res.UpsertedID)
		})
		mt.Run("upsert", func(mt *mtest.T) {
			initCollection(mt, mt.Coll)
			filter := bson.D{{"x", 0}}
			replacement := bson.D{{"y", 1}}

			res, err := mt.Coll.ReplaceOne(context.Background(), filter, replacement, options.Replace().SetUpsert(true))
			assert.Nil(mt, err, "ReplaceOne error: %v", err)
			assert.Equal(mt, int64(0), res.MatchedCount, "expected matched count 0, got %v", res.MatchedCount)
			assert.Equal(mt, int64(0), res.ModifiedCount, "expected modified count 0, got %v", res.ModifiedCount)
			assert.NotNil(mt, res.UpsertedID, "expected upserted ID, got nil")
		})
		mt.Run("write error", func(mt *mtest.T) {
			filter := bson.D{{"_id", "foo"}}
			replacement := bson.D{{"_id", 3.14159}}
			_, err := mt.Coll.InsertOne(context.Background(), filter)
			assert.Nil(mt, err, "InsertOne error: %v", err)

			_, err = mt.Coll.ReplaceOne(context.Background(), filter, replacement)
			we, ok := err.(mongo.WriteException)
			assert.True(mt, ok, "expected error type %v, got %v", mongo.WriteException{}, err)
			numWriteErrors := len(we.WriteErrors)
			assert.Equal(mt, 1, numWriteErrors, "expected 1 write error, got %v", numWriteErrors)
			gotCode := we.WriteErrors[0].Code
			assert.True(mt, gotCode == errorModifiedID || gotCode == errorModifiedIDLegacy,
				"expected error code %v or %v, got %v", errorModifiedID, errorModifiedIDLegacy, gotCode)
		})
		mt.RunOpts("write concern error", mtest.NewOptions().Topologies(mtest.ReplicaSet), func(mt *mtest.T) {
			// 2.6 returns right away if document doesn't exist
			filter := bson.D{{"_id", "foo"}}
			replacement := bson.D{{"pi", 3.14159}}
			_, err := mt.Coll.InsertOne(context.Background(), filter)
			assert.Nil(mt, err, "InsertOne error: %v", err)

			mt.CloneCollection(options.Collection().SetWriteConcern(impossibleWc))
			_, err = mt.Coll.ReplaceOne(context.Background(), filter, replacement)
			we, ok := err.(mongo.WriteException)
			assert.True(mt, ok, "expected error type %v, got %v", mongo.WriteException{}, err)
			assert.NotNil(mt, we.WriteConcernError, "expected write concern error, got nil")
		})
	})
	mt.RunOpts("aggregate", noClientOpts, func(mt *mtest.T) {
		mt.Run("success", func(mt *mtest.T) {
			initCollection(mt, mt.Coll)
			pipeline := bson.A{
				bson.D{{"$match", bson.D{{"x", bson.D{{"$gte", 2}}}}}},
				bson.D{{"$project", bson.D{
					{"_id", 0},
					{"x", 1},
				}}},
				bson.D{{"$sort", bson.D{{"x", 1}}}},
			}
			cursor, err := mt.Coll.Aggregate(context.Background(), pipeline)
			assert.Nil(mt, err, "Aggregate error: %v", err)

			for i := 2; i < 5; i++ {
				assert.True(mt, cursor.Next(context.Background()), "expected Next true, got false (i=%v)", i)
				elems, _ := cursor.Current.Elements()
				assert.Equal(mt, 1, len(elems), "expected doc with 1 element, got %v", cursor.Current)

				num, err := cursor.Current.LookupErr("x")
				assert.Nil(mt, err, "x not found in document %v", cursor.Current)
				assert.Equal(mt, bson.TypeInt32, num.Type, "expected 'x' type %v, got %v", bson.TypeInt32, num.Type)
				assert.Equal(mt, int32(i), num.Int32(), "expected x value %v, got %v", i, num.Int32())
			}
		})
		mt.RunOpts("index hint", mtest.NewOptions().MinServerVersion("3.6"), func(mt *mtest.T) {
			hint := bson.D{{"x", 1}}
			testAggregateWithOptions(mt, true, options.Aggregate().SetHint(hint))
		})
		mt.Run("options", func(mt *mtest.T) {
			testAggregateWithOptions(mt, false, options.Aggregate().SetAllowDiskUse(true))
		})
		mt.RunOpts("single key map hint", mtest.NewOptions().MinServerVersion("3.6"), func(mt *mtest.T) {
			hint := bson.M{"x": 1}
			testAggregateWithOptions(mt, true, options.Aggregate().SetHint(hint))
		})
		mt.RunOpts("multikey map hint", mtest.NewOptions().MinServerVersion("3.6"), func(mt *mtest.T) {
			pipeline := mongo.Pipeline{bson.D{{"$out", mt.Coll.Name()}}}
			cursor, err := mt.Coll.Aggregate(context.Background(), pipeline, options.Aggregate().SetHint(bson.M{"x": 1, "y": 1}))
			assert.Nil(mt, cursor, "expected cursor nil, got %v", cursor)
			assert.Equal(mt, mongo.ErrMapForOrderedArgument{"hint"}, err, "expected error %v, got %v", mongo.ErrMapForOrderedArgument{"hint"}, err)
		})
		wcCollOpts := options.Collection().SetWriteConcern(impossibleWc)
		wcTestOpts := mtest.NewOptions().Topologies(mtest.ReplicaSet).MinServerVersion("3.6").CollectionOptions(wcCollOpts)
		mt.RunOpts("write concern error", wcTestOpts, func(mt *mtest.T) {
			pipeline := mongo.Pipeline{{{"$out", mt.Coll.Name()}}}
			cursor, err := mt.Coll.Aggregate(context.Background(), pipeline)
			assert.Nil(mt, cursor, "expected cursor nil, got %v", cursor)
			_, ok := err.(mongo.WriteConcernError)
			assert.True(mt, ok, "expected error type %v, got %v", mongo.WriteConcernError{}, err)
		})
		mt.Run("getMore commands are monitored", func(mt *mtest.T) {
			initCollection(mt, mt.Coll)
			assertGetMoreCommandsAreMonitored(mt, "aggregate", func() (*mongo.Cursor, error) {
				return mt.Coll.Aggregate(context.Background(), mongo.Pipeline{}, options.Aggregate().SetBatchSize(3))
			})
		})
		mt.Run("killCursors commands are monitored", func(mt *mtest.T) {
			initCollection(mt, mt.Coll)
			assertKillCursorsCommandsAreMonitored(mt, "aggregate", func() (*mongo.Cursor, error) {
				return mt.Coll.Aggregate(context.Background(), mongo.Pipeline{}, options.Aggregate().SetBatchSize(3))
			})
		})
		mt.Run("Custom", func(mt *mtest.T) {
			// Custom options should be a BSON map of option names to Marshalable option values.
			// We use "allowDiskUse" as an example.
			customOpts := bson.M{"allowDiskUse": true}
			opts := options.Aggregate().SetCustom(customOpts)

			// Run aggregate with custom options set.
			mt.ClearEvents()
			_, err := mt.Coll.Aggregate(context.Background(), mongo.Pipeline{}, opts)
			assert.Nil(mt, err, "Aggregate error: %v", err)

			// Assert that custom option is passed to the aggregate expression.
			evt := mt.GetStartedEvent()
			assert.Equal(mt, "aggregate", evt.CommandName, "expected command 'aggregate' got, %q", evt.CommandName)

			aduVal, err := evt.Command.LookupErr("allowDiskUse")
			assert.Nil(mt, err, "expected field 'allowDiskUse' in started command not found")
			adu, ok := aduVal.BooleanOK()
			assert.True(mt, ok, "expected field 'allowDiskUse' to be boolean, got %v", aduVal.Type.String())
			assert.True(mt, adu, "expected field 'allowDiskUse' to be true, got false")
		})
	})
	mt.RunOpts("count documents", noClientOpts, func(mt *mtest.T) {
		mt.Run("success", func(mt *mtest.T) {
			testCases := []struct {
				name     string
				filter   bson.D
				opts     *options.CountOptions
				count    int64
				testOpts *mtest.Options
			}{
				{"no filter", bson.D{}, nil, 5, mtest.NewOptions()},
				{"filter", bson.D{{"x", bson.D{{"$gt", 2}}}}, nil, 3, mtest.NewOptions()},
				{"limit", bson.D{}, options.Count().SetLimit(3), 3, mtest.NewOptions()},
				{"skip", bson.D{}, options.Count().SetSkip(3), 2, mtest.NewOptions()},
				{"single key map hint", bson.D{}, options.Count().SetHint(bson.M{"x": 1}), 5,
					mtest.NewOptions().MinServerVersion("3.6")},
			}
			for _, tc := range testCases {
				mt.RunOpts(tc.name, tc.testOpts, func(mt *mtest.T) {
					initCollection(mt, mt.Coll)
					indexView := mt.Coll.Indexes()
					_, err := indexView.CreateOne(context.Background(), mongo.IndexModel{
						Keys: bson.D{{"x", 1}},
					})
					assert.Nil(mt, err, "CreateOne error: %v", err)

					count, err := mt.Coll.CountDocuments(context.Background(), tc.filter, tc.opts)
					assert.Nil(mt, err, "CountDocuments error: %v", err)
					assert.Equal(mt, tc.count, count, "expected count %v, got %v", tc.count, count)
				})
			}
		})
		mt.Run("multikey map hint", func(mt *mtest.T) {
			opts := options.Count().SetHint(bson.M{"x": 1, "y": 1})
			_, err := mt.Coll.CountDocuments(context.Background(), bson.D{}, opts)
			assert.Equal(mt, mongo.ErrMapForOrderedArgument{"hint"}, err, "expected error %v, got %v", mongo.ErrMapForOrderedArgument{"hint"}, err)
		})
	})
	mt.RunOpts("estimated document count", noClientOpts, func(mt *mtest.T) {
		testCases := []struct {
			name  string
			opts  *options.EstimatedDocumentCountOptions
			count int64
		}{
			{"no options", nil, 5},
			{"options", options.EstimatedDocumentCount().SetComment("1"), 5},
		}
		for _, tc := range testCases {
			mt.Run(tc.name, func(mt *mtest.T) {
				initCollection(mt, mt.Coll)
				count, err := mt.Coll.EstimatedDocumentCount(context.Background(), tc.opts)
				assert.Nil(mt, err, "EstimatedDocumentCount error: %v", err)
				assert.Equal(mt, tc.count, count, "expected count %v, got %v", tc.count, count)
			})
		}
	})
	mt.RunOpts("distinct", noClientOpts, func(mt *mtest.T) {
		all := []int32{1, 2, 3, 4, 5}

		testCases := []struct {
			name   string
			filter bson.D
			opts   *options.DistinctOptions
			want   []int32
		}{
			{"no options", bson.D{}, nil, all},
<<<<<<< HEAD
			{"filter", bson.D{{"x", bson.D{{"$gt", 2}}}}, nil, last3},
			{"options", bson.D{}, options.Distinct().SetComment("1"), all},
=======
			{"filter", bson.D{{"x", bson.D{{"$gt", 2}}}}, nil, all[2:]},
			{"options", bson.D{}, options.Distinct().SetMaxTime(5000000000), all},
>>>>>>> 0c2ae5d6
		}
		for _, tc := range testCases {
			mt.Run(tc.name, func(mt *mtest.T) {
				initCollection(mt, mt.Coll)
				res := mt.Coll.Distinct(context.Background(), "x", tc.filter, tc.opts)
				assert.Nil(mt, res.Err(), "Distinct error: %v", res.Err())

				var got []int32
				err := res.Decode(&got)
				assert.NoError(t, err)

				assert.EqualValues(mt, tc.want, got, "expected result %v, got %v", tc.want, got)
			})
		}
	})
	mt.RunOpts("find", noClientOpts, func(mt *mtest.T) {
		mt.Run("found", func(mt *mtest.T) {
			initCollection(mt, mt.Coll)
			cursor, err := mt.Coll.Find(context.Background(), bson.D{}, options.Find().SetSort(bson.D{{"x", 1}}))
			assert.Nil(mt, err, "Find error: %v", err)

			results := make([]int, 0, 5)
			for cursor.Next(context.Background()) {
				x, err := cursor.Current.LookupErr("x")
				assert.Nil(mt, err, "x not found in document %v", cursor.Current)
				assert.Equal(mt, bson.TypeInt32, x.Type, "expected x type %v, got %v", bson.TypeInt32, x.Type)
				results = append(results, int(x.Int32()))
			}
			assert.Equal(mt, 5, len(results), "expected 5 results, got %v", len(results))
			expected := []int{1, 2, 3, 4, 5}
			assert.Equal(mt, expected, results, "expected results %v, got %v", expected, results)
		})
		mt.Run("limit and batch size", func(mt *mtest.T) {
			initCollection(mt, mt.Coll)
			for _, batchSize := range []int32{2, 3, 4} {
				cursor, err := mt.Coll.Find(context.Background(), bson.D{}, options.Find().SetLimit(3).SetBatchSize(batchSize))
				assert.Nil(mt, err, "Find error: %v", err)

				numReceived := 0
				for cursor.Next(context.Background()) {
					numReceived++
				}
				err = cursor.Err()
				assert.Nil(mt, err, "cursor error: %v", err)
				assert.Equal(mt, 3, numReceived, "expected 3 results, got %v", numReceived)
			}
		})
		mt.Run("not found", func(mt *mtest.T) {
			initCollection(mt, mt.Coll)
			cursor, err := mt.Coll.Find(context.Background(), bson.D{{"x", 6}})
			assert.Nil(mt, err, "Find error: %v", err)
			assert.False(mt, cursor.Next(context.Background()), "expected no documents, found %v", cursor.Current)
		})
		mt.Run("invalid identifier error", func(mt *mtest.T) {
			cursor, err := mt.Coll.Find(context.Background(), bson.D{{"$foo", 1}})
			assert.NotNil(mt, err, "expected error for invalid identifier, got nil")
			assert.Nil(mt, cursor, "expected nil cursor, got %v", cursor)
		})
		mt.Run("negative limit", func(mt *mtest.T) {
			initCollection(mt, mt.Coll)
			c, err := mt.Coll.Find(context.Background(), bson.D{}, options.Find().SetLimit(-2))
			assert.Nil(mt, err, "Find error: %v", err)
			// single batch returned so cursor should have ID 0
			assert.Equal(mt, int64(0), c.ID(), "expected cursor ID 0, got %v", c.ID())

			var numDocs int
			for c.Next(context.Background()) {
				numDocs++
			}
			assert.Equal(mt, 2, numDocs, "expected 2 documents, got %v", numDocs)
		})
		mt.Run("exhaust cursor", func(mt *mtest.T) {
			initCollection(mt, mt.Coll)
			c, err := mt.Coll.Find(context.Background(), bson.D{})
			assert.Nil(mt, err, "Find error: %v", err)

			var numDocs int
			for c.Next(context.Background()) {
				numDocs++
			}
			assert.Equal(mt, 5, numDocs, "expected 5 documents, got %v", numDocs)
			err = c.Close(context.Background())
			assert.Nil(mt, err, "Close error: %v", err)
		})
		mt.Run("hint", func(mt *mtest.T) {
			_, err := mt.Coll.Find(context.Background(), bson.D{}, options.Find().SetHint("_id_"))
			assert.Nil(mt, err, "Find error with string hint: %v", err)

			_, err = mt.Coll.Find(context.Background(), bson.D{}, options.Find().SetHint(bson.D{{"_id", 1}}))
			assert.Nil(mt, err, "Find error with document hint: %v", err)

			_, err = mt.Coll.Find(context.Background(), bson.D{}, options.Find().SetHint("foobar"))
			_, ok := err.(mongo.CommandError)
			assert.True(mt, ok, "expected error type %v, got %v", mongo.CommandError{}, err)

			_, err = mt.Coll.Find(context.Background(), bson.D{}, options.Find().SetHint(bson.M{"_id": 1}))
			assert.Nil(mt, err, "Find error with single key map hint: %v", err)

			_, err = mt.Coll.Find(context.Background(), bson.D{}, options.Find().SetHint(bson.M{"_id": 1, "x": 1}))
			assert.Equal(mt, mongo.ErrMapForOrderedArgument{"hint"}, err, "expected error %v, got %v", mongo.ErrMapForOrderedArgument{"hint"}, err)
		})
		mt.Run("sort", func(mt *mtest.T) {
			_, err := mt.Coll.Find(context.Background(), bson.D{}, options.Find().SetSort(bson.M{"_id": 1}))
			assert.Nil(mt, err, "Find error with single key map sort: %v", err)
			_, err = mt.Coll.Find(context.Background(), bson.D{}, options.Find().SetSort(bson.M{"_id": 1, "x": 1}))
			assert.Equal(mt, mongo.ErrMapForOrderedArgument{"sort"}, err, "expected error %v, got %v", mongo.ErrMapForOrderedArgument{"sort"}, err)
		})
		mt.Run("limit and batch size and skip", func(mt *mtest.T) {
			testCases := []struct {
				limit     int64
				batchSize int32
				skip      int64
				name      string
			}{
				{
					99, 100, 10,
					"case 1",
				},
				{
					100, 100, 20,
					"case 2",
				},
				{
					80, 20, 90,
					"case 3",
				},
				{
					201, 201, 0,
					"case 4",
				},
				{
					100, 200, 120,
					"case 5",
				},
			}
			for _, tc := range testCases {
				mt.Run(tc.name, func(mt *mtest.T) {
					var insertDocs []interface{}
					for i := 1; i <= 201; i++ {
						insertDocs = append(insertDocs, bson.D{{"x", int32(i)}})
					}

					_, err := mt.Coll.InsertMany(context.Background(), insertDocs)
					assert.Nil(mt, err, "InsertMany error for initial data: %v", err)

					findOptions := options.Find().SetLimit(tc.limit).SetBatchSize(tc.batchSize).
						SetSkip(tc.skip)
					cursor, err := mt.Coll.Find(context.Background(), bson.D{}, findOptions)
					assert.Nil(mt, err, "Find error: %v", err)

					var docs []interface{}
					err = cursor.All(context.Background(), &docs)
					assert.Nil(mt, err, "All error: %v", err)
					if (201 - tc.skip) < tc.limit {
						assert.Equal(mt, int(201-tc.skip), len(docs), "expected number of docs to be %v, got %v", int(201-tc.skip), len(docs))
					} else {
						assert.Equal(mt, int(tc.limit), len(docs), "expected number of docs to be %v, got %v", tc.limit, len(docs))
					}
				})
			}
		})
		mt.Run("unset batch size does not surpass limit", func(mt *mtest.T) {
			testCases := []struct {
				limit int64
				name  string
			}{
				{
					99,
					"99",
				},
				{
					100,
					"100",
				},
				{
					101,
					"101",
				},
				{
					200,
					"200",
				},
			}
			for _, tc := range testCases {
				mt.Run(tc.name, func(mt *mtest.T) {
					var insertDocs []interface{}
					for i := 1; i <= 201; i++ {
						insertDocs = append(insertDocs, bson.D{{"x", int32(i)}})
					}

					_, err := mt.Coll.InsertMany(context.Background(), insertDocs)
					assert.Nil(mt, err, "InsertMany error for initial data: %v", err)
					opts := options.Find().SetSkip(0).SetLimit(tc.limit)
					cursor, err := mt.Coll.Find(context.Background(), bson.D{}, opts)
					assert.Nil(mt, err, "Find error with limit %v: %v", tc.limit, err)

					var docs []interface{}
					err = cursor.All(context.Background(), &docs)
					assert.Nil(mt, err, "All error with limit %v: %v", tc.limit, err)

					assert.Equal(mt, int(tc.limit), len(docs), "expected number of docs to be %v, got %v", tc.limit, len(docs))
				})
			}
		})
		mt.Run("getMore commands are monitored", func(mt *mtest.T) {
			initCollection(mt, mt.Coll)
			assertGetMoreCommandsAreMonitored(mt, "find", func() (*mongo.Cursor, error) {
				return mt.Coll.Find(context.Background(), bson.D{}, options.Find().SetBatchSize(3))
			})
		})
		mt.Run("killCursors commands are monitored", func(mt *mtest.T) {
			initCollection(mt, mt.Coll)
			assertKillCursorsCommandsAreMonitored(mt, "find", func() (*mongo.Cursor, error) {
				return mt.Coll.Find(context.Background(), bson.D{}, options.Find().SetBatchSize(3))
			})
		})
	})
	mt.RunOpts("find one", noClientOpts, func(mt *mtest.T) {
		mt.Run("limit", func(mt *mtest.T) {
			err := mt.Coll.FindOne(context.Background(), bson.D{}).Err()
			assert.Equal(mt, mongo.ErrNoDocuments, err, "expected error %v, got %v", mongo.ErrNoDocuments, err)

			started := mt.GetStartedEvent()
			assert.NotNil(mt, started, "expected CommandStartedEvent, got nil")
			limitVal, err := started.Command.LookupErr("limit")
			assert.Nil(mt, err, "limit not found in command")
			limit := limitVal.Int64()
			assert.Equal(mt, int64(1), limit, "expected limit 1, got %v", limit)
		})
		mt.Run("found", func(mt *mtest.T) {
			initCollection(mt, mt.Coll)
			res, err := mt.Coll.FindOne(context.Background(), bson.D{{"x", 1}}).Raw()
			assert.Nil(mt, err, "FindOne error: %v", err)

			x, err := res.LookupErr("x")
			assert.Nil(mt, err, "x not found in document %v", res)
			assert.Equal(mt, bson.TypeInt32, x.Type, "expected x type %v, got %v", bson.TypeInt32, x.Type)
			got := x.Int32()
			assert.Equal(mt, int32(1), got, "expected x value 1, got %v", got)
		})
		mt.RunOpts("options", mtest.NewOptions().MinServerVersion("3.4"), func(mt *mtest.T) {
			initCollection(mt, mt.Coll)

			// Create an index for Hint, Max, and Min options
			indexView := mt.Coll.Indexes()
			indexName, err := indexView.CreateOne(context.Background(), mongo.IndexModel{
				Keys: bson.D{{"x", 1}},
			})
			assert.Nil(mt, err, "CreateOne error: %v", err)

			mt.ClearEvents()
			expectedComment := "here's a query for ya"
			// SetCursorType is excluded because tailable cursors can't be used with limit -1,
			// which all FindOne operations set, and the nontailable setting isn't passed to the
			// operation layer
			// SetMaxAwaitTime affects the cursor and not the server command, so it can't be checked
			// SetCursorTime and setMaxAwaitTime will be deprecated in GODRIVER-1775
			opts := options.FindOne().
				SetAllowPartialResults(true).
				SetCollation(&options.Collation{Locale: "en_US"}).
				SetComment(expectedComment).
				SetHint(indexName).
				SetMax(bson.D{{"x", int32(5)}}).
				SetMin(bson.D{{"x", int32(0)}}).
				SetProjection(bson.D{{"x", int32(1)}}).
				SetReturnKey(false).
				SetShowRecordID(false).
				SetSkip(0).
				SetSort(bson.D{{"x", int32(1)}})
			res, err := mt.Coll.FindOne(context.Background(), bson.D{}, opts).Raw()
			assert.Nil(mt, err, "FindOne error: %v", err)

			x, err := res.LookupErr("x")
			assert.Nil(mt, err, "x not found in document %v", res)
			assert.Equal(mt, bson.TypeInt32, x.Type, "expected x type %v, got %v", bson.TypeInt32, x.Type)
			got := x.Int32()
			assert.Equal(mt, int32(1), got, "expected x value 1, got %v", got)

			optionsDoc := bsoncore.NewDocumentBuilder().
				AppendBoolean("allowPartialResults", true).
				StartDocument("collation").AppendString("locale", "en_US").FinishDocument().
				AppendString("comment", expectedComment).
				AppendString("hint", indexName).
				StartDocument("max").AppendInt32("x", 5).FinishDocument().
				StartDocument("min").AppendInt32("x", 0).FinishDocument().
				StartDocument("projection").AppendInt32("x", 1).FinishDocument().
				AppendBoolean("returnKey", false).
				AppendBoolean("showRecordId", false).
				AppendInt64("skip", 0).
				StartDocument("sort").AppendInt32("x", 1).FinishDocument().
				Build()

			started := mt.GetStartedEvent()
			assert.NotNil(mt, started, "expected CommandStartedEvent, got nil")

			if err := compareDocs(mt, bson.Raw(optionsDoc), started.Command); err != nil {
				mt.Fatalf("options mismatch: %v", err)
			}

		})
		mt.Run("not found", func(mt *mtest.T) {
			initCollection(mt, mt.Coll)
			err := mt.Coll.FindOne(context.Background(), bson.D{{"x", 6}}).Err()
			assert.Equal(mt, mongo.ErrNoDocuments, err, "expected error %v, got %v", mongo.ErrNoDocuments, err)
		})
		mt.RunOpts("maps for sorted opts", noClientOpts, func(mt *mtest.T) {
			testCases := []struct {
				name     string
				opts     *options.FindOneOptions
				errParam string
			}{
				{"single key hint", options.FindOne().SetHint(bson.M{"x": 1}), ""},
				{"multikey hint", options.FindOne().SetHint(bson.M{"x": 1, "y": 1}), "hint"},
				{"single key sort", options.FindOne().SetSort(bson.M{"x": 1}), ""},
				{"multikey sort", options.FindOne().SetSort(bson.M{"x": 1, "y": 1}), "sort"},
			}
			for _, tc := range testCases {
				mt.Run(tc.name, func(mt *mtest.T) {
					initCollection(mt, mt.Coll)
					indexView := mt.Coll.Indexes()
					_, err := indexView.CreateOne(context.Background(), mongo.IndexModel{
						Keys: bson.D{{"x", 1}},
					})
					assert.Nil(mt, err, "CreateOne error: %v", err)

					res, err := mt.Coll.FindOne(context.Background(), bson.D{{"x", 1}}, tc.opts).Raw()

					if tc.errParam != "" {
						expErr := mongo.ErrMapForOrderedArgument{tc.errParam}
						assert.Equal(mt, expErr, err, "expected error %v, got %v", expErr, err)
						return
					}

					assert.Nil(mt, err, "FindOne error: %v", err)
					x, err := res.LookupErr("x")
					assert.Nil(mt, err, "x not found in document %v", res)
					got, ok := x.Int32OK()
					assert.True(mt, ok, "expected x type int32, got %v", x.Type)
					assert.Equal(mt, int32(1), got, "expected x value 1, got %v", got)
				})
			}
		})
	})
	mt.RunOpts("find one and delete", noClientOpts, func(mt *mtest.T) {
		mt.Run("found", func(mt *mtest.T) {
			initCollection(mt, mt.Coll)
			res, err := mt.Coll.FindOneAndDelete(context.Background(), bson.D{{"x", 3}}).Raw()
			assert.Nil(mt, err, "FindOneAndDelete error: %v", err)

			elem, err := res.LookupErr("x")
			assert.Nil(mt, err, "x not found in result %v", res)
			assert.Equal(mt, bson.TypeInt32, elem.Type, "expected x type %v, got %v", bson.TypeInt32, elem.Type)
			x := elem.Int32()
			assert.Equal(mt, int32(3), x, "expected x value 3, got %v", x)
		})
		mt.Run("found ignore result", func(mt *mtest.T) {
			initCollection(mt, mt.Coll)
			err := mt.Coll.FindOneAndDelete(context.Background(), bson.D{{"x", 3}}).Err()
			assert.Nil(mt, err, "FindOneAndDelete error: %v", err)
		})
		mt.Run("not found", func(mt *mtest.T) {
			initCollection(mt, mt.Coll)
			err := mt.Coll.FindOneAndDelete(context.Background(), bson.D{{"x", 6}}).Err()
			assert.Equal(mt, mongo.ErrNoDocuments, err, "expected error %v, got %v", mongo.ErrNoDocuments, err)
		})
		mt.RunOpts("maps for sorted opts", noClientOpts, func(mt *mtest.T) {
			testCases := []struct {
				name     string
				opts     *options.FindOneAndDeleteOptions
				errParam string
			}{
				{"single key hint", options.FindOneAndDelete().SetHint(bson.M{"x": 1}), ""},
				{"multikey hint", options.FindOneAndDelete().SetHint(bson.M{"x": 1, "y": 1}), "hint"},
				{"single key sort", options.FindOneAndDelete().SetSort(bson.M{"x": 1}), ""},
				{"multikey sort", options.FindOneAndDelete().SetSort(bson.M{"x": 1, "y": 1}), "sort"},
			}
			for _, tc := range testCases {
				mt.RunOpts(tc.name, mtest.NewOptions().MinServerVersion("4.4"), func(mt *mtest.T) {
					initCollection(mt, mt.Coll)
					indexView := mt.Coll.Indexes()
					_, err := indexView.CreateOne(context.Background(), mongo.IndexModel{
						Keys: bson.D{{"x", 1}},
					})
					assert.Nil(mt, err, "CreateOne error: %v", err)

					res, err := mt.Coll.FindOneAndDelete(context.Background(), bson.D{{"x", 1}}, tc.opts).Raw()

					if tc.errParam != "" {
						expErr := mongo.ErrMapForOrderedArgument{tc.errParam}
						assert.Equal(mt, expErr, err, "expected error %v, got %v", expErr, err)
						return
					}

					assert.Nil(mt, err, "FindOneAndDelete error: %v", err)
					x, err := res.LookupErr("x")
					assert.Nil(mt, err, "x not found in document %v", res)
					got, ok := x.Int32OK()
					assert.True(mt, ok, "expected x type int32, got %v", x.Type)
					assert.Equal(mt, int32(1), got, "expected x value 1, got %v", got)
				})
			}
		})
		wcCollOpts := options.Collection().SetWriteConcern(impossibleWc)
		wcTestOpts := mtest.NewOptions().CollectionOptions(wcCollOpts).Topologies(mtest.ReplicaSet).MinServerVersion("3.2")
		mt.RunOpts("write concern error", wcTestOpts, func(mt *mtest.T) {
			err := mt.Coll.FindOneAndDelete(context.Background(), bson.D{{"x", 3}}).Err()
			we, ok := err.(mongo.WriteException)
			assert.True(mt, ok, "expected error type %v, got %v", mongo.WriteException{}, err)
			assert.NotNil(mt, we.WriteConcernError, "expected write concern error, got %v", err)
		})
	})
	mt.RunOpts("find one and replace", noClientOpts, func(mt *mtest.T) {
		mt.Run("found", func(mt *mtest.T) {
			initCollection(mt, mt.Coll)
			filter := bson.D{{"x", 3}}
			replacement := bson.D{{"y", 3}}

			res, err := mt.Coll.FindOneAndReplace(context.Background(), filter, replacement).Raw()
			assert.Nil(mt, err, "FindOneAndReplace error: %v", err)
			elem, err := res.LookupErr("x")
			assert.Nil(mt, err, "x not found in result %v", res)
			assert.Equal(mt, bson.TypeInt32, elem.Type, "expected x type %v, got %v", bson.TypeInt32, elem.Type)
			x := elem.Int32()
			assert.Equal(mt, int32(3), x, "expected x value 3, got %v", x)
		})
		mt.Run("found ignore result", func(mt *mtest.T) {
			initCollection(mt, mt.Coll)
			filter := bson.D{{"x", 3}}
			replacement := bson.D{{"y", 3}}

			err := mt.Coll.FindOneAndReplace(context.Background(), filter, replacement).Err()
			assert.Nil(mt, err, "FindOneAndReplace error: %v", err)
		})
		mt.Run("not found", func(mt *mtest.T) {
			initCollection(mt, mt.Coll)
			filter := bson.D{{"x", 6}}
			replacement := bson.D{{"y", 6}}

			err := mt.Coll.FindOneAndReplace(context.Background(), filter, replacement).Err()
			assert.Equal(mt, mongo.ErrNoDocuments, err, "expected error %v, got %v", mongo.ErrNoDocuments, err)
		})
		mt.RunOpts("maps for sorted opts", noClientOpts, func(mt *mtest.T) {
			testCases := []struct {
				name     string
				opts     *options.FindOneAndReplaceOptions
				errParam string
			}{
				{"single key hint", options.FindOneAndReplace().SetHint(bson.M{"x": 1}), ""},
				{"multikey hint", options.FindOneAndReplace().SetHint(bson.M{"x": 1, "y": 1}), "hint"},
				{"single key sort", options.FindOneAndReplace().SetSort(bson.M{"x": 1}), ""},
				{"multikey sort", options.FindOneAndReplace().SetSort(bson.M{"x": 1, "y": 1}), "sort"},
			}
			for _, tc := range testCases {
				mt.RunOpts(tc.name, mtest.NewOptions().MinServerVersion("4.4"), func(mt *mtest.T) {
					initCollection(mt, mt.Coll)
					indexView := mt.Coll.Indexes()
					_, err := indexView.CreateOne(context.Background(), mongo.IndexModel{
						Keys: bson.D{{"x", 1}},
					})
					assert.Nil(mt, err, "CreateOne error: %v", err)

					res, err := mt.Coll.FindOneAndReplace(context.Background(), bson.D{{"x", 1}}, bson.D{{"y", 3}}, tc.opts).Raw()

					if tc.errParam != "" {
						expErr := mongo.ErrMapForOrderedArgument{tc.errParam}
						assert.Equal(mt, expErr, err, "expected error %v, got %v", expErr, err)
						return
					}

					assert.Nil(mt, err, "FindOneAndReplace error: %v", err)
					x, err := res.LookupErr("x")
					assert.Nil(mt, err, "x not found in document %v", res)
					got, ok := x.Int32OK()
					assert.True(mt, ok, "expected x type int32, got %v", x.Type)
					assert.Equal(mt, int32(1), got, "expected x value 1, got %v", got)
				})
			}
		})
		wcCollOpts := options.Collection().SetWriteConcern(impossibleWc)
		wcTestOpts := mtest.NewOptions().CollectionOptions(wcCollOpts).Topologies(mtest.ReplicaSet).MinServerVersion("3.2")
		mt.RunOpts("write concern error", wcTestOpts, func(mt *mtest.T) {
			filter := bson.D{{"x", 3}}
			replacement := bson.D{{"y", 3}}
			err := mt.Coll.FindOneAndReplace(context.Background(), filter, replacement).Err()
			we, ok := err.(mongo.WriteException)
			assert.True(mt, ok, "expected error type %v, got %v", mongo.WriteException{}, err)
			assert.NotNil(mt, we.WriteConcernError, "expected write concern error, got %v", err)
		})
	})
	mt.RunOpts("find one and update", noClientOpts, func(mt *mtest.T) {
		mt.Run("found", func(mt *mtest.T) {
			initCollection(mt, mt.Coll)
			filter := bson.D{{"x", 3}}
			update := bson.D{{"$set", bson.D{{"x", 6}}}}

			res, err := mt.Coll.FindOneAndUpdate(context.Background(), filter, update).Raw()
			assert.Nil(mt, err, "FindOneAndUpdate error: %v", err)
			elem, err := res.LookupErr("x")
			assert.Nil(mt, err, "x not found in result %v", res)
			assert.Equal(mt, bson.TypeInt32, elem.Type, "expected x type %v, got %v", bson.TypeInt32, elem.Type)
			x := elem.Int32()
			assert.Equal(mt, int32(3), x, "expected x value 3, got %v", x)
		})
		mt.Run("empty update", func(mt *mtest.T) {
			err := mt.Coll.FindOneAndUpdate(context.Background(), bson.D{}, bson.D{})
			assert.NotNil(mt, err, "expected error, got nil")
		})
		mt.Run("found ignore result", func(mt *mtest.T) {
			initCollection(mt, mt.Coll)
			filter := bson.D{{"x", 3}}
			update := bson.D{{"$set", bson.D{{"x", 6}}}}

			err := mt.Coll.FindOneAndUpdate(context.Background(), filter, update).Err()
			assert.Nil(mt, err, "FindOneAndUpdate error: %v", err)
		})
		mt.Run("not found", func(mt *mtest.T) {
			initCollection(mt, mt.Coll)
			filter := bson.D{{"x", 6}}
			update := bson.D{{"$set", bson.D{{"y", 6}}}}

			err := mt.Coll.FindOneAndUpdate(context.Background(), filter, update).Err()
			assert.Equal(mt, mongo.ErrNoDocuments, err, "expected error %v, got %v", mongo.ErrNoDocuments, err)
		})
		mt.RunOpts("maps for sorted opts", noClientOpts, func(mt *mtest.T) {
			testCases := []struct {
				name     string
				opts     *options.FindOneAndUpdateOptions
				errParam string
			}{
				{"single key hint", options.FindOneAndUpdate().SetHint(bson.M{"x": 1}), ""},
				{"multikey hint", options.FindOneAndUpdate().SetHint(bson.M{"x": 1, "y": 1}), "hint"},
				{"single key sort", options.FindOneAndUpdate().SetSort(bson.M{"x": 1}), ""},
				{"multikey sort", options.FindOneAndUpdate().SetSort(bson.M{"x": 1, "y": 1}), "sort"},
			}
			for _, tc := range testCases {
				mt.RunOpts(tc.name, mtest.NewOptions().MinServerVersion("4.4"), func(mt *mtest.T) {
					initCollection(mt, mt.Coll)
					indexView := mt.Coll.Indexes()
					_, err := indexView.CreateOne(context.Background(), mongo.IndexModel{
						Keys: bson.D{{"x", 1}},
					})
					assert.Nil(mt, err, "CreateOne error: %v", err)

					res, err := mt.Coll.FindOneAndUpdate(context.Background(), bson.D{{"x", 1}}, bson.D{{"$set", bson.D{{"x", 6}}}}, tc.opts).Raw()

					if tc.errParam != "" {
						expErr := mongo.ErrMapForOrderedArgument{tc.errParam}
						assert.Equal(mt, expErr, err, "expected error %v, got %v", expErr, err)
						return
					}

					assert.Nil(mt, err, "FindOneAndUpdate error: %v", err)
					x, err := res.LookupErr("x")
					assert.Nil(mt, err, "x not found in document %v", res)
					got, ok := x.Int32OK()
					assert.True(mt, ok, "expected x type int32, got %v", x.Type)
					assert.Equal(mt, int32(1), got, "expected x value 1, got %v", got)
				})
			}
		})
		wcCollOpts := options.Collection().SetWriteConcern(impossibleWc)
		wcTestOpts := mtest.NewOptions().CollectionOptions(wcCollOpts).Topologies(mtest.ReplicaSet).MinServerVersion("3.2")
		mt.RunOpts("write concern error", wcTestOpts, func(mt *mtest.T) {
			filter := bson.D{{"x", 3}}
			update := bson.D{{"$set", bson.D{{"x", 6}}}}
			err := mt.Coll.FindOneAndUpdate(context.Background(), filter, update).Err()
			we, ok := err.(mongo.WriteException)
			assert.True(mt, ok, "expected error type %v, got %v", mongo.WriteException{}, err)
			assert.NotNil(mt, we.WriteConcernError, "expected write concern error, got %v", err)
		})
	})
	mt.RunOpts("bulk write", noClientOpts, func(mt *mtest.T) {
		wcCollOpts := options.Collection().SetWriteConcern(impossibleWc)
		wcTestOpts := mtest.NewOptions().CollectionOptions(wcCollOpts).Topologies(mtest.ReplicaSet).CreateClient(false)
		mt.RunOpts("write concern error", wcTestOpts, func(mt *mtest.T) {
			filter := bson.D{{"foo", "bar"}}
			update := bson.D{{"$set", bson.D{{"foo", 10}}}}
			insertModel := mongo.NewInsertOneModel().SetDocument(bson.D{{"foo", 1}})
			updateModel := mongo.NewUpdateOneModel().SetFilter(filter).SetUpdate(update)
			deleteModel := mongo.NewDeleteOneModel().SetFilter(filter)

			testCases := []struct {
				name   string
				models []mongo.WriteModel
			}{
				{"insert", []mongo.WriteModel{insertModel}},
				{"update", []mongo.WriteModel{updateModel}},
				{"delete", []mongo.WriteModel{deleteModel}},
			}
			for _, tc := range testCases {
				mt.Run(tc.name, func(mt *mtest.T) {
					_, err := mt.Coll.BulkWrite(context.Background(), tc.models)
					bwe, ok := err.(mongo.BulkWriteException)
					assert.True(mt, ok, "expected error type %v, got %v", mongo.BulkWriteException{}, err)
					numWriteErrors := len(bwe.WriteErrors)
					assert.Equal(mt, 0, numWriteErrors, "expected 0 write errors, got %v", numWriteErrors)
					assert.NotNil(mt, bwe.WriteConcernError, "expected write concern error, got %v", err)
				})
			}
		})

		mt.RunOpts("insert write errors", noClientOpts, func(mt *mtest.T) {
			doc1 := mongo.NewInsertOneModel().SetDocument(bson.D{{"_id", "x"}})
			doc2 := mongo.NewInsertOneModel().SetDocument(bson.D{{"_id", "y"}})
			models := []mongo.WriteModel{doc1, doc1, doc2, doc2}

			testCases := []struct {
				name           string
				ordered        bool
				insertedCount  int64
				numWriteErrors int
			}{
				{"ordered", true, 1, 1},
				{"unordered", false, 2, 2},
			}
			for _, tc := range testCases {
				mt.Run(tc.name, func(mt *mtest.T) {
					res, err := mt.Coll.BulkWrite(context.Background(), models, options.BulkWrite().SetOrdered(tc.ordered))
					assert.Equal(mt, tc.insertedCount, res.InsertedCount,
						"expected inserted count %v, got %v", tc.insertedCount, res.InsertedCount)

					bwe, ok := err.(mongo.BulkWriteException)
					assert.True(mt, ok, "expected error type %v, got %v", mongo.BulkWriteException{}, err)
					numWriteErrors := len(bwe.WriteErrors)
					assert.Equal(mt, tc.numWriteErrors, numWriteErrors,
						"expected %v write errors, got %v", tc.numWriteErrors, numWriteErrors)
					gotCode := bwe.WriteErrors[0].Code
					assert.Equal(mt, errorDuplicateKey, gotCode, "expected error code %v, got %v", errorDuplicateKey, gotCode)
				})
			}
		})
		mt.RunOpts("delete write errors", mtest.NewOptions().MaxServerVersion("5.0.7"), func(mt *mtest.T) {
			// Deletes are not allowed on capped collections on MongoDB 5.0.6-. We use this
			// behavior to test the processing of write errors.
			doc := mongo.NewDeleteOneModel().SetFilter(bson.D{{"x", 1}})
			models := []mongo.WriteModel{doc, doc}
			cappedOpts := options.CreateCollection().SetCapped(true).SetSizeInBytes(64 * 1024)
			capped := mt.CreateCollection(mtest.Collection{
				Name:       "delete_write_errors",
				CreateOpts: cappedOpts,
			}, true)

			testCases := []struct {
				name           string
				ordered        bool
				numWriteErrors int
			}{
				{"ordered", true, 1},
				{"unordered", false, 2},
			}
			for _, tc := range testCases {
				mt.Run(tc.name, func(mt *mtest.T) {
					_, err := capped.BulkWrite(context.Background(), models, options.BulkWrite().SetOrdered(tc.ordered))
					bwe, ok := err.(mongo.BulkWriteException)
					assert.True(mt, ok, "expected error type %v, got %v", mongo.BulkWriteException{}, err)
					numWriteErrors := len(bwe.WriteErrors)
					assert.Equal(mt, tc.numWriteErrors, numWriteErrors,
						"expected %v write errors, got %v", tc.numWriteErrors, numWriteErrors)
					gotCode := bwe.WriteErrors[0].Code
					assert.True(mt, gotCode == errorCappedCollDeleteLegacy || gotCode == errorCappedCollDelete,
						"expected error code %v or %v, got %v", errorCappedCollDeleteLegacy, errorCappedCollDelete, gotCode)
				})
			}
		})
		mt.RunOpts("update write errors", noClientOpts, func(mt *mtest.T) {
			filter := bson.D{{"_id", "foo"}}
			doc1 := mongo.NewUpdateOneModel().SetFilter(filter).SetUpdate(bson.D{{"$set", bson.D{{"_id", 3.14159}}}})
			doc2 := mongo.NewUpdateOneModel().SetFilter(filter).SetUpdate(bson.D{{"$set", bson.D{{"x", "fa"}}}})
			models := []mongo.WriteModel{doc1, doc1, doc2}

			testCases := []struct {
				name           string
				ordered        bool
				modifiedCount  int64
				numWriteErrors int
			}{
				{"ordered", true, 0, 1},
				{"unordered", false, 1, 2},
			}
			for _, tc := range testCases {
				mt.Run(tc.name, func(mt *mtest.T) {
					_, err := mt.Coll.InsertOne(context.Background(), filter)
					assert.Nil(mt, err, "InsertOne error: %v", err)
					res, err := mt.Coll.BulkWrite(context.Background(), models, options.BulkWrite().SetOrdered(tc.ordered))
					assert.Equal(mt, tc.modifiedCount, res.ModifiedCount,
						"expected modified count %v, got %v", tc.modifiedCount, res.ModifiedCount)

					bwe, ok := err.(mongo.BulkWriteException)
					assert.True(mt, ok, "expected error type %v, got %v", mongo.BulkWriteException{}, err)
					numWriteErrors := len(bwe.WriteErrors)
					assert.Equal(mt, tc.numWriteErrors, numWriteErrors,
						"expected %v write errors, got %v", tc.numWriteErrors, numWriteErrors)
					gotCode := bwe.WriteErrors[0].Code
					assert.Equal(mt, errorModifiedID, gotCode, "expected error code %v, got %v", errorModifiedID, gotCode)
				})
			}
		})
		mt.Run("correct model in errors", func(mt *mtest.T) {
			models := []mongo.WriteModel{
				mongo.NewUpdateOneModel().SetFilter(bson.M{}).SetUpdate(bson.M{
					"$set": bson.M{
						"x": 1,
					},
				}),
				mongo.NewInsertOneModel().SetDocument(bson.M{
					"_id": "notduplicate",
				}),
				mongo.NewInsertOneModel().SetDocument(bson.M{
					"_id": "duplicate1",
				}),
				mongo.NewInsertOneModel().SetDocument(bson.M{
					"_id": "duplicate1",
				}),
				mongo.NewInsertOneModel().SetDocument(bson.M{
					"_id": "duplicate2",
				}),
				mongo.NewInsertOneModel().SetDocument(bson.M{
					"_id": "duplicate2",
				}),
			}

			_, err := mt.Coll.BulkWrite(context.Background(), models)
			bwException, ok := err.(mongo.BulkWriteException)
			assert.True(mt, ok, "expected error of type %T, got %T", mongo.BulkWriteException{}, err)

			expectedModel := models[3]
			actualModel := bwException.WriteErrors[0].Request
			assert.Equal(mt, expectedModel, actualModel, "expected model %v in BulkWriteException, got %v",
				expectedModel, actualModel)
		})
		mt.RunOpts("unordered writeError index", mtest.NewOptions().MaxServerVersion("5.0.7"), func(mt *mtest.T) {
			// Deletes are not allowed on capped collections on MongoDB 5.0.6-. We use this
			// behavior to test the processing of write errors.
			cappedOpts := options.CreateCollection().SetCapped(true).SetSizeInBytes(64 * 1024)
			capped := mt.CreateCollection(mtest.Collection{
				Name:       "deleteOne_capped",
				CreateOpts: cappedOpts,
			}, true)
			models := []mongo.WriteModel{
				mongo.NewInsertOneModel().SetDocument(bson.D{{"_id", "id1"}}),
				mongo.NewInsertOneModel().SetDocument(bson.D{{"_id", "id3"}}),
			}
			_, err := capped.BulkWrite(context.Background(), models, options.BulkWrite())
			assert.Nil(t, err, "BulkWrite error: %v", err)

			// UpdateOne and ReplaceOne models are batched together, so they each appear once
			models = []mongo.WriteModel{
				mongo.NewDeleteOneModel().SetFilter(bson.D{{"_id", "id0"}}),
				mongo.NewDeleteManyModel().SetFilter(bson.D{{"_id", "id0"}}),
				mongo.NewUpdateOneModel().SetFilter(bson.D{{"_id", "id3"}}).SetUpdate(bson.D{{"$set", bson.D{{"_id", 3.14159}}}}),
				mongo.NewInsertOneModel().SetDocument(bson.D{{"_id", "id1"}}),
				mongo.NewDeleteManyModel().SetFilter(bson.D{{"_id", "id0"}}),
				mongo.NewUpdateManyModel().SetFilter(bson.D{{"_id", "id3"}}).SetUpdate(bson.D{{"$set", bson.D{{"_id", 3.14159}}}}),
				mongo.NewDeleteOneModel().SetFilter(bson.D{{"_id", "id0"}}),
				mongo.NewInsertOneModel().SetDocument(bson.D{{"_id", "id1"}}),
				mongo.NewReplaceOneModel().SetFilter(bson.D{{"_id", "id3"}}).SetReplacement(bson.D{{"_id", 3.14159}}),
				mongo.NewUpdateManyModel().SetFilter(bson.D{{"_id", "id3"}}).SetUpdate(bson.D{{"$set", bson.D{{"_id", 3.14159}}}}),
			}
			_, err = capped.BulkWrite(context.Background(), models, options.BulkWrite().SetOrdered(false))
			bwException, ok := err.(mongo.BulkWriteException)
			assert.True(mt, ok, "expected error of type %T, got %T", mongo.BulkWriteException{}, err)

			assert.Equal(mt, len(bwException.WriteErrors), 10, "expected 10 writeErrors, got %v", len(bwException.WriteErrors))
			for _, writeErr := range bwException.WriteErrors {
				switch writeErr.Request.(type) {
				case *mongo.DeleteOneModel:
					assert.True(mt, writeErr.Index == 0 || writeErr.Index == 6,
						"expected index 0 or 6, got %v", writeErr.Index)
				case *mongo.DeleteManyModel:
					assert.True(mt, writeErr.Index == 1 || writeErr.Index == 4,
						"expected index 1 or 4, got %v", writeErr.Index)
				case *mongo.UpdateManyModel:
					assert.True(mt, writeErr.Index == 5 || writeErr.Index == 9,
						"expected index 5 or 9, got %v", writeErr.Index)
				case *mongo.InsertOneModel:
					assert.True(mt, writeErr.Index == 3 || writeErr.Index == 7,
						"expected index 3 or 7, got %v", writeErr.Index)
				case *mongo.UpdateOneModel:
					assert.Equal(mt, writeErr.Index, 2, "expected index 2, got %v", writeErr.Index)
				case *mongo.ReplaceOneModel:
					assert.Equal(mt, writeErr.Index, 8, "expected index 8, got %v", writeErr.Index)
				}

			}
		})
		mt.Run("unordered upsertID index", func(mt *mtest.T) {
			id1 := "id1"
			id3 := "id3"
			models := []mongo.WriteModel{
				mongo.NewDeleteOneModel().SetFilter(bson.D{{"_id", "id0"}}),
				mongo.NewReplaceOneModel().SetFilter(bson.D{{"_id", id1}}).SetReplacement(bson.D{{"_id", id1}}).SetUpsert(true),
				mongo.NewDeleteOneModel().SetFilter(bson.D{{"_id", "id2"}}),
				mongo.NewReplaceOneModel().SetFilter(bson.D{{"_id", id3}}).SetReplacement(bson.D{{"_id", id3}}).SetUpsert(true),
				mongo.NewDeleteOneModel().SetFilter(bson.D{{"_id", "id4"}}),
			}
			res, err := mt.Coll.BulkWrite(context.Background(), models, options.BulkWrite().SetOrdered(false))
			assert.Nil(mt, err, "bulkwrite error: %v", err)

			assert.Equal(mt, len(res.UpsertedIDs), 2, "expected 2 UpsertedIDs, got %v", len(res.UpsertedIDs))
			assert.Equal(mt, res.UpsertedIDs[1].(string), id1, "expected UpsertedIDs[1] to be %v, got %v", id1, res.UpsertedIDs[1])
			assert.Equal(mt, res.UpsertedIDs[3].(string), id3, "expected UpsertedIDs[3] to be %v, got %v", id3, res.UpsertedIDs[3])
		})
		unackClientOpts := options.Client().
			SetWriteConcern(writeconcern.Unacknowledged())
		unackMtOpts := mtest.NewOptions().
			ClientOptions(unackClientOpts).
			MinServerVersion("3.6")
		mt.RunOpts("unacknowledged write", unackMtOpts, func(mt *mtest.T) {
			models := []mongo.WriteModel{
				mongo.NewInsertOneModel().SetDocument(bson.D{{"x", 1}}),
			}
			_, err := mt.Coll.BulkWrite(context.Background(), models)
			if !errors.Is(err, mongo.ErrUnacknowledgedWrite) {
				// Use a direct comparison rather than assert.Equal because assert.Equal will compare the error strings,
				// so the assertion would succeed even if the error had not been wrapped.
				mt.Fatalf("expected BulkWrite error %v, got %v", mongo.ErrUnacknowledgedWrite, err)
			}
		})
		mt.RunOpts("insert and delete with batches", mtest.NewOptions().ClientType(mtest.Mock), func(mt *mtest.T) {
			// grouped together because delete requires the documents to be inserted
			maxBatchCount := int(mtest.MockDescription.MaxBatchCount)
			numDocs := maxBatchCount + 50
			var insertModels []mongo.WriteModel
			var deleteModels []mongo.WriteModel
			for i := 0; i < numDocs; i++ {
				d := bson.D{
					{"a", int32(i)},
					{"b", int32(i * 2)},
					{"c", int32(i * 3)},
				}
				insertModels = append(insertModels, mongo.NewInsertOneModel().SetDocument(d))
				deleteModels = append(deleteModels, mongo.NewDeleteOneModel().SetFilter(bson.D{}))
			}

			// Seed mock responses. Both insert and delete responses look like {ok: 1, n: <inserted/deleted count>}.
			// This loop only creates one set of responses, but the sets for insert and delete should be equivalent,
			// so we can duplicate the generated set before calling mt.AddMockResponses().
			var responses []bson.D
			for i := numDocs; i > 0; i -= maxBatchCount {
				count := maxBatchCount
				if i < maxBatchCount {
					count = i
				}
				res := mtest.CreateSuccessResponse(bson.E{"n", count})
				responses = append(responses, res)
			}
			mt.AddMockResponses(append(responses, responses...)...)

			mt.ClearEvents()
			res, err := mt.Coll.BulkWrite(context.Background(), insertModels)
			assert.Nil(mt, err, "BulkWrite error: %v", err)
			assert.Equal(mt, int64(numDocs), res.InsertedCount, "expected %v inserted documents, got %v", numDocs, res.InsertedCount)
			mt.FilterStartedEvents(func(evt *event.CommandStartedEvent) bool {
				return evt.CommandName == "insert"
			})
			// MaxWriteBatchSize changed between 3.4 and 3.6, so there isn't a given number of batches that this will be split into
			inserts := len(mt.GetAllStartedEvents())
			assert.True(mt, inserts > 1, "expected multiple batches, got %v", inserts)

			mt.ClearEvents()
			res, err = mt.Coll.BulkWrite(context.Background(), deleteModels)
			assert.Nil(mt, err, "BulkWrite error: %v", err)
			assert.Equal(mt, int64(numDocs), res.DeletedCount, "expected %v deleted documents, got %v", numDocs, res.DeletedCount)
			mt.FilterStartedEvents(func(evt *event.CommandStartedEvent) bool {
				return evt.CommandName == "delete"
			})
			// MaxWriteBatchSize changed between 3.4 and 3.6, so there isn't a given number of batches that this will be split into
			deletes := len(mt.GetAllStartedEvents())
			assert.True(mt, deletes > 1, "expected multiple batches, got %v", deletes)
		})
		mt.RunOpts("update with batches", mtest.NewOptions().ClientType(mtest.Mock), func(mt *mtest.T) {
			maxBatchCount := int(mtest.MockDescription.MaxBatchCount)
			numModels := maxBatchCount + 50
			var models []mongo.WriteModel

			// It's significantly faster to upsert the first model and only modify the rest than to upsert all of them.
			for i := 0; i < numModels-1; i++ {
				update := bson.D{
					{"$set", bson.D{
						{"a", int32(i + 1)},
						{"b", int32(i * 2)},
						{"c", int32(i * 3)},
					}},
				}
				model := mongo.NewUpdateOneModel().
					SetFilter(bson.D{{"a", int32(i)}}).
					SetUpdate(update).SetUpsert(true)
				models = append(models, model)
			}
			// Add one last upsert for second batch.
			models = append(models, mongo.NewUpdateOneModel().
				SetFilter(bson.D{{"x", int32(1)}}).
				SetUpdate(bson.D{{"$set", bson.D{{"x", int32(1)}}}}).
				SetUpsert(true),
			)

			// Seed mock responses for the BulkWrite.
			//
			// The response from the first batch should look like:
			// {ok: 1, n: 100000, nModified: 99999, upserted: [{index: 0, _id: <id>}]}
			firstBatchUpserted := bson.A{bson.D{{"index", 0}, {"_id", bson.NewObjectID()}}}
			firstBatchResponse := mtest.CreateSuccessResponse(
				bson.E{"n", 100000},
				bson.E{"nModified", 99999},
				bson.E{"upserted", firstBatchUpserted},
			)
			// The response from the second batch should look like:
			// {ok: 1, n: 50, nModified: 49, upserted: [{index: 49, _id: <id>}]}
			secondBatchUpserted := bson.A{bson.D{{"index", 49}, {"_id", bson.NewObjectID()}}}
			secondBatchResponse := mtest.CreateSuccessResponse(
				bson.E{"n", 50},
				bson.E{"nModified", 49},
				bson.E{"upserted", secondBatchUpserted},
			)
			mt.AddMockResponses([]bson.D{firstBatchResponse, secondBatchResponse}...)

			mt.ClearEvents()
			res, err := mt.Coll.BulkWrite(context.Background(), models)
			assert.Nil(mt, err, "BulkWrite error: %v", err)

			mt.FilterStartedEvents(func(evt *event.CommandStartedEvent) bool {
				return evt.CommandName == "update"
			})
			// MaxWriteBatchSize changed between 3.4 and 3.6, so there isn't a given number of batches that
			// this will be split into.
			updates := len(mt.GetAllStartedEvents())
			assert.True(mt, updates > 1, "expected multiple batches, got %v", updates)

			assert.Equal(mt, int64(numModels-2), res.ModifiedCount, "expected %v modified documents, got %v", numModels-2, res.ModifiedCount)
			assert.Equal(mt, int64(numModels-2), res.MatchedCount, "expected %v matched documents, got %v", numModels-2, res.ModifiedCount)
			assert.Equal(mt, int64(2), res.UpsertedCount, "expected %v upserted documents, got %v", 2, res.UpsertedCount)
			assert.Equal(mt, 2, len(res.UpsertedIDs), "expected %v upserted ids, got %v", 2, len(res.UpsertedIDs))

			// Check that IDs exist in result for upserted documents.
			_, ok := res.UpsertedIDs[0]
			assert.True(mt, ok, "expected id at key 0")
			_, ok = res.UpsertedIDs[int64(numModels-1)]
			assert.True(mt, ok, "expected id at key %v", numModels-1)
		})
		mt.RunOpts("map hint", noClientOpts, func(mt *mtest.T) {
			filter := bson.D{{"_id", "foo"}}
			testCases := []struct {
				name     string
				models   []mongo.WriteModel
				errParam string
			}{
				{"updateOne/multi key", []mongo.WriteModel{mongo.NewUpdateOneModel().SetFilter(filter).SetUpdate(bson.D{{"$set", bson.D{{"x", "fa"}}}}).SetHint(bson.M{"_id": 1, "x": 1})}, "hint"},
				{"updateMany/multi key", []mongo.WriteModel{mongo.NewUpdateManyModel().SetFilter(filter).SetUpdate(bson.D{{"$set", bson.D{{"x", "fa"}}}}).SetHint(bson.M{"_id": 1, "x": 1})}, "hint"},
				{"replaceOne/multi key", []mongo.WriteModel{mongo.NewReplaceOneModel().SetFilter(filter).SetReplacement(bson.D{{"x", "bar"}}).SetHint(bson.M{"_id": 1, "x": 1})}, "hint"},
				{"deleteOne/multi key", []mongo.WriteModel{mongo.NewDeleteOneModel().SetFilter(filter).SetHint(bson.M{"_id": 1, "x": 1})}, "hint"},
				{"deleteMany/multi key", []mongo.WriteModel{mongo.NewDeleteManyModel().SetFilter(filter).SetHint(bson.M{"_id": 1, "x": 1})}, "hint"},

				{"updateOne/one key", []mongo.WriteModel{mongo.NewUpdateOneModel().SetFilter(filter).SetUpdate(bson.D{{"$set", bson.D{{"x", "fa"}}}}).SetHint(bson.M{"_id": 1})}, ""},
				{"updateMany/one key", []mongo.WriteModel{mongo.NewUpdateManyModel().SetFilter(filter).SetUpdate(bson.D{{"$set", bson.D{{"x", "fa"}}}}).SetHint(bson.M{"_id": 1})}, ""},
				{"replaceOne/one key", []mongo.WriteModel{mongo.NewReplaceOneModel().SetFilter(filter).SetReplacement(bson.D{{"x", "bar"}}).SetHint(bson.M{"_id": 1})}, ""},
				{"deleteOne/one key", []mongo.WriteModel{mongo.NewDeleteOneModel().SetFilter(filter).SetHint(bson.M{"_id": 1})}, ""},
				{"deleteMany/one key", []mongo.WriteModel{mongo.NewDeleteManyModel().SetFilter(filter).SetHint(bson.M{"_id": 1})}, ""},
			}
			for _, tc := range testCases {
				mt.RunOpts(tc.name, mtest.NewOptions().MinServerVersion("4.4"), func(mt *mtest.T) {
					_, err := mt.Coll.InsertOne(context.Background(), filter)
					assert.Nil(mt, err, "InsertOne error: %v", err)
					_, err = mt.Coll.BulkWrite(context.Background(), tc.models)
					if tc.errParam == "" {
						assert.Nil(mt, err, "expected nil error, got %v", err)
						return
					}
					expErr := mongo.ErrMapForOrderedArgument{tc.errParam}
					assert.Equal(mt, expErr, err, "expected error %v, got %v", expErr, err)
				})
			}
		})
	})
}

func initCollection(mt *mtest.T, coll *mongo.Collection) {
	mt.Helper()

	var docs []interface{}
	for i := 1; i <= 5; i++ {
		docs = append(docs, bson.D{{"x", int32(i)}})
	}

	_, err := coll.InsertMany(context.Background(), docs)
	assert.Nil(mt, err, "InsertMany error for initial data: %v", err)
}

func testAggregateWithOptions(mt *mtest.T, createIndex bool, opts *options.AggregateOptions) {
	mt.Helper()
	initCollection(mt, mt.Coll)

	if createIndex {
		indexView := mt.Coll.Indexes()
		_, err := indexView.CreateOne(context.Background(), mongo.IndexModel{
			Keys: bson.D{{"x", 1}},
		})
		assert.Nil(mt, err, "CreateOne error: %v", err)
	}

	pipeline := mongo.Pipeline{
		{{"$match", bson.D{{"x", bson.D{{"$gte", 2}}}}}},
		{{"$project", bson.D{{"_id", 0}, {"x", 1}}}},
		{{"$sort", bson.D{{"x", 1}}}},
	}

	cursor, err := mt.Coll.Aggregate(context.Background(), pipeline, opts)
	assert.Nil(mt, err, "Aggregate error: %v", err)

	for i := 2; i < 5; i++ {
		assert.True(mt, cursor.Next(context.Background()), "expected Next true, got false")
		elems, _ := cursor.Current.Elements()
		assert.Equal(mt, 1, len(elems), "expected doc with 1 element, got %v", cursor.Current)

		num, err := cursor.Current.LookupErr("x")
		assert.Nil(mt, err, "x not found in document %v", cursor.Current)
		assert.Equal(mt, bson.TypeInt32, num.Type, "expected 'x' type %v, got %v", bson.TypeInt32, num.Type)
		assert.Equal(mt, int32(i), num.Int32(), "expected x value %v, got %v", i, num.Int32())
	}
}

func create16MBDocument(mt *mtest.T) bsoncore.Document {
	// 4 bytes = document length
	// 1 byte = element type (ObjectID = \x07)
	// 4 bytes = key name ("_id" + \x00)
	// 12 bytes = ObjectID value
	// 1 byte = element type (string = \x02)
	// 4 bytes = key name ("key" + \x00)
	// 4 bytes = string length
	// X bytes = string of length X bytes
	// 1 byte = \x00
	// 1 byte = \x00
	//
	// Therefore the string length should be: 1024*1024*16 - 32

	targetDocSize := 1024 * 1024 * 16
	strSize := targetDocSize - 32
	var b strings.Builder
	b.Grow(strSize)
	for i := 0; i < strSize; i++ {
		b.WriteByte('A')
	}

	idx, doc := bsoncore.AppendDocumentStart(nil)
	doc = bsoncore.AppendObjectIDElement(doc, "_id", bson.NewObjectID())
	doc = bsoncore.AppendStringElement(doc, "key", b.String())
	doc, _ = bsoncore.AppendDocumentEnd(doc, idx)
	assert.Equal(mt, targetDocSize, len(doc), "expected document length %v, got %v", targetDocSize, len(doc))
	return doc
}

// This is a helper function to ensure that sending getMore commands for a cursor results in command monitoring events
// being published. The cursorFn parameter should be a function that yields a cursor which is open on the server and
// requires at least one getMore to be fully iterated.
func assertGetMoreCommandsAreMonitored(mt *mtest.T, cmdName string, cursorFn func() (*mongo.Cursor, error)) {
	mt.Helper()
	mt.ClearEvents()

	cursor, err := cursorFn()
	assert.Nil(mt, err, "error creating cursor: %v", err)
	var docs []bson.D
	err = cursor.All(context.Background(), &docs)
	assert.Nil(mt, err, "All error: %v", err)

	// Only assert that the initial command and at least one getMore were sent. The exact number of getMore's required
	// is not important.
	evt := mt.GetStartedEvent()
	assert.Equal(mt, cmdName, evt.CommandName, "expected command %q, got %q", cmdName, evt.CommandName)
	evt = mt.GetStartedEvent()
	assert.Equal(mt, "getMore", evt.CommandName, "expected command 'getMore', got %q", evt.CommandName)
}

// This is a helper function to ensure that sending killCursors commands for a cursor results in command monitoring
// events being published. The cursorFn parameter should be a function that yields a cursor which is open on the server.
func assertKillCursorsCommandsAreMonitored(mt *mtest.T, cmdName string, cursorFn func() (*mongo.Cursor, error)) {
	mt.Helper()
	mt.ClearEvents()

	cursor, err := cursorFn()
	assert.Nil(mt, err, "error creating cursor: %v", err)
	err = cursor.Close(context.Background())
	assert.Nil(mt, err, "Close error: %v", err)

	evt := mt.GetStartedEvent()
	assert.Equal(mt, cmdName, evt.CommandName, "expected command %q, got %q", cmdName, evt.CommandName)
	evt = mt.GetStartedEvent()
	assert.Equal(mt, "killCursors", evt.CommandName, "expected command 'killCursors', got %q", evt.CommandName)
}<|MERGE_RESOLUTION|>--- conflicted
+++ resolved
@@ -881,13 +881,8 @@
 			want   []int32
 		}{
 			{"no options", bson.D{}, nil, all},
-<<<<<<< HEAD
-			{"filter", bson.D{{"x", bson.D{{"$gt", 2}}}}, nil, last3},
+			{"filter", bson.D{{"x", bson.D{{"$gt", 2}}}}, nil, all[2:]},
 			{"options", bson.D{}, options.Distinct().SetComment("1"), all},
-=======
-			{"filter", bson.D{{"x", bson.D{{"$gt", 2}}}}, nil, all[2:]},
-			{"options", bson.D{}, options.Distinct().SetMaxTime(5000000000), all},
->>>>>>> 0c2ae5d6
 		}
 		for _, tc := range testCases {
 			mt.Run(tc.name, func(mt *mtest.T) {
