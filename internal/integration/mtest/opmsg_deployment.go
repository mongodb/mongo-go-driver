// Copyright (C) MongoDB, Inc. 2017-present.
//
// Licensed under the Apache License, Version 2.0 (the "License"); you may
// not use this file except in compliance with the License. You may obtain
// a copy of the License at http://www.apache.org/licenses/LICENSE-2.0

package mtest

import (
	"context"
	"errors"
	"time"

	"go.mongodb.org/mongo-driver/bson"
	"go.mongodb.org/mongo-driver/internal/csot"
	"go.mongodb.org/mongo-driver/mongo/address"
	"go.mongodb.org/mongo-driver/x/bsonx/bsoncore"
	"go.mongodb.org/mongo-driver/x/mongo/driver"
	"go.mongodb.org/mongo-driver/x/mongo/driver/description"
	"go.mongodb.org/mongo-driver/x/mongo/driver/mnet"
	"go.mongodb.org/mongo-driver/x/mongo/driver/topology"
	"go.mongodb.org/mongo-driver/x/mongo/driver/wiremessage"
)

const (
	serverAddress          = address.Address("127.0.0.1:27017")
	maxDocumentSize uint32 = 16777216
	maxMessageSize  uint32 = 48000000
	maxBatchCount   uint32 = 100000
)

var (
	sessionTimeoutMinutes int64 = 30

	// MockDescription is the server description used for the mock deployment. Each mocked connection returns this
	// value from its Description method.
	MockDescription = description.Server{
		CanonicalAddr:         serverAddress,
		MaxDocumentSize:       maxDocumentSize,
		MaxMessageSize:        maxMessageSize,
		MaxBatchCount:         maxBatchCount,
		SessionTimeoutMinutes: &sessionTimeoutMinutes,
		Kind:                  description.ServerKindRSPrimary,
		WireVersion: &description.VersionRange{
			Max: topology.SupportedWireVersions.Max,
		},
	}
)

// connection implements the driver.Connection interface and responds to wire messages with pre-configured responses.
type connection struct {
	responses []bson.D // responses to send when ReadWireMessage is called
}

var _ mnet.ReadWriteCloser = &connection{}
var _ mnet.Describer = &connection{}

// Write is a no-op.
func (c *connection) Write(context.Context, []byte) error {
	return nil
}

// Read returns the next response in the connection's list of responses.
func (c *connection) Read(_ context.Context) ([]byte, error) {
	var dst []byte
	if len(c.responses) == 0 {
		return dst, errors.New("no responses remaining")
	}
	nextRes := c.responses[0]
	c.responses = c.responses[1:]

	var wmindex int32
	wmindex, dst = wiremessage.AppendHeaderStart(dst, wiremessage.NextRequestID(), 0, wiremessage.OpMsg)
	dst = wiremessage.AppendMsgFlags(dst, 0)
	dst = wiremessage.AppendMsgSectionType(dst, wiremessage.SingleDocument)
	resBytes, _ := bson.Marshal(nextRes)
	dst = append(dst, resBytes...)
	dst = bsoncore.UpdateLength(dst, wmindex, int32(len(dst[wmindex:])))
	return dst, nil
}

// Description returns a fixed server description for the connection.
func (c *connection) Description() description.Server {
	return MockDescription
}

// Close is a no-op operation.
func (*connection) Close() error {
	return nil
}

// ID returns a fixed identifier for the connection.
func (*connection) ID() string {
	return "<mock_connection>"
}

// DriverConnectionID returns a fixed identifier for the driver pool connection.
func (*connection) DriverConnectionID() int64 {
	return 0
}

// ServerConnectionID returns a fixed identifier for the server connection.
func (*connection) ServerConnectionID() *int64 {
	serverConnectionID := int64(42)
	return &serverConnectionID
}

// Address returns a fixed address for the connection.
func (*connection) Address() address.Address {
	return serverAddress
}

// Stale returns if the connection is stale.
func (*connection) Stale() bool {
	return false
}

// mockDeployment wraps a connection and implements the driver.Deployment interface.
type mockDeployment struct {
	conn    *connection
	updates chan description.Topology
}

var _ driver.Deployment = &mockDeployment{}
var _ driver.Server = &mockDeployment{}
var _ driver.Connector = &mockDeployment{}
var _ driver.Disconnector = &mockDeployment{}
var _ driver.Subscriber = &mockDeployment{}

// SelectServer implements the Deployment interface. This method does not use the
// description.SelectedServer provided and instead returns itself. The Connections returned from the
// Connection method have a no-op Close method.
func (md *mockDeployment) SelectServer(context.Context, description.ServerSelector) (driver.Server, error) {
	return md, nil
}

<<<<<<< HEAD
// GetServerSelectionTimeout returns zero as a server selection timeout is not
// applicable for mock deployments.
func (*mockDeployment) GetServerSelectionTimeout() time.Duration {
	return 0
}

// Kind implements the Deployment interface. It always returns description.Single.
=======
// Kind implements the Deployment interface. It always returns description.TopologyKindSingle.
>>>>>>> bfe610f0
func (md *mockDeployment) Kind() description.TopologyKind {
	return description.TopologyKindSingle
}

// Connection implements the driver.Server interface.
func (md *mockDeployment) Connection(context.Context) (*mnet.Connection, error) {
	return mnet.NewConnection(md.conn), nil
}

// RTTMonitor implements the driver.Server interface.
func (md *mockDeployment) RTTMonitor() driver.RTTMonitor {
	return &csot.ZeroRTTMonitor{}
}

// Connect is a no-op method which implements the driver.Connector interface.
func (md *mockDeployment) Connect() error {
	return nil
}

// Disconnect is a no-op method which implements the driver.Disconnector interface {
func (md *mockDeployment) Disconnect(context.Context) error {
	close(md.updates)
	return nil
}

// Subscribe returns a subscription from which new topology descriptions can be retrieved.
// Subscribe implements the driver.Subscriber interface.
func (md *mockDeployment) Subscribe() (*driver.Subscription, error) {
	if md.updates == nil {
		md.updates = make(chan description.Topology, 1)

		md.updates <- description.Topology{
			SessionTimeoutMinutes: &sessionTimeoutMinutes,
		}
	}

	return &driver.Subscription{
		Updates: md.updates,
	}, nil
}

// Unsubscribe is a no-op method which implements the driver.Subscriber interface.
func (md *mockDeployment) Unsubscribe(*driver.Subscription) error {
	return nil
}

// addResponses adds responses to this mock deployment.
func (md *mockDeployment) addResponses(responses ...bson.D) {
	md.conn.responses = append(md.conn.responses, responses...)
}

// clearResponses clears all remaining responses in this mock deployment.
func (md *mockDeployment) clearResponses() {
	md.conn.responses = md.conn.responses[:0]
}

// newMockDeployment returns a mock driver.Deployment that responds with OP_MSG wire messages.
func newMockDeployment(responses ...bson.D) *mockDeployment {
	return &mockDeployment{
		conn: &connection{
			responses: responses,
		},
	}
}<|MERGE_RESOLUTION|>--- conflicted
+++ resolved
@@ -134,17 +134,13 @@
 	return md, nil
 }
 
-<<<<<<< HEAD
 // GetServerSelectionTimeout returns zero as a server selection timeout is not
 // applicable for mock deployments.
 func (*mockDeployment) GetServerSelectionTimeout() time.Duration {
 	return 0
 }
 
-// Kind implements the Deployment interface. It always returns description.Single.
-=======
 // Kind implements the Deployment interface. It always returns description.TopologyKindSingle.
->>>>>>> bfe610f0
 func (md *mockDeployment) Kind() description.TopologyKind {
 	return description.TopologyKindSingle
 }
