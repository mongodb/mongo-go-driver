// Copyright (C) MongoDB, Inc. 2017-present.
//
// Licensed under the Apache License, Version 2.0 (the "License"); you may
// not use this file except in compliance with the License. You may obtain
// a copy of the License at http://www.apache.org/licenses/LICENSE-2.0

package unified

import (
	"bytes"
	"context"
	"errors"
	"fmt"

	"go.mongodb.org/mongo-driver/v2/bson"
	"go.mongodb.org/mongo-driver/v2/event"
)

type commandMonitoringEvent struct {
	CommandStartedEvent *struct {
		Command               bson.Raw `bson:"command"`
		CommandName           *string  `bson:"commandName"`
		DatabaseName          *string  `bson:"databaseName"`
		HasServerConnectionID *bool    `bson:"hasServerConnectionId"`
		HasServiceID          *bool    `bson:"hasServiceId"`
	} `bson:"commandStartedEvent"`

	CommandSucceededEvent *struct {
		CommandName           *string  `bson:"commandName"`
		DatabaseName          *string  `bson:"databaseName"`
		Reply                 bson.Raw `bson:"reply"`
		HasServerConnectionID *bool    `bson:"hasServerConnectionId"`
		HasServiceID          *bool    `bson:"hasServiceId"`
	} `bson:"commandSucceededEvent"`

	CommandFailedEvent *struct {
		CommandName           *string `bson:"commandName"`
		DatabaseName          *string `bson:"databaseName"`
		HasServerConnectionID *bool   `bson:"hasServerConnectionId"`
		HasServiceID          *bool   `bson:"hasServiceId"`
	} `bson:"commandFailedEvent"`
}

type cmapEvent struct {
	ConnectionCreatedEvent *struct{} `bson:"connectionCreatedEvent"`

	ConnectionReadyEvent *struct{} `bson:"connectionReadyEvent"`

	ConnectionClosedEvent *struct {
		Reason *string `bson:"reason"`
	} `bson:"connectionClosedEvent"`

	ConnectionCheckedOutEvent *struct{} `bson:"connectionCheckedOutEvent"`

	ConnectionCheckOutFailedEvent *struct {
		Reason *string `bson:"reason"`
	} `bson:"connectionCheckOutFailedEvent"`

	ConnectionCheckedInEvent *struct{} `bson:"connectionCheckedInEvent"`

	PoolClearedEvent *struct {
		HasServiceID              *bool `bson:"hasServiceId"`
		InterruptInUseConnections *bool `bson:"interruptInUseConnections"`
	} `bson:"poolClearedEvent"`
}

type sdamEvent struct {
	ServerDescriptionChangedEvent *struct {
		NewDescription *struct {
			Type *string `bson:"type"`
		} `bson:"newDescription"`

		PreviousDescription *struct {
			Type *string `bson:"type"`
		} `bson:"previousDescription"`
	} `bson:"serverDescriptionChangedEvent"`

	ServerHeartbeatStartedEvent *struct {
		Awaited *bool `bson:"awaited"`
	} `bson:"serverHeartbeatStartedEvent"`

	ServerHeartbeatSucceededEvent *struct {
		Awaited *bool `bson:"awaited"`
	} `bson:"serverHeartbeatSucceededEvent"`

	ServerHeartbeatFailedEvent *struct {
		Awaited *bool `bson:"awaited"`
	} `bson:"serverHeartbeatFailedEvent"`

	TopologyDescriptionChangedEvent *struct {
		PreviousDescription *struct {
			Type *string `bson:"type"`
		} `bson:"previousDescription"`
		NewDescription *struct {
			Type *string `bson:"type"`
		} `bson:"newDescription"`
	} `bson:"topologyDescriptionChangedEvent"`
	TopologyOpeningEvent *struct{} `bson:"topologyOpeningEvent"`
	TopologyClosedEvent  *struct{} `bson:"topologyClosedEvent"`
}

type expectedEvents struct {
	ClientID          string `bson:"client"`
	CommandEvents     []commandMonitoringEvent
	CMAPEvents        []cmapEvent
	SDAMEvents        []sdamEvent
	IgnoreExtraEvents *bool
}

var _ bson.Unmarshaler = (*expectedEvents)(nil)

func (e *expectedEvents) UnmarshalBSON(data []byte) error {
	// The data to be unmarshalled looks like {client: <client ID>, eventType: <string>, events: [event0, event1, ...]}.
	// We use the "eventType" value to determine which struct field should be used to deserialize the "events" array.

	var temp struct {
		ClientID          string         `bson:"client"`
		EventType         string         `bson:"eventType"`
		Events            bson.RawValue  `bson:"events"`
		IgnoreExtraEvents *bool          `bson:"ignoreExtraEvents"`
		Extra             map[string]any `bson:",inline"`
	}
	if err := bson.Unmarshal(data, &temp); err != nil {
		return fmt.Errorf("error unmarshalling to temporary expectedEvents object: %w", err)
	}
	if len(temp.Extra) > 0 {
		return fmt.Errorf("unrecognized fields for expectedEvents: %v", temp.Extra)
	}

	e.ClientID = temp.ClientID
	if temp.Events.Type != bson.TypeArray {
		return fmt.Errorf("expected 'events' to be an array but got a %q", temp.Events.Type)
	}

	var target any
	switch temp.EventType {
	case "command", "":
		target = &e.CommandEvents
	case "cmap":
		target = &e.CMAPEvents
	case "sdam":
		target = &e.SDAMEvents
	default:
		return fmt.Errorf("unrecognized 'eventType' value for expectedEvents: %q", temp.EventType)
	}

	if err := temp.Events.Unmarshal(target); err != nil {
		return fmt.Errorf("error unmarshalling events array: %w", err)
	}

	if temp.IgnoreExtraEvents != nil {
		e.IgnoreExtraEvents = temp.IgnoreExtraEvents
	}
	return nil
}

func verifyEvents(ctx context.Context, expectedEvents *expectedEvents) error {
	client, err := entities(ctx).client(expectedEvents.ClientID)
	if err != nil {
		return err
	}

	switch {
	case expectedEvents.CommandEvents != nil:
		return verifyCommandEvents(ctx, client, expectedEvents)
	case expectedEvents.CMAPEvents != nil:
		return verifyCMAPEvents(client, expectedEvents)
	case expectedEvents.SDAMEvents != nil:
		return verifySDAMEvents(client, expectedEvents)
	}
	return nil
}

func verifyCommandEvents(ctx context.Context, client *clientEntity, expectedEvents *expectedEvents) error {
	started := client.startedEvents()
	succeeded := client.succeededEvents()
	failed := client.failedEvents()

	// If the Events array is nil, verify that no events were sent.
	if len(expectedEvents.CommandEvents) == 0 && (len(started)+len(succeeded)+len(failed) != 0) {
		return fmt.Errorf("expected no events to be sent but got %s", stringifyEventsForClient(client))
	}

	for idx, evt := range expectedEvents.CommandEvents {
		switch {
		case evt.CommandStartedEvent != nil:
			if len(started) == 0 {
				return newEventVerificationError(idx, client, "no CommandStartedEvent published")
			}

			actual := started[0]
			started = started[1:]

			expected := evt.CommandStartedEvent
			if expected.CommandName != nil && *expected.CommandName != actual.CommandName {
				return newEventVerificationError(idx, client, "expected command name %q, got %q", *expected.CommandName,
					actual.CommandName)
			}
			if expected.DatabaseName != nil && *expected.DatabaseName != actual.DatabaseName {
				return newEventVerificationError(idx, client, "expected database name %q, got %q", *expected.DatabaseName,
					actual.DatabaseName)
			}
			if expected.Command != nil {
				expectedDoc := documentToRawValue(expected.Command)
				actualDoc := documentToRawValue(actual.Command)

				// If actual.Command is empty, as is the case with redacted commands,
				// verifyValuesMatch will return an error from DocumentOK() because
				// there are not enough bytes to read a document from bson.RawValue{}.
				// In the case of an empty Command, hardcode an empty bson.RawValue document.
				if len(actual.Command) == 0 {
					emptyDoc := []byte{5, 0, 0, 0, 0}
					actualDoc = bson.RawValue{Type: bson.TypeEmbeddedDocument, Value: emptyDoc}
				}

				if err := verifyValuesMatch(ctx, expectedDoc, actualDoc, true); err != nil {
					return newEventVerificationError(idx, client, "error comparing command documents: %v", err)
				}
			}
			if expected.HasServiceID != nil {
				if err := verifyServiceID(*expected.HasServiceID, actual.ServiceID); err != nil {
					return newEventVerificationError(idx, client, "error verifying serviceID: %v", err)
				}
			}
			if expected.HasServerConnectionID != nil {
				if err := verifyServerConnectionID(*expected.HasServerConnectionID, actual.ServerConnectionID); err != nil {
					return newEventVerificationError(idx, client, "error verifying serverConnectionID: %v", err)
				}
			}
		case evt.CommandSucceededEvent != nil:
			if len(succeeded) == 0 {
				return newEventVerificationError(idx, client, "no CommandSucceededEvent published")
			}

			actual := succeeded[0]
			succeeded = succeeded[1:]

			expected := evt.CommandSucceededEvent
			if expected.CommandName != nil && *expected.CommandName != actual.CommandName {
				return newEventVerificationError(idx, client, "expected command name %q, got %q", *expected.CommandName,
					actual.CommandName)
			}
			if expected.DatabaseName != nil && *expected.DatabaseName != actual.DatabaseName {
				return newEventVerificationError(idx, client, "expected database name %q, got %q", *expected.DatabaseName,
					actual.DatabaseName)
			}
			if expected.Reply != nil {
				expectedDoc := documentToRawValue(expected.Reply)
				actualDoc := documentToRawValue(actual.Reply)

				// If actual.Reply is empty, as is the case with redacted replies,
				// verifyValuesMatch will return an error from DocumentOK() because
				// there are not enough bytes to read a document from bson.RawValue{}.
				// In the case of an empty Reply, hardcode an empty bson.RawValue document.
				if len(actual.Reply) == 0 {
					emptyDoc := []byte{5, 0, 0, 0, 0}
					actualDoc = bson.RawValue{Type: bson.TypeEmbeddedDocument, Value: emptyDoc}
				}

				if err := verifyValuesMatch(ctx, expectedDoc, actualDoc, true); err != nil {
					return newEventVerificationError(idx, client, "error comparing reply documents: %v", err)
				}
			}
			if expected.HasServiceID != nil {
				if err := verifyServiceID(*expected.HasServiceID, actual.ServiceID); err != nil {
					return newEventVerificationError(idx, client, "error verifying serviceID: %v", err)
				}
			}
			if expected.HasServerConnectionID != nil {
				if err := verifyServerConnectionID(*expected.HasServerConnectionID, actual.ServerConnectionID); err != nil {
					return newEventVerificationError(idx, client, "error verifying serverConnectionID: %v", err)
				}
			}
		case evt.CommandFailedEvent != nil:
			if len(failed) == 0 {
				return newEventVerificationError(idx, client, "no CommandFailedEvent published")
			}

			actual := failed[0]
			failed = failed[1:]

			expected := evt.CommandFailedEvent
			if expected.CommandName != nil && *expected.CommandName != actual.CommandName {
				return newEventVerificationError(idx, client, "expected command name %q, got %q", *expected.CommandName,
					actual.CommandName)
			}
			if expected.DatabaseName != nil && *expected.DatabaseName != actual.DatabaseName {
				return newEventVerificationError(idx, client, "expected database name %q, got %q", *expected.DatabaseName,
					actual.DatabaseName)
			}
			if expected.HasServiceID != nil {
				if err := verifyServiceID(*expected.HasServiceID, actual.ServiceID); err != nil {
					return newEventVerificationError(idx, client, "error verifying serviceID: %v", err)
				}
			}
			if expected.HasServerConnectionID != nil {
				if err := verifyServerConnectionID(*expected.HasServerConnectionID, actual.ServerConnectionID); err != nil {
					return newEventVerificationError(idx, client, "error verifying serverConnectionID: %v", err)
				}
			}
		default:
			return newEventVerificationError(idx, client, "no expected event set on commandMonitoringEvent instance")
		}
	}

	// Verify that there are no remaining events if IgnoreExtraEvents is unset or false.
	ignoreExtraEvents := expectedEvents.IgnoreExtraEvents != nil && *expectedEvents.IgnoreExtraEvents
	if !ignoreExtraEvents && (len(started) > 0 || len(succeeded) > 0 || len(failed) > 0) {
		return fmt.Errorf("extra events published; all events for client: %s", stringifyEventsForClient(client))
	}
	return nil
}

func verifyCMAPEvents(client *clientEntity, expectedEvents *expectedEvents) error {
	pooled := filterEventsBySeq(client, client.pooled, poolAnyEvent)
	if len(expectedEvents.CMAPEvents) == 0 && len(pooled) != 0 {
		return fmt.Errorf("expected no cmap events to be sent but got %s", stringifyEventsForClient(client))
	}

	for idx, evt := range expectedEvents.CMAPEvents {
		var err error

		switch {
		case evt.ConnectionCreatedEvent != nil:
			if _, pooled, err = getNextPoolEvent(pooled, event.ConnectionCreated); err != nil {
				return newEventVerificationError(idx, client, "failed to get next pool event: %v", err.Error())
			}
		case evt.ConnectionReadyEvent != nil:
			if _, pooled, err = getNextPoolEvent(pooled, event.ConnectionReady); err != nil {
				return newEventVerificationError(idx, client, "failed to get next pool event: %v", err.Error())
			}
		case evt.ConnectionClosedEvent != nil:
			var actual *event.PoolEvent
			if actual, pooled, err = getNextPoolEvent(pooled, event.ConnectionClosed); err != nil {
				return newEventVerificationError(idx, client, "failed to get next pool event: %v", err.Error())
			}

			if expectedReason := evt.ConnectionClosedEvent.Reason; expectedReason != nil {
				if *expectedReason != actual.Reason {
					return newEventVerificationError(idx, client, "expected reason %q, got %q", *expectedReason, actual.Reason)
				}
			}
		case evt.ConnectionCheckedOutEvent != nil:
			if _, pooled, err = getNextPoolEvent(pooled, event.ConnectionCheckedOut); err != nil {
				return newEventVerificationError(idx, client, "failed to get next pool event: %v", err.Error())
			}
		case evt.ConnectionCheckOutFailedEvent != nil:
			var actual *event.PoolEvent
			if actual, pooled, err = getNextPoolEvent(pooled, event.ConnectionCheckOutFailed); err != nil {
				return newEventVerificationError(idx, client, "failed to get next pool event: %v", err.Error())
			}

			if expectedReason := evt.ConnectionCheckOutFailedEvent.Reason; expectedReason != nil {
				if *expectedReason != actual.Reason {
					return newEventVerificationError(idx, client, "expected reason %q, got %q", *expectedReason, actual.Reason)
				}
			}
		case evt.ConnectionCheckedInEvent != nil:
			if _, pooled, err = getNextPoolEvent(pooled, event.ConnectionCheckedIn); err != nil {
				return newEventVerificationError(idx, client, "failed to get next pool event: %v", err.Error())
			}
		case evt.PoolClearedEvent != nil:
			var actual *event.PoolEvent
			if actual, pooled, err = getNextPoolEvent(pooled, event.ConnectionPoolCleared); err != nil {
				return newEventVerificationError(idx, client, "failed to get next pool event: %v", err.Error())
			}
			if expectServiceID := evt.PoolClearedEvent.HasServiceID; expectServiceID != nil {
				if err := verifyServiceID(*expectServiceID, actual.ServiceID); err != nil {
					return newEventVerificationError(idx, client, "error verifying serviceID: %v", err)
				}
			}
			if expectInterruption := evt.PoolClearedEvent.InterruptInUseConnections; expectInterruption != nil && *expectInterruption != actual.Interruption {
				return newEventVerificationError(idx, client, "expected interruptInUseConnections %v, got %v",
					expectInterruption, actual.Interruption)
			}
		default:
			return newEventVerificationError(idx, client, "no expected event set on cmapEvent instance")
		}
	}

	// Verify that there are no remaining events if ignoreExtraEvents is unset or false.
	ignoreExtraEvents := expectedEvents.IgnoreExtraEvents != nil && *expectedEvents.IgnoreExtraEvents
	if !ignoreExtraEvents && len(pooled) > 0 {
		return fmt.Errorf("extra events published; all events for client: %s", stringifyEventsForClient(client))
	}
	return nil
}

func getNextPoolEvent(events []*event.PoolEvent, expectedType string) (*event.PoolEvent, []*event.PoolEvent, error) {
	if len(events) == 0 {
		return nil, nil, fmt.Errorf("no %q event published", expectedType)
	}

	evt := events[0]
	if evt.Type != expectedType {
		return nil, nil, fmt.Errorf("expected pool event of type %q, got %q", expectedType, evt.Type)
	}
	return evt, events[1:], nil
}

func verifyServiceID(expectServiceID bool, serviceID *bson.ObjectID) error {
	if eventHasID := serviceID != nil; expectServiceID != eventHasID {
		return fmt.Errorf("expected event to have server ID: %v, event has server ID %v", expectServiceID, serviceID)
	}
	return nil
}

func verifyServerConnectionID(expectedHasSCID bool, scid *int64) error {
	if actualHasSCID := scid != nil; expectedHasSCID != actualHasSCID {
		if expectedHasSCID {
			return fmt.Errorf("expected event to have server connection ID, event has none")
		}
		return fmt.Errorf("expected event to have no server connection ID, got %d", *scid)
	}
	if expectedHasSCID && *scid <= 0 {
		return fmt.Errorf("expected event to have a positive server connection ID, got %d", *scid)
	}
	return nil
}

func newEventVerificationError(idx int, client *clientEntity, msg string, args ...any) error {
	fullMsg := fmt.Sprintf(msg, args...)
	return fmt.Errorf("event comparison failed at index %d: %s; all events found for client: %s", idx, fullMsg,
		stringifyEventsForClient(client))
}

func stringifyEventsForClient(client *clientEntity) string {
	str := bytes.NewBuffer(nil)

	str.WriteString("\n\nStarted Events\n\n")
	for _, evt := range client.startedEvents() {
		fmt.Fprintf(str, "[%s] %s\n", evt.ConnectionID, evt.Command)
	}

	str.WriteString("\nSucceeded Events\n\n")
	for _, evt := range client.succeededEvents() {
		fmt.Fprintf(str, "[%s] CommandName: %s, Reply: %s\n", evt.ConnectionID, evt.CommandName, evt.Reply)
	}

	str.WriteString("\nFailed Events\n\n")
	for _, evt := range client.failedEvents() {
		fmt.Fprintf(str, "[%s] CommandName: %s, Failure: %s\n", evt.ConnectionID, evt.CommandName, evt.Failure)
	}

	str.WriteString("\nPool Events\n\n")
<<<<<<< HEAD
	for _, evt := range filterEventsBySeq(client, client.pooled, poolAnyEvent) {
		str.WriteString(fmt.Sprintf("[%s] Event Type: %q\n", evt.Address, evt.Type))
=======
	for _, evt := range client.poolEvents() {
		fmt.Fprintf(str, "[%s] Event Type: %q\n", evt.Address, evt.Type)
>>>>>>> 3c97a45a
	}

	return str.String()
}

func getNextServerDescriptionChangedEvent(
	events []*event.ServerDescriptionChangedEvent,
) (*event.ServerDescriptionChangedEvent, []*event.ServerDescriptionChangedEvent, error) {
	if len(events) == 0 {
		return nil, nil, errors.New("no server changed event published")
	}

	return events[0], events[1:], nil
}

func getNextServerHeartbeatStartedEvent(
	events []*event.ServerHeartbeatStartedEvent,
) (*event.ServerHeartbeatStartedEvent, []*event.ServerHeartbeatStartedEvent, error) {
	if len(events) == 0 {
		return nil, nil, errors.New("no heartbeat started event published")
	}

	return events[0], events[1:], nil
}

func getNextServerHeartbeatSucceededEvent(
	events []*event.ServerHeartbeatSucceededEvent,
) (*event.ServerHeartbeatSucceededEvent, []*event.ServerHeartbeatSucceededEvent, error) {
	if len(events) == 0 {
		return nil, nil, errors.New("no heartbeat succeeded event published")
	}

	return events[0], events[1:], nil
}

func getNextServerHeartbeatFailedEvent(
	events []*event.ServerHeartbeatFailedEvent,
) (*event.ServerHeartbeatFailedEvent, []*event.ServerHeartbeatFailedEvent, error) {
	if len(events) == 0 {
		return nil, nil, errors.New("no heartbeat failed event published")
	}

	return events[0], events[1:], nil
}

func getNextTopologyDescriptionChangedEvent(
	events []*event.TopologyDescriptionChangedEvent,
) (*event.TopologyDescriptionChangedEvent, []*event.TopologyDescriptionChangedEvent, error) {
	if len(events) == 0 {
		return nil, nil, errors.New("no topology description changed event published")
	}

	return events[0], events[1:], nil
}

func getNextTopologyOpeningEvent(
	events []*event.TopologyOpeningEvent,
) (*event.TopologyOpeningEvent, []*event.TopologyOpeningEvent, error) {
	if len(events) == 0 {
		return nil, nil, errors.New("no topology opening event published")
	}

	return events[0], events[1:], nil
}

func getNextTopologyClosedEvent(
	events []*event.TopologyClosedEvent,
) (*event.TopologyClosedEvent, []*event.TopologyClosedEvent, error) {
	if len(events) == 0 {
		return nil, nil, errors.New("no topology closed event published")
	}

	return events[0], events[1:], nil
}

func verifySDAMEvents(client *clientEntity, expectedEvents *expectedEvents) error {
	var (
		changed   = filterEventsBySeq(client, client.serverDescriptionChanged, serverDescriptionChangedEvent)
		started   = filterEventsBySeq(client, client.serverHeartbeatStartedEvent, serverHeartbeatStartedEvent)
		succeeded = filterEventsBySeq(client, client.serverHeartbeatSucceeded, serverHeartbeatSucceededEvent)
		failed    = filterEventsBySeq(client, client.serverHeartbeatFailedEvent, serverHeartbeatFailedEvent)
		tchanged  = filterEventsBySeq(client, client.topologyDescriptionChanged, topologyDescriptionChangedEvent)
		topening  = filterEventsBySeq(client, client.topologyOpening, topologyOpeningEvent)
		tclosed   = filterEventsBySeq(client, client.topologyClosed, topologyClosedEvent)
	)

	vol := func() int {
		var count int
		count += len(changed)
		count += len(started)
		count += len(succeeded)
		count += len(failed)
		count += len(tchanged)
		count += len(topening)
		count += len(tclosed)
		return count
	}

	if len(expectedEvents.SDAMEvents) == 0 && vol() != 0 {
		return fmt.Errorf("expected no sdam events to be sent but got %s", stringifyEventsForClient(client))
	}

	for idx, evt := range expectedEvents.SDAMEvents {
		var err error

		switch {
		case evt.ServerDescriptionChangedEvent != nil:
			var got *event.ServerDescriptionChangedEvent
			if got, changed, err = getNextServerDescriptionChangedEvent(changed); err != nil {
				return newEventVerificationError(idx, client, "failed to get next server description changed event: %v", err.Error())
			}

			prevDesc := evt.ServerDescriptionChangedEvent.NewDescription

			var wantPrevDesc string
			if prevDesc != nil && prevDesc.Type != nil {
				wantPrevDesc = *prevDesc.Type
			}

			gotPrevDesc := got.PreviousDescription.Kind
			if gotPrevDesc != wantPrevDesc {
				return newEventVerificationError(idx, client,
					"expected previous server description %q, got %q", wantPrevDesc, gotPrevDesc)
			}

			newDesc := evt.ServerDescriptionChangedEvent.PreviousDescription

			var wantNewDesc string
			if newDesc != nil && newDesc.Type != nil {
				wantNewDesc = *newDesc.Type
			}

			gotNewDesc := got.NewDescription.Kind
			if gotNewDesc != wantNewDesc {
				return newEventVerificationError(idx, client,
					"expected new server description %q, got %q", wantNewDesc, gotNewDesc)
			}
		case evt.ServerHeartbeatStartedEvent != nil:
			var got *event.ServerHeartbeatStartedEvent
			if got, started, err = getNextServerHeartbeatStartedEvent(started); err != nil {
				return newEventVerificationError(idx, client, "failed to get next server heartbeat started event: %v", err.Error())
			}

			if want := evt.ServerHeartbeatStartedEvent.Awaited; want != nil && *want != got.Awaited {
				return newEventVerificationError(idx, client, "want awaited %v, got %v", *want, got.Awaited)
			}
		case evt.ServerHeartbeatSucceededEvent != nil:
			var got *event.ServerHeartbeatSucceededEvent
			if got, succeeded, err = getNextServerHeartbeatSucceededEvent(succeeded); err != nil {
				return newEventVerificationError(idx, client, "failed to get next server heartbeat succeeded event: %v", err.Error())
			}

			if want := evt.ServerHeartbeatSucceededEvent.Awaited; want != nil && *want != got.Awaited {
				return newEventVerificationError(idx, client, "want awaited %v, got %v", *want, got.Awaited)
			}
		case evt.ServerHeartbeatFailedEvent != nil:
			var got *event.ServerHeartbeatFailedEvent
			if got, failed, err = getNextServerHeartbeatFailedEvent(failed); err != nil {
				return newEventVerificationError(idx, client, "failed to get next server heartbeat failed event: %v", err.Error())
			}

			if want := evt.ServerHeartbeatFailedEvent.Awaited; want != nil && *want != got.Awaited {
				return newEventVerificationError(idx, client, "want awaited %v, got %v", *want, got.Awaited)
			}
		case evt.TopologyDescriptionChangedEvent != nil:
			var got *event.TopologyDescriptionChangedEvent
			if got, tchanged, err = getNextTopologyDescriptionChangedEvent(tchanged); err != nil {
				return newEventVerificationError(idx, client, "failed to get next description changed event: %v", err.Error())
			}

			if want := evt.TopologyDescriptionChangedEvent.PreviousDescription; want != nil && want.Type != nil && *want.Type != got.PreviousDescription.Kind {
				return newEventVerificationError(idx, client, "want previous description %v, got %v", *want.Type, got.PreviousDescription.Kind)
			}
			if want := evt.TopologyDescriptionChangedEvent.NewDescription; want != nil && want.Type != nil && *want.Type != got.NewDescription.Kind {
				return newEventVerificationError(idx, client, "want new description %v, got %v", *want.Type, got.NewDescription.Kind)
			}
		case evt.TopologyOpeningEvent != nil:
			if _, topening, err = getNextTopologyOpeningEvent(topening); err != nil {
				return newEventVerificationError(idx, client, "failed to get next description changed event: %v", err.Error())
			}
		case evt.TopologyClosedEvent != nil:
			if _, tclosed, err = getNextTopologyClosedEvent(tclosed); err != nil {
				return newEventVerificationError(idx, client, "failed to get next description changed event: %v", err.Error())
			}
		}
	}

	// Verify that there are no remaining events if ignoreExtraEvents is unset or false.
	ignoreExtraEvents := expectedEvents.IgnoreExtraEvents != nil && *expectedEvents.IgnoreExtraEvents
	if !ignoreExtraEvents && vol() > 0 {
		return fmt.Errorf("extra sdam events published; all events for client: %s", stringifyEventsForClient(client))
	}
	return nil
}<|MERGE_RESOLUTION|>--- conflicted
+++ resolved
@@ -443,13 +443,8 @@
 	}
 
 	str.WriteString("\nPool Events\n\n")
-<<<<<<< HEAD
 	for _, evt := range filterEventsBySeq(client, client.pooled, poolAnyEvent) {
-		str.WriteString(fmt.Sprintf("[%s] Event Type: %q\n", evt.Address, evt.Type))
-=======
-	for _, evt := range client.poolEvents() {
 		fmt.Fprintf(str, "[%s] Event Type: %q\n", evt.Address, evt.Type)
->>>>>>> 3c97a45a
 	}
 
 	return str.String()
