// Copyright (C) MongoDB, Inc. 2017-present.
//
// Licensed under the Apache License, Version 2.0 (the "License"); you may
// not use this file except in compliance with the License. You may obtain
// a copy of the License at http://www.apache.org/licenses/LICENSE-2.0

package unified

import (
	"context"
	"errors"
	"fmt"
	"time"

	"go.mongodb.org/mongo-driver/bson"
	"go.mongodb.org/mongo-driver/internal/bsonutil"
	"go.mongodb.org/mongo-driver/mongo"
	"go.mongodb.org/mongo-driver/mongo/options"
	"go.mongodb.org/mongo-driver/x/bsonx/bsoncore"
)

// This file contains helpers to execute collection operations.

func executeAggregate(ctx context.Context, operation *operation) (*operationResult, error) {
	var aggregator interface {
		Aggregate(context.Context, interface{}, ...*options.AggregateOptions) (*mongo.Cursor, error)
	}
	var err error

	aggregator, err = entities(ctx).collection(operation.Object)
	if err != nil {
		aggregator, err = entities(ctx).database(operation.Object)
	}
	if err != nil {
		return nil, fmt.Errorf("no database or collection entity found with ID %q", operation.Object)
	}

	var pipeline []interface{}
	opts := options.Aggregate()

	elems, err := operation.Arguments.Elements()
	if err != nil {
		return nil, err
	}
	for _, elem := range elems {
		key := elem.Key()
		val := elem.Value()

		switch key {
		case "allowDiskUse":
			opts.SetAllowDiskUse(val.Boolean())
		case "batchSize":
			opts.SetBatchSize(val.Int32())
		case "bypassDocumentValidation":
			opts.SetBypassDocumentValidation(val.Boolean())
		case "collation":
			collation, err := createCollation(val.Document())
			if err != nil {
				return nil, fmt.Errorf("error creating collation: %w", err)
			}
			opts.SetCollation(collation)
		case "comment":
			opts.SetComment(val)
		case "hint":
			hint, err := createHint(val)
			if err != nil {
				return nil, fmt.Errorf("error creating hint: %w", err)
			}
			opts.SetHint(hint)
		case "maxTimeMS":
			opts.SetMaxTime(time.Duration(val.Int32()) * time.Millisecond)
		case "maxAwaitTimeMS":
			opts.SetMaxAwaitTime(time.Duration(val.Int32()) * time.Millisecond)
		case "pipeline":
			pipeline = bsonutil.RawToInterfaces(bsonutil.RawArrayToDocuments(val.Array())...)
		case "let":
			opts.SetLet(val.Document())
		default:
			return nil, fmt.Errorf("unrecognized aggregate option %q", key)
		}
	}
	if pipeline == nil {
		return nil, newMissingArgumentError("pipeline")
	}

	cursor, err := aggregator.Aggregate(ctx, pipeline, opts)
	if err != nil {
		return newErrorResult(err), nil
	}
	defer cursor.Close(ctx)

	var docs []bson.Raw
	if err := cursor.All(ctx, &docs); err != nil {
		return newErrorResult(err), nil
	}
	return newCursorResult(docs), nil
}

func executeBulkWrite(ctx context.Context, operation *operation) (*operationResult, error) {
	coll, err := entities(ctx).collection(operation.Object)
	if err != nil {
		return nil, err
	}

	var models []mongo.WriteModel
	opts := options.BulkWrite()

	elems, err := operation.Arguments.Elements()
	if err != nil {
		return nil, err
	}
	for _, elem := range elems {
		key := elem.Key()
		val := elem.Value()

		switch key {
		case "comment":
			opts.SetComment(val)
		case "ordered":
			opts.SetOrdered(val.Boolean())
		case "requests":
			models, err = createBulkWriteModels(val.Array())
			if err != nil {
				return nil, fmt.Errorf("error creating write models: %w", err)
			}
		case "let":
			opts.SetLet(val.Document())
		default:
			return nil, fmt.Errorf("unrecognized bulkWrite option %q", key)
		}
	}
	if models == nil {
		return nil, newMissingArgumentError("requests")
	}

	res, err := coll.BulkWrite(ctx, models, opts)
	raw := emptyCoreDocument
	if res != nil {
		rawUpsertedIDs := emptyDocument
		var marshalErr error
		if res.UpsertedIDs != nil {
			rawUpsertedIDs, marshalErr = bson.Marshal(res.UpsertedIDs)
			if marshalErr != nil {
				return nil, fmt.Errorf("error marshalling UpsertedIDs map to BSON: %w", marshalErr)
			}
		}

		raw = bsoncore.NewDocumentBuilder().
			AppendInt64("insertedCount", res.InsertedCount).
			AppendInt64("deletedCount", res.DeletedCount).
			AppendInt64("matchedCount", res.MatchedCount).
			AppendInt64("modifiedCount", res.ModifiedCount).
			AppendInt64("upsertedCount", res.UpsertedCount).
			AppendDocument("upsertedIds", rawUpsertedIDs).
			Build()
	}
	return newDocumentResult(raw, err), nil
}

func executeCountDocuments(ctx context.Context, operation *operation) (*operationResult, error) {
	coll, err := entities(ctx).collection(operation.Object)
	if err != nil {
		return nil, err
	}

	var filter bson.Raw
	opts := options.Count()

	elems, err := operation.Arguments.Elements()
	if err != nil {
		return nil, err
	}
	for _, elem := range elems {
		key := elem.Key()
		val := elem.Value()

		switch key {
		case "collation":
			collation, err := createCollation(val.Document())
			if err != nil {
				return nil, fmt.Errorf("error creating collation: %w", err)
			}
			opts.SetCollation(collation)
		case "comment":
			opts.SetComment(val)
		case "filter":
			filter = val.Document()
		case "hint":
			hint, err := createHint(val)
			if err != nil {
				return nil, fmt.Errorf("error creating hint: %w", err)
			}
			opts.SetHint(hint)
		case "limit":
			opts.SetLimit(val.Int64())
		case "maxTimeMS":
			opts.SetMaxTime(time.Duration(val.Int32()) * time.Millisecond)
		case "skip":
			opts.SetSkip(int64(val.Int32()))
		default:
			return nil, fmt.Errorf("unrecognized countDocuments option %q", key)
		}
	}
	if filter == nil {
		return nil, newMissingArgumentError("filter")
	}

	count, err := coll.CountDocuments(ctx, filter, opts)
	if err != nil {
		return newErrorResult(err), nil
	}
	return newValueResult(bson.TypeInt64, bsoncore.AppendInt64(nil, count), nil), nil
}

func executeCreateIndex(ctx context.Context, operation *operation) (*operationResult, error) {
	coll, err := entities(ctx).collection(operation.Object)
	if err != nil {
		return nil, err
	}

	var keys bson.Raw
	indexOpts := options.Index()

	elems, err := operation.Arguments.Elements()
	if err != nil {
		return nil, err
	}
	for _, elem := range elems {
		key := elem.Key()
		val := elem.Value()

		switch key {
		case "2dsphereIndexVersion":
			indexOpts.SetSphereVersion(val.Int32())
		case "bits":
			indexOpts.SetBits(val.Int32())
		case "bucketSize":
			indexOpts.SetBucketSize(val.Int32())
		case "collation":
			collation, err := createCollation(val.Document())
			if err != nil {
				return nil, fmt.Errorf("error creating collation: %w", err)
			}
			indexOpts.SetCollation(collation)
		case "defaultLanguage":
			indexOpts.SetDefaultLanguage(val.StringValue())
		case "expireAfterSeconds":
			indexOpts.SetExpireAfterSeconds(val.Int32())
		case "hidden":
			indexOpts.SetHidden(val.Boolean())
		case "keys":
			keys = val.Document()
		case "languageOverride":
			indexOpts.SetLanguageOverride(val.StringValue())
		case "max":
			indexOpts.SetMax(val.Double())
		case "min":
			indexOpts.SetMin(val.Double())
		case "name":
			indexOpts.SetName(val.StringValue())
		case "partialFilterExpression":
			indexOpts.SetPartialFilterExpression(val.Document())
		case "sparse":
			indexOpts.SetSparse(val.Boolean())
		case "storageEngine":
			indexOpts.SetStorageEngine(val.Document())
		case "unique":
			indexOpts.SetUnique(val.Boolean())
		case "version":
			indexOpts.SetVersion(val.Int32())
		case "textIndexVersion":
			indexOpts.SetTextVersion(val.Int32())
		case "weights":
			indexOpts.SetWeights(val.Document())
		case "wildcardProjection":
			indexOpts.SetWildcardProjection(val.Document())
		default:
			return nil, fmt.Errorf("unrecognized createIndex option %q", key)
		}
	}
	if keys == nil {
		return nil, newMissingArgumentError("keys")
	}

	model := mongo.IndexModel{
		Keys:    keys,
		Options: indexOpts,
	}
	name, err := coll.Indexes().CreateOne(ctx, model)
	return newValueResult(bson.TypeString, bsoncore.AppendString(nil, name), err), nil
}

func executeCreateSearchIndex(ctx context.Context, operation *operation) (*operationResult, error) {
	coll, err := entities(ctx).collection(operation.Object)
	if err != nil {
		return nil, err
	}

	var model mongo.SearchIndexModel

	elems, err := operation.Arguments.Elements()
	if err != nil {
		return nil, err
	}
	for _, elem := range elems {
		key := elem.Key()
		val := elem.Value()

		switch key {
		case "model":
			var m struct {
				Definition interface{}
				Name       *string
			}
			err = bson.Unmarshal(val.Document(), &m)
			if err != nil {
				return nil, err
			}
			model.Definition = m.Definition
			model.Options = options.SearchIndexes()
			model.Options.Name = m.Name
		default:
			return nil, fmt.Errorf("unrecognized createSearchIndex option %q", key)
		}
	}

	name, err := coll.SearchIndexes().CreateOne(ctx, model)
	return newValueResult(bson.TypeString, bsoncore.AppendString(nil, name), err), nil
}

func executeCreateSearchIndexes(ctx context.Context, operation *operation) (*operationResult, error) {
	coll, err := entities(ctx).collection(operation.Object)
	if err != nil {
		return nil, err
	}

	var models []mongo.SearchIndexModel

	elems, err := operation.Arguments.Elements()
	if err != nil {
		return nil, err
	}
	for _, elem := range elems {
		key := elem.Key()
		val := elem.Value()

		switch key {
		case "models":
			vals, err := val.Array().Values()
			if err != nil {
				return nil, err
			}
			for _, val := range vals {
				var m struct {
					Definition interface{}
					Name       *string
				}
				err = bson.Unmarshal(val.Value, &m)
				if err != nil {
					return nil, err
				}
				model := mongo.SearchIndexModel{
					Definition: m.Definition,
					Options:    options.SearchIndexes(),
				}
				model.Options.Name = m.Name
				models = append(models, model)
			}
		default:
			return nil, fmt.Errorf("unrecognized createSearchIndexes option %q", key)
		}
	}

	names, err := coll.SearchIndexes().CreateMany(ctx, models)
	builder := bsoncore.NewArrayBuilder()
	for _, name := range names {
		builder.AppendString(name)
	}
	return newValueResult(bson.TypeArray, builder.Build(), err), nil
}

func executeDeleteOne(ctx context.Context, operation *operation) (*operationResult, error) {
	coll, err := entities(ctx).collection(operation.Object)
	if err != nil {
		return nil, err
	}

	var filter bson.Raw
	opts := options.Delete()

	elems, err := operation.Arguments.Elements()
	if err != nil {
		return nil, err
	}
	for _, elem := range elems {
		key := elem.Key()
		val := elem.Value()

		switch key {
		case "collation":
			collation, err := createCollation(val.Document())
			if err != nil {
				return nil, fmt.Errorf("error creating collation: %w", err)
			}
			opts.SetCollation(collation)
		case "comment":
			opts.SetComment(val)
		case "filter":
			filter = val.Document()
		case "hint":
			hint, err := createHint(val)
			if err != nil {
				return nil, fmt.Errorf("error creating hint: %w", err)
			}
			opts.SetHint(hint)
		case "let":
			opts.SetLet(val.Document())
		default:
			return nil, fmt.Errorf("unrecognized deleteOne option %q", key)
		}
	}
	if filter == nil {
		return nil, newMissingArgumentError("filter")
	}

	res, err := coll.DeleteOne(ctx, filter, opts)
	raw := emptyCoreDocument
	if res != nil {
		raw = bsoncore.NewDocumentBuilder().
			AppendInt64("deletedCount", res.DeletedCount).
			Build()
	}
	return newDocumentResult(raw, err), nil
}

func executeDeleteMany(ctx context.Context, operation *operation) (*operationResult, error) {
	coll, err := entities(ctx).collection(operation.Object)
	if err != nil {
		return nil, err
	}

	var filter bson.Raw
	opts := options.Delete()

	elems, err := operation.Arguments.Elements()
	if err != nil {
		return nil, err
	}
	for _, elem := range elems {
		key := elem.Key()
		val := elem.Value()

		switch key {
		case "comment":
			opts.SetComment(val)
		case "collation":
			collation, err := createCollation(val.Document())
			if err != nil {
				return nil, fmt.Errorf("error creating collation: %w", err)
			}
			opts.SetCollation(collation)
		case "filter":
			filter = val.Document()
		case "hint":
			hint, err := createHint(val)
			if err != nil {
				return nil, fmt.Errorf("error creating hint: %w", err)
			}
			opts.SetHint(hint)
		case "let":
			opts.SetLet(val.Document())
		default:
			return nil, fmt.Errorf("unrecognized deleteMany option %q", key)
		}
	}
	if filter == nil {
		return nil, newMissingArgumentError("filter")
	}

	res, err := coll.DeleteMany(ctx, filter, opts)
	raw := emptyCoreDocument
	if res != nil {
		raw = bsoncore.NewDocumentBuilder().
			AppendInt64("deletedCount", res.DeletedCount).
			Build()
	}
	return newDocumentResult(raw, err), nil
}

func executeDistinct(ctx context.Context, operation *operation) (*operationResult, error) {
	coll, err := entities(ctx).collection(operation.Object)
	if err != nil {
		return nil, err
	}

	var fieldName string
	var filter bson.Raw
	opts := options.Distinct()

	elems, err := operation.Arguments.Elements()
	if err != nil {
		return nil, err
	}
	for _, elem := range elems {
		key := elem.Key()
		val := elem.Value()

		switch key {
		case "collation":
			collation, err := createCollation(val.Document())
			if err != nil {
				return nil, fmt.Errorf("error creating collation: %w", err)
			}
			opts.SetCollation(collation)
		case "comment":
			opts.SetComment(val)
		case "fieldName":
			fieldName = val.StringValue()
		case "filter":
			filter = val.Document()
		case "maxTimeMS":
			opts.SetMaxTime(time.Duration(val.Int32()) * time.Millisecond)
		default:
			return nil, fmt.Errorf("unrecognized distinct option %q", key)
		}
	}
	if fieldName == "" {
		return nil, newMissingArgumentError("fieldName")
	}
	if filter == nil {
		return nil, newMissingArgumentError("filter")
	}

	res := coll.Distinct(ctx, fieldName, filter, opts)
	if err := res.Err(); err != nil {
		return newErrorResult(err), nil
	}

	arr, err := res.Raw()
	if err != nil {
		return newErrorResult(err), nil
	}
<<<<<<< HEAD

	return newValueResult(bson.TypeArray, arr, nil), nil
=======
	return newValueResult(bson.TypeArray, rawRes, nil), nil
>>>>>>> b50f397f
}

func executeDropIndex(ctx context.Context, operation *operation) (*operationResult, error) {
	coll, err := entities(ctx).collection(operation.Object)
	if err != nil {
		return nil, err
	}

	var name string
	dropIndexOpts := options.DropIndexes()

	elems, _ := operation.Arguments.Elements()
	for _, elem := range elems {
		key := elem.Key()
		val := elem.Value()

		switch key {
		case "name":
			name = val.StringValue()
		case "maxTimeMS":
			dropIndexOpts.SetMaxTime(time.Duration(val.Int32()) * time.Millisecond)
		default:
			return nil, fmt.Errorf("unrecognized dropIndex option %q", key)
		}
	}
	if name == "" {
		return nil, newMissingArgumentError("name")
	}

	res, err := coll.Indexes().DropOne(ctx, name, dropIndexOpts)
	return newDocumentResult(res, err), nil
}

func executeDropIndexes(ctx context.Context, operation *operation) (*operationResult, error) {
	coll, err := entities(ctx).collection(operation.Object)
	if err != nil {
		return nil, err
	}

	dropIndexOpts := options.DropIndexes()
	elems, _ := operation.Arguments.Elements()
	for _, elem := range elems {
		key := elem.Key()
		val := elem.Value()

		switch key {
		case "maxTimeMS":
			dropIndexOpts.SetMaxTime(time.Duration(val.Int32()) * time.Millisecond)
		default:
			return nil, fmt.Errorf("unrecognized dropIndexes option %q", key)
		}
	}

	err = coll.Indexes().DropAll(ctx, dropIndexOpts)
	return newDocumentResult(nil, err), nil
}

func executeDropSearchIndex(ctx context.Context, operation *operation) (*operationResult, error) {
	coll, err := entities(ctx).collection(operation.Object)
	if err != nil {
		return nil, err
	}

	var name string

	elems, err := operation.Arguments.Elements()
	if err != nil {
		return nil, err
	}
	for _, elem := range elems {
		key := elem.Key()
		val := elem.Value()

		switch key {
		case "name":
			name = val.StringValue()
		default:
			return nil, fmt.Errorf("unrecognized dropSearchIndex option %q", key)
		}
	}

	err = coll.SearchIndexes().DropOne(ctx, name)
	return newValueResult(bson.TypeNull, nil, err), nil
}

func executeEstimatedDocumentCount(ctx context.Context, operation *operation) (*operationResult, error) {
	coll, err := entities(ctx).collection(operation.Object)
	if err != nil {
		return nil, err
	}

	opts := options.EstimatedDocumentCount()
	var elems []bson.RawElement
	// Some estimatedDocumentCount operations in the unified test format have no arguments.
	if operation.Arguments != nil {
		elems, err = operation.Arguments.Elements()
		if err != nil {
			return nil, err
		}
	}
	for _, elem := range elems {
		key := elem.Key()
		val := elem.Value()

		switch key {
		case "comment":
			opts.SetComment(val)
		case "maxTimeMS":
			opts.SetMaxTime(time.Duration(val.Int32()) * time.Millisecond)
		default:
			return nil, fmt.Errorf("unrecognized estimatedDocumentCount option %q", key)
		}
	}

	count, err := coll.EstimatedDocumentCount(ctx, opts)
	if err != nil {
		return newErrorResult(err), nil
	}
	return newValueResult(bson.TypeInt64, bsoncore.AppendInt64(nil, count), nil), nil
}

func executeCreateFindCursor(ctx context.Context, operation *operation) (*operationResult, error) {
	result, err := createFindCursor(ctx, operation)
	if err != nil {
		return nil, err
	}
	if result.err != nil {
		return newErrorResult(result.err), nil
	}

	if operation.ResultEntityID == nil {
		return nil, fmt.Errorf("no entity name provided to store executeCreateFindCursor result")
	}
	if err := entities(ctx).addCursorEntity(*operation.ResultEntityID, result.cursor); err != nil {
		return nil, fmt.Errorf("error storing result as cursor entity: %w", err)
	}
	return newEmptyResult(), nil
}

func executeFind(ctx context.Context, operation *operation) (*operationResult, error) {
	result, err := createFindCursor(ctx, operation)
	if err != nil {
		return nil, err
	}
	if result.err != nil {
		return newErrorResult(result.err), nil
	}

	var docs []bson.Raw
	if err := result.cursor.All(ctx, &docs); err != nil {
		return newErrorResult(err), nil
	}
	return newCursorResult(docs), nil
}

func executeFindOne(ctx context.Context, operation *operation) (*operationResult, error) {
	coll, err := entities(ctx).collection(operation.Object)
	if err != nil {
		return nil, err
	}

	var filter bson.Raw
	opts := options.FindOne()

	elems, _ := operation.Arguments.Elements()
	for _, elem := range elems {
		key := elem.Key()
		val := elem.Value()

		switch key {
		case "collation":
			collation, err := createCollation(val.Document())
			if err != nil {
				return nil, fmt.Errorf("error creating collation: %w", err)
			}
			opts.SetCollation(collation)
		case "filter":
			filter = val.Document()
		case "hint":
			hint, err := createHint(val)
			if err != nil {
				return nil, fmt.Errorf("error creating hint: %w", err)
			}
			opts.SetHint(hint)
		case "maxTimeMS":
			opts.SetMaxTime(time.Duration(val.Int32()) * time.Millisecond)
		case "projection":
			opts.SetProjection(val.Document())
		case "sort":
			opts.SetSort(val.Document())
		default:
			return nil, fmt.Errorf("unrecognized findOne option %q", key)
		}
	}
	if filter == nil {
		return nil, newMissingArgumentError("filter")
	}

	res, err := coll.FindOne(ctx, filter, opts).Raw()
	// Ignore ErrNoDocuments errors from Raw. In the event that the cursor
	// returned in a find operation has no associated documents, Raw will
	// return ErrNoDocuments.
	if errors.Is(err, mongo.ErrNoDocuments) {
		err = nil
	}

	return newDocumentResult(res, err), nil
}

func executeFindOneAndDelete(ctx context.Context, operation *operation) (*operationResult, error) {
	coll, err := entities(ctx).collection(operation.Object)
	if err != nil {
		return nil, err
	}

	var filter bson.Raw
	opts := options.FindOneAndDelete()

	elems, err := operation.Arguments.Elements()
	if err != nil {
		return nil, err
	}
	for _, elem := range elems {
		key := elem.Key()
		val := elem.Value()

		switch key {
		case "collation":
			collation, err := createCollation(val.Document())
			if err != nil {
				return nil, fmt.Errorf("error creating collation: %w", err)
			}
			opts.SetCollation(collation)
		case "comment":
			opts.SetComment(val)
		case "filter":
			filter = val.Document()
		case "hint":
			hint, err := createHint(val)
			if err != nil {
				return nil, fmt.Errorf("error creating hint: %w", err)
			}
			opts.SetHint(hint)
		case "maxTimeMS":
			opts.SetMaxTime(time.Duration(val.Int32()) * time.Millisecond)
		case "projection":
			opts.SetProjection(val.Document())
		case "sort":
			opts.SetSort(val.Document())
		case "let":
			opts.SetLet(val.Document())
		default:
			return nil, fmt.Errorf("unrecognized findOneAndDelete option %q", key)
		}
	}
	if filter == nil {
		return nil, newMissingArgumentError("filter")
	}

	res, err := coll.FindOneAndDelete(ctx, filter, opts).Raw()
	// Ignore ErrNoDocuments errors from Raw. In the event that the cursor
	// returned in a find operation has no associated documents, Raw will
	// return ErrNoDocuments.
	if errors.Is(err, mongo.ErrNoDocuments) {
		err = nil
	}

	return newDocumentResult(res, err), nil
}

func executeFindOneAndReplace(ctx context.Context, operation *operation) (*operationResult, error) {
	coll, err := entities(ctx).collection(operation.Object)
	if err != nil {
		return nil, err
	}

	var filter bson.Raw
	var replacement bson.Raw
	opts := options.FindOneAndReplace()

	elems, err := operation.Arguments.Elements()
	if err != nil {
		return nil, err
	}
	for _, elem := range elems {
		key := elem.Key()
		val := elem.Value()

		switch key {
		case "bypassDocumentValidation":
			opts.SetBypassDocumentValidation(val.Boolean())
		case "collation":
			collation, err := createCollation(val.Document())
			if err != nil {
				return nil, fmt.Errorf("error creating collation: %w", err)
			}
			opts.SetCollation(collation)
		case "comment":
			opts.SetComment(val)
		case "filter":
			filter = val.Document()
		case "hint":
			hint, err := createHint(val)
			if err != nil {
				return nil, fmt.Errorf("error creating hint: %w", err)
			}
			opts.SetHint(hint)
		case "let":
			opts.SetLet(val.Document())
		case "maxTimeMS":
			opts.SetMaxTime(time.Duration(val.Int32()) * time.Millisecond)
		case "projection":
			opts.SetProjection(val.Document())
		case "replacement":
			replacement = val.Document()
		case "returnDocument":
			switch rd := val.StringValue(); rd {
			case "After":
				opts.SetReturnDocument(options.After)
			case "Before":
				opts.SetReturnDocument(options.Before)
			default:
				return nil, fmt.Errorf("unrecognized returnDocument value %q", rd)
			}
		case "sort":
			opts.SetSort(val.Document())
		case "upsert":
			opts.SetUpsert(val.Boolean())
		default:
			return nil, fmt.Errorf("unrecognized findOneAndReplace option %q", key)
		}
	}
	if filter == nil {
		return nil, newMissingArgumentError("filter")
	}
	if replacement == nil {
		return nil, newMissingArgumentError("replacement")
	}

	res, err := coll.FindOneAndReplace(ctx, filter, replacement, opts).Raw()
	// Ignore ErrNoDocuments errors from Raw. In the event that the cursor
	// returned in a find operation has no associated documents, Raw will
	// return ErrNoDocuments.
	if errors.Is(err, mongo.ErrNoDocuments) {
		err = nil
	}

	return newDocumentResult(res, err), nil
}

func executeFindOneAndUpdate(ctx context.Context, operation *operation) (*operationResult, error) {
	coll, err := entities(ctx).collection(operation.Object)
	if err != nil {
		return nil, err
	}

	var filter bson.Raw
	var update interface{}
	opts := options.FindOneAndUpdate()

	elems, err := operation.Arguments.Elements()
	if err != nil {
		return nil, err
	}
	for _, elem := range elems {
		key := elem.Key()
		val := elem.Value()

		switch key {
		case "arrayFilters":
			opts.SetArrayFilters(options.ArrayFilters{
				Filters: bsonutil.RawToInterfaces(bsonutil.RawArrayToDocuments(val.Array())...),
			})
		case "bypassDocumentValidation":
			opts.SetBypassDocumentValidation(val.Boolean())
		case "collation":
			collation, err := createCollation(val.Document())
			if err != nil {
				return nil, fmt.Errorf("error creating collation: %w", err)
			}
			opts.SetCollation(collation)
		case "comment":
			opts.SetComment(val)
		case "filter":
			filter = val.Document()
		case "hint":
			hint, err := createHint(val)
			if err != nil {
				return nil, fmt.Errorf("error creating hint: %w", err)
			}
			opts.SetHint(hint)
		case "let":
			opts.SetLet(val.Document())
		case "maxTimeMS":
			opts.SetMaxTime(time.Duration(val.Int32()) * time.Millisecond)
		case "projection":
			opts.SetProjection(val.Document())
		case "returnDocument":
			switch rd := val.StringValue(); rd {
			case "After":
				opts.SetReturnDocument(options.After)
			case "Before":
				opts.SetReturnDocument(options.Before)
			default:
				return nil, fmt.Errorf("unrecognized returnDocument value %q", rd)
			}
		case "sort":
			opts.SetSort(val.Document())
		case "update":
			update, err = createUpdateValue(val)
			if err != nil {
				return nil, fmt.Errorf("error processing update value: %q", err)
			}
		case "upsert":
			opts.SetUpsert(val.Boolean())
		default:
			return nil, fmt.Errorf("unrecognized findOneAndUpdate option %q", key)
		}
	}
	if filter == nil {
		return nil, newMissingArgumentError("filter")
	}
	if update == nil {
		return nil, newMissingArgumentError("update")
	}

	res, err := coll.FindOneAndUpdate(ctx, filter, update, opts).Raw()
	// Ignore ErrNoDocuments errors from Raw. In the event that the cursor
	// returned in a find operation has no associated documents, Raw will
	// return ErrNoDocuments.
	if errors.Is(err, mongo.ErrNoDocuments) {
		err = nil
	}

	return newDocumentResult(res, err), nil
}

func executeInsertMany(ctx context.Context, operation *operation) (*operationResult, error) {
	coll, err := entities(ctx).collection(operation.Object)
	if err != nil {
		return nil, err
	}

	var documents []interface{}
	opts := options.InsertMany()

	elems, err := operation.Arguments.Elements()
	if err != nil {
		return nil, err
	}
	for _, elem := range elems {
		key := elem.Key()
		val := elem.Value()

		switch key {
		case "comment":
			opts.SetComment(val)
		case "documents":
			documents = bsonutil.RawToInterfaces(bsonutil.RawArrayToDocuments(val.Array())...)
		case "ordered":
			opts.SetOrdered(val.Boolean())
		default:
			return nil, fmt.Errorf("unrecognized insertMany option %q", key)
		}
	}
	if documents == nil {
		return nil, newMissingArgumentError("documents")
	}

	res, err := coll.InsertMany(ctx, documents, opts)
	raw := emptyCoreDocument
	if res != nil {
		// We return InsertedIDs as []interface{} but the CRUD spec documents it as a map[int64]interface{}, so
		// comparisons will fail if we include it in the result document. This is marked as an optional field and is
		// always surrounded in an $$unsetOrMatches assertion, so we leave it out of the document.
		raw = bsoncore.NewDocumentBuilder().
			AppendInt32("insertedCount", int32(len(res.InsertedIDs))).
			AppendInt32("deletedCount", 0).
			AppendInt32("matchedCount", 0).
			AppendInt32("modifiedCount", 0).
			AppendInt32("upsertedCount", 0).
			AppendDocument("upsertedIds", bsoncore.NewDocumentBuilder().Build()).
			Build()
	}
	return newDocumentResult(raw, err), nil
}

func executeInsertOne(ctx context.Context, operation *operation) (*operationResult, error) {
	coll, err := entities(ctx).collection(operation.Object)
	if err != nil {
		return nil, err
	}

	var document bson.Raw
	opts := options.InsertOne()

	elems, err := operation.Arguments.Elements()
	if err != nil {
		return nil, err
	}
	for _, elem := range elems {
		key := elem.Key()
		val := elem.Value()

		switch key {
		case "document":
			document = val.Document()
		case "bypassDocumentValidation":
			opts.SetBypassDocumentValidation(val.Boolean())
		case "comment":
			opts.SetComment(val)
		default:
			return nil, fmt.Errorf("unrecognized insertOne option %q", key)
		}
	}
	if document == nil {
		return nil, newMissingArgumentError("documents")
	}

	res, err := coll.InsertOne(ctx, document, opts)
	raw := emptyCoreDocument
	if res != nil {
		t, data, err := bson.MarshalValue(res.InsertedID)
		if err != nil {
			return nil, fmt.Errorf("error converting InsertedID field to BSON: %w", err)
		}
		raw = bsoncore.NewDocumentBuilder().
			AppendValue("insertedId", bsoncore.Value{Type: bsoncore.Type(t), Data: data}).
			Build()
	}
	return newDocumentResult(raw, err), nil
}

func executeListIndexes(ctx context.Context, operation *operation) (*operationResult, error) {
	coll, err := entities(ctx).collection(operation.Object)
	if err != nil {
		return nil, err
	}

	var elems []bson.RawElement
	// Some listIndexes operations in the unified test format have no arguments.
	if operation.Arguments != nil {
		elems, err = operation.Arguments.Elements()
		if err != nil {
			return nil, err
		}
	}
	opts := options.ListIndexes()
	for _, elem := range elems {
		key := elem.Key()
		val := elem.Value()

		switch key {
		case "batchSize":
			opts.SetBatchSize(val.Int32())
		default:
			return nil, fmt.Errorf("unrecognized listIndexes option: %q", key)
		}
	}

	cursor, err := coll.Indexes().List(ctx, opts)
	if err != nil {
		return newErrorResult(err), nil
	}

	var docs []bson.Raw
	if err := cursor.All(ctx, &docs); err != nil {
		return newErrorResult(err), nil
	}
	return newCursorResult(docs), nil
}

func executeListSearchIndexes(ctx context.Context, operation *operation) (*operationResult, error) {
	coll, err := entities(ctx).collection(operation.Object)
	if err != nil {
		return nil, err
	}

	searchIdxOpts := options.SearchIndexes()
	var opts []*options.ListSearchIndexesOptions

	elems, err := operation.Arguments.Elements()
	if err != nil {
		return nil, err
	}
	for _, elem := range elems {
		key := elem.Key()
		val := elem.Value()

		switch key {
		case "name":
			searchIdxOpts.SetName(val.StringValue())
		case "aggregationOptions":
			var opt options.AggregateOptions
			err = bson.Unmarshal(val.Document(), &opt)
			if err != nil {
				return nil, err
			}
			opts = append(opts, &options.ListSearchIndexesOptions{
				AggregateOpts: &opt,
			})
		default:
			return nil, fmt.Errorf("unrecognized listSearchIndexes option %q", key)
		}
	}

	_, err = coll.SearchIndexes().List(ctx, searchIdxOpts, opts...)
	return newValueResult(bson.TypeNull, nil, err), nil
}

func executeRenameCollection(ctx context.Context, operation *operation) (*operationResult, error) {
	coll, err := entities(ctx).collection(operation.Object)
	if err != nil {
		return nil, err
	}

	var toName string
	var dropTarget bool
	elems, err := operation.Arguments.Elements()
	if err != nil {
		return nil, err
	}
	for _, elem := range elems {
		key := elem.Key()
		val := elem.Value()

		switch key {
		case "dropTarget":
			dropTarget = val.Boolean()
		case "to":
			toName = val.StringValue()
		default:
			return nil, fmt.Errorf("unrecognized rename option %q", key)
		}
	}
	if toName == "" {
		return nil, newMissingArgumentError("to")
	}

	renameCmd := bson.D{
		{"renameCollection", coll.Database().Name() + "." + coll.Name()},
		{"to", coll.Database().Name() + "." + toName},
	}
	if dropTarget {
		renameCmd = append(renameCmd, bson.E{"dropTarget", dropTarget})
	}
	// rename can only be run on the 'admin' database.
	admin := coll.Database().Client().Database("admin")
	res, err := admin.RunCommand(context.Background(), renameCmd).Raw()
	return newDocumentResult(res, err), nil
}

func executeReplaceOne(ctx context.Context, operation *operation) (*operationResult, error) {
	coll, err := entities(ctx).collection(operation.Object)
	if err != nil {
		return nil, err
	}

	filter := emptyDocument
	replacement := emptyDocument
	opts := options.Replace()

	elems, err := operation.Arguments.Elements()
	if err != nil {
		return nil, err
	}
	for _, elem := range elems {
		key := elem.Key()
		val := elem.Value()

		switch key {
		case "bypassDocumentValidation":
			opts.SetBypassDocumentValidation(val.Boolean())
		case "collation":
			collation, err := createCollation(val.Document())
			if err != nil {
				return nil, fmt.Errorf("error creating collation: %w", err)
			}
			opts.SetCollation(collation)
		case "comment":
			opts.SetComment(val)
		case "filter":
			filter = val.Document()
		case "hint":
			hint, err := createHint(val)
			if err != nil {
				return nil, fmt.Errorf("error creating hint: %w", err)
			}
			opts.SetHint(hint)
		case "replacement":
			replacement = val.Document()
		case "upsert":
			opts.SetUpsert(val.Boolean())
		case "let":
			opts.SetLet(val.Document())
		default:
			return nil, fmt.Errorf("unrecognized replaceOne option %q", key)
		}
	}

	res, err := coll.ReplaceOne(ctx, filter, replacement, opts)
	raw, buildErr := buildUpdateResultDocument(res)
	if buildErr != nil {
		return nil, buildErr
	}
	return newDocumentResult(raw, err), nil
}

func executeUpdateOne(ctx context.Context, operation *operation) (*operationResult, error) {
	coll, err := entities(ctx).collection(operation.Object)
	if err != nil {
		return nil, err
	}

	updateArgs, err := createUpdateArguments(operation.Arguments)
	if err != nil {
		return nil, err
	}

	res, err := coll.UpdateOne(ctx, updateArgs.filter, updateArgs.update, updateArgs.opts)
	raw, buildErr := buildUpdateResultDocument(res)
	if buildErr != nil {
		return nil, buildErr
	}
	return newDocumentResult(raw, err), nil
}

func executeUpdateMany(ctx context.Context, operation *operation) (*operationResult, error) {
	coll, err := entities(ctx).collection(operation.Object)
	if err != nil {
		return nil, err
	}

	updateArgs, err := createUpdateArguments(operation.Arguments)
	if err != nil {
		return nil, err
	}

	res, err := coll.UpdateMany(ctx, updateArgs.filter, updateArgs.update, updateArgs.opts)
	raw, buildErr := buildUpdateResultDocument(res)
	if buildErr != nil {
		return nil, buildErr
	}
	return newDocumentResult(raw, err), nil
}

func executeUpdateSearchIndex(ctx context.Context, operation *operation) (*operationResult, error) {
	coll, err := entities(ctx).collection(operation.Object)
	if err != nil {
		return nil, err
	}

	var name string
	var definition interface{}

	elems, err := operation.Arguments.Elements()
	if err != nil {
		return nil, err
	}
	for _, elem := range elems {
		key := elem.Key()
		val := elem.Value()

		switch key {
		case "name":
			name = val.StringValue()
		case "definition":
			err = bson.Unmarshal(val.Value, &definition)
			if err != nil {
				return nil, err
			}
		default:
			return nil, fmt.Errorf("unrecognized updateSearchIndex option %q", key)
		}
	}

	err = coll.SearchIndexes().UpdateOne(ctx, name, definition)
	return newValueResult(bson.TypeNull, nil, err), nil
}

func buildUpdateResultDocument(res *mongo.UpdateResult) (bsoncore.Document, error) {
	if res == nil {
		return emptyCoreDocument, nil
	}

	builder := bsoncore.NewDocumentBuilder().
		AppendInt64("matchedCount", res.MatchedCount).
		AppendInt64("modifiedCount", res.ModifiedCount).
		AppendInt64("upsertedCount", res.UpsertedCount)

	if res.UpsertedID != nil {
		t, data, err := bson.MarshalValue(res.UpsertedID)
		if err != nil {
			return nil, fmt.Errorf("error converting UpsertedID to BSON: %w", err)
		}
		builder.AppendValue("upsertedId", bsoncore.Value{Type: bsoncore.Type(t), Data: data})
	}
	return builder.Build(), nil
}

type cursorResult struct {
	cursor *mongo.Cursor
	err    error
}

func createFindCursor(ctx context.Context, operation *operation) (*cursorResult, error) {
	coll, err := entities(ctx).collection(operation.Object)
	// Find operations can also be run against GridFS buckets. Check for a bucket entity of the
	// same name and run createBucketFindCursor if an entity is found.
	if err != nil {
		if _, bucketOk := entities(ctx).gridFSBucket(operation.Object); bucketOk == nil {
			return createBucketFindCursor(ctx, operation)
		}
		return nil, err
	}

	var filter bson.Raw
	opts := options.Find()

	elems, err := operation.Arguments.Elements()
	if err != nil {
		return nil, err
	}
	for _, elem := range elems {
		key := elem.Key()
		val := elem.Value()

		switch key {
		case "allowDiskUse":
			opts.SetAllowDiskUse(val.Boolean())
		case "allowPartialResults":
			opts.SetAllowPartialResults(val.Boolean())
		case "batchSize":
			opts.SetBatchSize(val.Int32())
		case "collation":
			collation, err := createCollation(val.Document())
			if err != nil {
				return nil, fmt.Errorf("error creating collation: %w", err)
			}
			opts.SetCollation(collation)
		case "comment":
			opts.SetComment(val)
		case "filter":
			filter = val.Document()
		case "hint":
			hint, err := createHint(val)
			if err != nil {
				return nil, fmt.Errorf("error creating hint: %w", err)
			}
			opts.SetHint(hint)
		case "let":
			opts.SetLet(val.Document())
		case "limit":
			opts.SetLimit(int64(val.Int32()))
		case "max":
			opts.SetMax(val.Document())
		case "maxTimeMS":
			opts.SetMaxTime(time.Duration(val.Int32()) * time.Millisecond)
		case "min":
			opts.SetMin(val.Document())
		case "noCursorTimeout":
			opts.SetNoCursorTimeout(val.Boolean())
		case "projection":
			opts.SetProjection(val.Document())
		case "returnKey":
			opts.SetReturnKey(val.Boolean())
		case "showRecordId":
			opts.SetShowRecordID(val.Boolean())
		case "skip":
			opts.SetSkip(int64(val.Int32()))
		case "sort":
			opts.SetSort(val.Document())
		default:
			return nil, fmt.Errorf("unrecognized find option %q", key)
		}
	}
	if filter == nil {
		return nil, newMissingArgumentError("filter")
	}

	cursor, err := coll.Find(ctx, filter, opts)
	res := &cursorResult{
		cursor: cursor,
		err:    err,
	}
	return res, nil
}<|MERGE_RESOLUTION|>--- conflicted
+++ resolved
@@ -540,12 +540,8 @@
 	if err != nil {
 		return newErrorResult(err), nil
 	}
-<<<<<<< HEAD
 
 	return newValueResult(bson.TypeArray, arr, nil), nil
-=======
-	return newValueResult(bson.TypeArray, rawRes, nil), nil
->>>>>>> b50f397f
 }
 
 func executeDropIndex(ctx context.Context, operation *operation) (*operationResult, error) {
