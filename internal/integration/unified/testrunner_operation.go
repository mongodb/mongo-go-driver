--- conflicted
+++ resolved
@@ -188,11 +188,7 @@
 		}
 		return nil
 	case "wait":
-<<<<<<< HEAD
-		waitMS, err := convertValueToMilliseconds(operation.Arguments.Lookup("ms"))
-=======
 		waitMS, err := convertValueToMilliseconds(args.Lookup("ms"))
->>>>>>> 6095151e
 		if err != nil {
 			return err
 		}
