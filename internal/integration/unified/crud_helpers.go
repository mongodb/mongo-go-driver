--- conflicted
+++ resolved
@@ -8,8 +8,6 @@
 
 import (
 	"fmt"
-	"reflect"
-	"strings"
 
 	"go.mongodb.org/mongo-driver/v2/bson"
 	"go.mongodb.org/mongo-driver/v2/internal/bsonutil"
@@ -22,23 +20,9 @@
 	return fmt.Errorf("operation arguments document is missing required field %q", arg)
 }
 
-type updateArguments[Options options.UpdateManyOptions | options.UpdateOneOptions] struct {
+type updateArguments struct {
 	filter bson.Raw
 	update interface{}
-<<<<<<< HEAD
-	opts   options.Lister[Options]
-}
-
-func createUpdateArguments[Options options.UpdateManyOptions | options.UpdateOneOptions](args bson.Raw) (*updateArguments[Options], error) {
-	ua := &updateArguments[Options]{}
-	var builder reflect.Value
-	switch any((*Options)(nil)).(type) {
-	case *options.UpdateManyOptions:
-		builder = reflect.ValueOf(options.UpdateMany())
-	case *options.UpdateOneOptions:
-		builder = reflect.ValueOf(options.UpdateOne())
-	}
-=======
 }
 
 func createUpdateManyArguments(args bson.Raw) (*updateArguments, *options.UpdateManyOptionsBuilder, error) {
@@ -100,43 +84,27 @@
 func createUpdateOneArguments(args bson.Raw) (*updateArguments, *options.UpdateOneOptionsBuilder, error) {
 	ua := &updateArguments{}
 	opts := options.UpdateOne()
->>>>>>> cf0348c9
 
 	elems, _ := args.Elements()
 	for _, elem := range elems {
 		key := elem.Key()
 		val := elem.Value()
 
-		var arg reflect.Value
 		switch key {
 		case "arrayFilters":
-<<<<<<< HEAD
-			arg = reflect.ValueOf(
-				bsonutil.RawToInterfaces(bsonutil.RawArrayToDocuments(val.Array())...),
-			)
-		case "bypassDocumentValidation":
-			arg = reflect.ValueOf(val.Boolean())
-=======
 			opts.SetArrayFilters(
 				bsonutil.RawToInterfaces(bsonutil.RawArrayToDocuments(val.Array())...),
 			)
 		case "bypassDocumentValidation":
 			opts.SetBypassDocumentValidation(val.Boolean())
->>>>>>> cf0348c9
 		case "collation":
 			collation, err := createCollation(val.Document())
 			if err != nil {
 				return nil, nil, fmt.Errorf("error creating collation: %w", err)
 			}
-<<<<<<< HEAD
-			arg = reflect.ValueOf(collation)
-		case "comment":
-			arg = reflect.ValueOf(val)
-=======
 			opts.SetCollation(collation)
 		case "comment":
 			opts.SetComment(val)
->>>>>>> cf0348c9
 		case "filter":
 			ua.filter = val.Document()
 		case "hint":
@@ -144,15 +112,9 @@
 			if err != nil {
 				return nil, nil, fmt.Errorf("error creating hint: %w", err)
 			}
-<<<<<<< HEAD
-			arg = reflect.ValueOf(hint)
-		case "let", "sort":
-			arg = reflect.ValueOf(val.Document())
-=======
 			opts.SetHint(hint)
 		case "let":
 			opts.SetLet(val.Document())
->>>>>>> cf0348c9
 		case "update":
 			var err error
 			ua.update, err = createUpdateValue(val)
@@ -160,22 +122,11 @@
 				return nil, nil, fmt.Errorf("error processing update value: %w", err)
 			}
 		case "upsert":
-<<<<<<< HEAD
-			arg = reflect.ValueOf(val.Boolean())
-=======
 			opts.SetUpsert(val.Boolean())
->>>>>>> cf0348c9
+		case "sort":
+			opts.SetSort(val.Document())
 		default:
 			return nil, nil, fmt.Errorf("unrecognized update option %q", key)
-		}
-		if arg.IsValid() {
-			fn := builder.MethodByName(
-				fmt.Sprintf("Set%s%s", strings.ToUpper(string(key[0])), key[1:]),
-			)
-			if !fn.IsValid() {
-				return nil, fmt.Errorf("unrecognized update option %q", key)
-			}
-			fn.Call([]reflect.Value{arg})
 		}
 	}
 	if ua.filter == nil {
@@ -184,7 +135,6 @@
 	if ua.update == nil {
 		return nil, nil, newMissingArgumentError("update")
 	}
-	ua.opts = builder.Interface().(options.Lister[Options])
 
 	return ua, opts, nil
 }
