// Copyright (C) MongoDB, Inc. 2017-present.
//
// Licensed under the Apache License, Version 2.0 (the "License"); you may
// not use this file except in compliance with the License. You may obtain
// a copy of the License at http://www.apache.org/licenses/LICENSE-2.0

package unified

import (
	"fmt"
	"time"

<<<<<<< HEAD
	"go.mongodb.org/mongo-driver/bson"
	"go.mongodb.org/mongo-driver/mongo/readconcern"
	"go.mongodb.org/mongo-driver/mongo/readpref"
	"go.mongodb.org/mongo-driver/mongo/writeconcern"
=======
	"go.mongodb.org/mongo-driver/v2/bson"
	"go.mongodb.org/mongo-driver/v2/mongo/readconcern"
	"go.mongodb.org/mongo-driver/v2/mongo/readpref"
	"go.mongodb.org/mongo-driver/v2/mongo/writeconcern"
	"go.mongodb.org/mongo-driver/v2/tag"
>>>>>>> 58765544
)

// This file defines helper types to convert BSON documents to ReadConcern, WriteConcern, and ReadPref objects.

type readConcern struct {
	Level string `bson:"level"`
}

func (rc *readConcern) toReadConcernOption() *readconcern.ReadConcern {
	return &readconcern.ReadConcern{Level: rc.Level}
}

type writeConcern struct {
	Journal *bool       `bson:"journal"`
	W       interface{} `bson:"w"`
}

func (wc *writeConcern) toWriteConcernOption() (*writeconcern.WriteConcern, error) {
	c := &writeconcern.WriteConcern{}
	if wc.Journal != nil {
		c.Journal = wc.Journal
	}
	if wc.W != nil {
		switch converted := wc.W.(type) {
		case string:
			if converted != "majority" {
				return nil, fmt.Errorf("invalid write concern 'w' string value %q", converted)
			}
			c.W = "majority"
		case int32:
			c.W = int(converted)
		default:
			return nil, fmt.Errorf("invalid type for write concern 'w' field %T", wc.W)
		}
	}

	return c, nil
}

// ReadPreference is a representation of BSON readPreference objects in tests.
type ReadPreference struct {
	Mode                string              `bson:"mode"`
	TagSets             []map[string]string `bson:"tagSets"`
	MaxStalenessSeconds *int64              `bson:"maxStalenessSeconds"`
	Hedge               bson.M              `bson:"hedge"`
}

// ToReadPrefOption converts a ReadPreference into a readpref.ReadPref object and will
// error if the original ReadPreference is malformed.
func (rp *ReadPreference) ToReadPrefOption() (*readpref.ReadPref, error) {
	mode, err := readpref.ModeFromString(rp.Mode)
	if err != nil {
		return nil, fmt.Errorf("invalid read preference mode %q", rp.Mode)
	}

	rpOpts := &readpref.Options{}

	if rp.TagSets != nil {
		// Each item in the TagSets slice is a document that represents one set.
		sets := make([]readpref.TagSet, 0, len(rp.TagSets))
		for _, rawSet := range rp.TagSets {
			parsed := make(readpref.TagSet, 0, len(rawSet))
			for k, v := range rawSet {
				parsed = append(parsed, readpref.Tag{Name: k, Value: v})
			}
			sets = append(sets, parsed)
		}

		rpOpts.TagSets = sets
	}
	if rp.MaxStalenessSeconds != nil {
		maxStaleness := time.Duration(*rp.MaxStalenessSeconds) * time.Second
		rpOpts.MaxStaleness = &maxStaleness

	}
	if rp.Hedge != nil {
		if len(rp.Hedge) > 1 {
			return nil, fmt.Errorf("invalid read preference hedge document: length cannot be greater than 1")
		}
		if enabled, ok := rp.Hedge["enabled"]; ok {
			hedgeEnabled := enabled.(bool)
			rpOpts.HedgeEnabled = &hedgeEnabled
		}
	}

	return readpref.New(mode, rpOpts)
}<|MERGE_RESOLUTION|>--- conflicted
+++ resolved
@@ -10,18 +10,10 @@
 	"fmt"
 	"time"
 
-<<<<<<< HEAD
-	"go.mongodb.org/mongo-driver/bson"
-	"go.mongodb.org/mongo-driver/mongo/readconcern"
-	"go.mongodb.org/mongo-driver/mongo/readpref"
-	"go.mongodb.org/mongo-driver/mongo/writeconcern"
-=======
 	"go.mongodb.org/mongo-driver/v2/bson"
 	"go.mongodb.org/mongo-driver/v2/mongo/readconcern"
 	"go.mongodb.org/mongo-driver/v2/mongo/readpref"
 	"go.mongodb.org/mongo-driver/v2/mongo/writeconcern"
-	"go.mongodb.org/mongo-driver/v2/tag"
->>>>>>> 58765544
 )
 
 // This file defines helper types to convert BSON documents to ReadConcern, WriteConcern, and ReadPref objects.
@@ -77,7 +69,7 @@
 		return nil, fmt.Errorf("invalid read preference mode %q", rp.Mode)
 	}
 
-	rpOpts := &readpref.Options{}
+	rpOpts := readpref.Options()
 
 	if rp.TagSets != nil {
 		// Each item in the TagSets slice is a document that represents one set.
@@ -90,12 +82,11 @@
 			sets = append(sets, parsed)
 		}
 
-		rpOpts.TagSets = sets
+		rpOpts.SetTagSets(sets)
 	}
 	if rp.MaxStalenessSeconds != nil {
 		maxStaleness := time.Duration(*rp.MaxStalenessSeconds) * time.Second
-		rpOpts.MaxStaleness = &maxStaleness
-
+		rpOpts.SetMaxStaleness(maxStaleness)
 	}
 	if rp.Hedge != nil {
 		if len(rp.Hedge) > 1 {
@@ -103,7 +94,7 @@
 		}
 		if enabled, ok := rp.Hedge["enabled"]; ok {
 			hedgeEnabled := enabled.(bool)
-			rpOpts.HedgeEnabled = &hedgeEnabled
+			rpOpts.SetHedgeEnabled(hedgeEnabled)
 		}
 	}
 
