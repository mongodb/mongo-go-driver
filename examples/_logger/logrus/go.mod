module go.mongodb.go/mongo-driver/v2/examples/logger/logrus

go 1.25

replace go.mongodb.org/mongo-driver/v2 => ../../../

require (
	github.com/bombsimon/logrusr/v4 v4.0.0
	github.com/sirupsen/logrus v1.9.0
	go.mongodb.org/mongo-driver/v2 v2.0.0-alpha2
)

require (
	github.com/go-logr/logr v1.2.3 // indirect
<<<<<<< HEAD
	github.com/klauspost/compress v1.16.7 // indirect
=======
	github.com/golang/snappy v1.0.0 // indirect
	github.com/klauspost/compress v1.17.6 // indirect
>>>>>>> e4a7a178
	github.com/xdg-go/pbkdf2 v1.0.0 // indirect
	github.com/xdg-go/scram v1.2.0 // indirect
	github.com/xdg-go/stringprep v1.0.4 // indirect
	github.com/youmark/pkcs8 v0.0.0-20240726163527-a2c0da244d78 // indirect
	golang.org/x/crypto v0.33.0 // indirect
	golang.org/x/sync v0.11.0 // indirect
	golang.org/x/sys v0.30.0 // indirect
	golang.org/x/text v0.22.0 // indirect
)<|MERGE_RESOLUTION|>--- conflicted
+++ resolved
@@ -12,12 +12,7 @@
 
 require (
 	github.com/go-logr/logr v1.2.3 // indirect
-<<<<<<< HEAD
-	github.com/klauspost/compress v1.16.7 // indirect
-=======
-	github.com/golang/snappy v1.0.0 // indirect
 	github.com/klauspost/compress v1.17.6 // indirect
->>>>>>> e4a7a178
 	github.com/xdg-go/pbkdf2 v1.0.0 // indirect
 	github.com/xdg-go/scram v1.2.0 // indirect
 	github.com/xdg-go/stringprep v1.0.4 // indirect
