--- conflicted
+++ resolved
@@ -7,11 +7,7 @@
 # Note: this needs to be updated if the listed Go version has vulnerabilities
 # discovered because they will show up in the scan results along with Go Driver
 # and dependency vulnerabilities.
-<<<<<<< HEAD
-GO_VERSION=1.25.3
-=======
 GO_VERSION=1.25.5
->>>>>>> d17ef8b2
 
 go install golang.org/dl/go$GO_VERSION@latest
 go${GO_VERSION} download
