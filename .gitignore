--- conflicted
+++ resolved
@@ -14,14 +14,11 @@
 .DS_Store
 install
 main.so
-<<<<<<< HEAD
 .cache
 install
 libmongocrypt
 venv
-=======
 test.suite
->>>>>>> 6d7a9816
 
 # AWS SAM-generated files
 internal/test/faas/awslambda/.aws-sam
