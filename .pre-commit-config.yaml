repos:
<<<<<<< HEAD
  - repo: https://github.com/pre-commit/pre-commit-hooks
    rev: v4.5.0
    hooks:
      - id: check-case-conflict
      - id: check-executables-have-shebangs
      - id: check-added-large-files
      - id: check-case-conflict
      - id: check-merge-conflict
      - id: check-json
      - id: end-of-file-fixer
        exclude: ^(vendor/|bson/testdata/lorem.txt)
        exclude_types: [json, yaml]
      - id: trailing-whitespace
        exclude: ^(vendor/|internal/assert/assertions_test.go|bson/testdata/lorem.txt)
        exclude_types: [json, yaml]
  - repo: https://github.com/executablebooks/mdformat
    rev: 0.7.17
    hooks:
      - id: mdformat
        exclude: ^vendor/
  - repo: https://github.com/python-jsonschema/check-jsonschema
    rev: 0.27.0
    hooks:
      - id: check-github-workflows
  # We use the Python version instead of the original version which seems to require Docker
  # https://github.com/koalaman/shellcheck-precommit
  - repo: https://github.com/shellcheck-py/shellcheck-py
    rev: v0.9.0.6
    hooks:
      - id: shellcheck
        name: shellcheck
        args: ["--severity=warning"]
  - repo: https://github.com/codespell-project/codespell
    rev: "v2.2.6"
    hooks:
      - id: codespell
        args: ["-L", "te,fo,fle,alo,nin,compres,wil,collone,asess,sav,ot,wll,dne,nulll,hellow,aks"]
        exclude: ^(vendor/|internal/cmd/benchmark/operation_test.go|bson/testdata/)
        exclude_types: [json, yaml, pem]
  - repo: https://github.com/tcort/markdown-link-check
    rev: v3.11.2
    hooks:
      - id: markdown-link-check
        exclude: ^(vendor)
        # If the endpoint returns HTTP 429 (Too Many Requests), consider it a
        # successful check.
        args: ["-a 200,206,429"]
  - repo: local
    hooks:
      - id: executable-shell
        name: executable-shell
        entry: chmod +x
        language: system
        types: [shell]
      - id: golangci-lint
        name: golangci-lint
        language: system
        types: [go]
        require_serial: true
        pass_filenames: false
        entry: etc/golangci-lint.sh
      - id: check-licenses
        name: check-licenses
        language: system
        types: [go]
        entry: etc/check_license.sh
  - repo: https://github.com/google/yamlfmt
    rev: v0.10.0
    hooks:
      - id: yamlfmt
=======
- repo: https://github.com/pre-commit/pre-commit-hooks
  rev: v6.0.0
  hooks:
    - id: check-case-conflict
    - id: check-executables-have-shebangs
    - id: check-added-large-files
    - id: check-case-conflict
    - id: check-merge-conflict
    - id: check-json
    - id: end-of-file-fixer
      exclude: ^(vendor/|bson/testdata/lorem.txt)
      exclude_types: [json,yaml]
    - id: trailing-whitespace
      exclude: ^(vendor/|internal/assert/assertions_test.go|bson/testdata/lorem.txt)
      exclude_types: [json,yaml]

- repo: https://github.com/executablebooks/mdformat
  rev: 0.7.17
  hooks:
    - id: mdformat
      exclude: ^vendor/

- repo: https://github.com/python-jsonschema/check-jsonschema
  rev: 0.27.0
  hooks:
    - id: check-github-workflows

# We use the Python version instead of the original version which seems to require Docker
# https://github.com/koalaman/shellcheck-precommit
- repo: https://github.com/shellcheck-py/shellcheck-py
  rev: v0.9.0.6
  hooks:
    - id: shellcheck
      name: shellcheck
      args: ["--severity=warning"]

- repo: https://github.com/codespell-project/codespell
  rev: "v2.2.6"
  hooks:
  - id: codespell
    args: ["-L", "te,fo,fle,alo,nin,compres,wil,collone,asess,sav,ot,wll,dne,nulll,hellow,aks"]
    exclude: ^(vendor/|internal/cmd/benchmark/operation_test.go|bson/testdata/)
    exclude_types: [json,yaml,pem]

- repo: https://github.com/tcort/markdown-link-check
  rev: v3.11.2
  hooks:
    - id: markdown-link-check
      exclude: ^(vendor)
      # If the endpoint returns HTTP 429 (Too Many Requests), consider it a
      # successful check.
      args: ["-a 200,206,429"]

- repo: local
  hooks:
  - id: executable-shell
    name: executable-shell
    entry: chmod +x
    language: system
    types: [shell]

  - id: golangci-lint
    name: golangci-lint
    language: system
    types: [go]
    require_serial: true
    pass_filenames: false
    entry: etc/golangci-lint.sh

  - id: check-licenses
    name: check-licenses
    language: system
    types: [go]
    entry: etc/check_license.sh
>>>>>>> bb933946
<|MERGE_RESOLUTION|>--- conflicted
+++ resolved
@@ -1,7 +1,6 @@
 repos:
-<<<<<<< HEAD
   - repo: https://github.com/pre-commit/pre-commit-hooks
-    rev: v4.5.0
+    rev: v6.0.0
     hooks:
       - id: check-case-conflict
       - id: check-executables-have-shebangs
@@ -69,80 +68,4 @@
   - repo: https://github.com/google/yamlfmt
     rev: v0.10.0
     hooks:
-      - id: yamlfmt
-=======
-- repo: https://github.com/pre-commit/pre-commit-hooks
-  rev: v6.0.0
-  hooks:
-    - id: check-case-conflict
-    - id: check-executables-have-shebangs
-    - id: check-added-large-files
-    - id: check-case-conflict
-    - id: check-merge-conflict
-    - id: check-json
-    - id: end-of-file-fixer
-      exclude: ^(vendor/|bson/testdata/lorem.txt)
-      exclude_types: [json,yaml]
-    - id: trailing-whitespace
-      exclude: ^(vendor/|internal/assert/assertions_test.go|bson/testdata/lorem.txt)
-      exclude_types: [json,yaml]
-
-- repo: https://github.com/executablebooks/mdformat
-  rev: 0.7.17
-  hooks:
-    - id: mdformat
-      exclude: ^vendor/
-
-- repo: https://github.com/python-jsonschema/check-jsonschema
-  rev: 0.27.0
-  hooks:
-    - id: check-github-workflows
-
-# We use the Python version instead of the original version which seems to require Docker
-# https://github.com/koalaman/shellcheck-precommit
-- repo: https://github.com/shellcheck-py/shellcheck-py
-  rev: v0.9.0.6
-  hooks:
-    - id: shellcheck
-      name: shellcheck
-      args: ["--severity=warning"]
-
-- repo: https://github.com/codespell-project/codespell
-  rev: "v2.2.6"
-  hooks:
-  - id: codespell
-    args: ["-L", "te,fo,fle,alo,nin,compres,wil,collone,asess,sav,ot,wll,dne,nulll,hellow,aks"]
-    exclude: ^(vendor/|internal/cmd/benchmark/operation_test.go|bson/testdata/)
-    exclude_types: [json,yaml,pem]
-
-- repo: https://github.com/tcort/markdown-link-check
-  rev: v3.11.2
-  hooks:
-    - id: markdown-link-check
-      exclude: ^(vendor)
-      # If the endpoint returns HTTP 429 (Too Many Requests), consider it a
-      # successful check.
-      args: ["-a 200,206,429"]
-
-- repo: local
-  hooks:
-  - id: executable-shell
-    name: executable-shell
-    entry: chmod +x
-    language: system
-    types: [shell]
-
-  - id: golangci-lint
-    name: golangci-lint
-    language: system
-    types: [go]
-    require_serial: true
-    pass_filenames: false
-    entry: etc/golangci-lint.sh
-
-  - id: check-licenses
-    name: check-licenses
-    language: system
-    types: [go]
-    entry: etc/check_license.sh
->>>>>>> bb933946
+      - id: yamlfmt