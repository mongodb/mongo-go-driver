// Copyright (C) MongoDB, Inc. 2017-present.
//
// Licensed under the Apache License, Version 2.0 (the "License"); you may
// not use this file except in compliance with the License. You may obtain
// a copy of the License at http://www.apache.org/licenses/LICENSE-2.0

// Package bson is a library for reading, writing, and manipulating BSON. BSON is a binary serialization format used to
// store documents and make remote procedure calls in MongoDB. The BSON specification is located at https://bsonspec.org.
// The BSON library handles marshaling and unmarshaling of values through a configurable codec system. For a description
// of the codec system and examples of registering custom codecs, see the bsoncodec package. For additional information
// and usage examples, check out the [Work with BSON] page in the Go Driver docs site.
//
// # Raw BSON
//
// The Raw family of types is used to validate and retrieve elements from a slice of bytes. This
// type is most useful when you want do lookups on BSON bytes without unmarshaling it into another
// type.
//
// Example:
//
//	var raw bson.Raw = ... // bytes from somewhere
//	err := raw.Validate()
//	if err != nil { return err }
//	val := raw.Lookup("foo")
//	i32, ok := val.Int32OK()
//	// do something with i32...
//
// # Native Go Types
//
// The D and M types defined in this package can be used to build representations of BSON using native Go types. D is a
// slice and M is a map. For more information about the use cases for these types, see the documentation on the type
// definitions.
//
// Note that a D should not be constructed with duplicate key names, as that can cause undefined server behavior.
//
// Example:
//
//	bson.D{{"foo", "bar"}, {"hello", "world"}, {"pi", 3.14159}}
//	bson.M{"foo": "bar", "hello": "world", "pi": 3.14159}
//
// When decoding BSON to a D or M, the following type mappings apply when unmarshaling:
//
//  1. BSON int32 unmarshals to an int32.
//  2. BSON int64 unmarshals to an int64.
//  3. BSON double unmarshals to a float64.
//  4. BSON string unmarshals to a string.
//  5. BSON boolean unmarshals to a bool.
//  6. BSON embedded document unmarshals to the parent type (i.e. D for a D, M for an M).
//  7. BSON array unmarshals to a bson.A.
//  8. BSON ObjectId unmarshals to a primitive.ObjectID.
//  9. BSON datetime unmarshals to a primitive.DateTime.
//  10. BSON binary unmarshals to a primitive.Binary.
//  11. BSON regular expression unmarshals to a primitive.Regex.
//  12. BSON JavaScript unmarshals to a primitive.JavaScript.
//  13. BSON code with scope unmarshals to a primitive.CodeWithScope.
//  14. BSON timestamp unmarshals to an primitive.Timestamp.
//  15. BSON 128-bit decimal unmarshals to an primitive.Decimal128.
//  16. BSON min key unmarshals to an primitive.MinKey.
//  17. BSON max key unmarshals to an primitive.MaxKey.
//  18. BSON undefined unmarshals to a primitive.Undefined.
//  19. BSON null unmarshals to nil.
//  20. BSON DBPointer unmarshals to a primitive.DBPointer.
//  21. BSON symbol unmarshals to a primitive.Symbol.
//
// The above mappings also apply when marshaling a D or M to BSON. Some other useful marshaling mappings are:
//
//  1. time.Time marshals to a BSON datetime.
//  2. int8, int16, and int32 marshal to a BSON int32.
//  3. int marshals to a BSON int32 if the value is between math.MinInt32 and math.MaxInt32, inclusive, and a BSON int64
//     otherwise.
//  4. int64 marshals to BSON int64 (unless [Encoder.IntMinSize] is set).
//  5. uint8 and uint16 marshal to a BSON int32.
<<<<<<< HEAD
//  6. uint, uint32, and uint64 marshal to a BSON int32 if the value is between math.MinInt32 and math.MaxInt32,
//     inclusive, and BSON int64 otherwise.
//  7. BSON null and undefined values will unmarshal into the zero value of a field (e.g. unmarshaling a BSON null or
=======
//  6. uint, uint32, and uint64 marshal to a BSON int64 (unless [Encoder.IntMinSize] is set).
//  7. BSON null and undefined values will unmarshal into the zero value of a field (e.g. unmarshalling a BSON null or
>>>>>>> 00e355cc
//     undefined value into a string will yield the empty string.).
//
// # Structs
//
// Structs can be marshaled/unmarshaled to/from BSON or Extended JSON. When transforming structs to/from BSON or Extended
// JSON, the following rules apply:
//
//  1. Only exported fields in structs will be marshaled or unmarshaled.
//
//  2. When marshaling a struct, each field will be lowercased to generate the key for the corresponding BSON element.
//     For example, a struct field named "Foo" will generate key "foo". This can be overridden via a struct tag (e.g.
//     `bson:"fooField"` to generate key "fooField" instead).
//
//  3. An embedded struct field is marshaled as a subdocument. The key will be the lowercased name of the field's type.
//
//  4. A pointer field is marshaled as the underlying type if the pointer is non-nil. If the pointer is nil, it is
//     marshaled as a BSON null value.
//
//  5. When unmarshaling, a field of type interface{} will follow the D/M type mappings listed above. BSON documents
//     unmarshaled into an interface{} field will be unmarshaled as a D.
//
// The encoding of each struct field can be customized by the "bson" struct tag.
//
// This tag behavior is configurable, and different struct tag behavior can be configured by initializing a new
// bsoncodec.StructCodec with the desired tag parser and registering that StructCodec onto the Registry. By default, JSON
// tags are not honored, but that can be enabled by creating a StructCodec with JSONFallbackStructTagParser, like below:
//
// Example:
//
//	structcodec, _ := bsoncodec.NewStructCodec(bsoncodec.JSONFallbackStructTagParser)
//
// The bson tag gives the name of the field, possibly followed by a comma-separated list of options.
// The name may be empty in order to specify options without overriding the default field name. The following options can
// be used to configure behavior:
//
//  1. omitempty: If the omitempty struct tag is specified on a field, the field will be omitted from the marshaling if
//     the field has an empty value, defined as false, 0, a nil pointer, a nil interface value, and any empty array,
//     slice, map, or string.
//     NOTE: It is recommended that this tag be used for all slice and map fields.
//
//  2. minsize: If the minsize struct tag is specified on a field of type int64, uint, uint32, or uint64 and the value of
//     the field can fit in a signed int32, the field will be serialized as a BSON int32 rather than a BSON int64. For
//     other types, this tag is ignored.
//
//  3. truncate: If the truncate struct tag is specified on a field with a non-float numeric type, BSON doubles
//     unmarshaled into that field will be truncated at the decimal point. For example, if 3.14 is unmarshaled into a
//     field of type int, it will be unmarshaled as 3. If this tag is not specified, the decoder will throw an error if
//     the value cannot be decoded without losing precision. For float64 or non-numeric types, this tag is ignored.
//
//  4. inline: If the inline struct tag is specified for a struct or map field, the field will be "flattened" when
//     marshaling and "un-flattened" when unmarshaling. This means that all of the fields in that struct/map will be
//     pulled up one level and will become top-level fields rather than being fields in a nested document. For example,
//     if a map field named "Map" with value map[string]interface{}{"foo": "bar"} is inlined, the resulting document will
//     be {"foo": "bar"} instead of {"map": {"foo": "bar"}}. There can only be one inlined map field in a struct. If
//     there are duplicated fields in the resulting document when an inlined struct is marshaled, the inlined field will
//     be overwritten. If there are duplicated fields in the resulting document when an inlined map is marshaled, an
//     error will be returned. This tag can be used with fields that are pointers to structs. If an inlined pointer field
//     is nil, it will not be marshaled. For fields that are not maps or structs, this tag is ignored.
//
// # Marshaling and Unmarshaling
//
// Manually marshaling and unmarshaling can be done with the Marshal and Unmarshal family of functions.
//
// [Work with BSON]: https://www.mongodb.com/docs/drivers/go/current/fundamentals/bson/
package bson<|MERGE_RESOLUTION|>--- conflicted
+++ resolved
@@ -70,14 +70,8 @@
 //     otherwise.
 //  4. int64 marshals to BSON int64 (unless [Encoder.IntMinSize] is set).
 //  5. uint8 and uint16 marshal to a BSON int32.
-<<<<<<< HEAD
-//  6. uint, uint32, and uint64 marshal to a BSON int32 if the value is between math.MinInt32 and math.MaxInt32,
-//     inclusive, and BSON int64 otherwise.
+//  6. uint, uint32, and uint64 marshal to a BSON int64 (unless [Encoder.IntMinSize] is set).
 //  7. BSON null and undefined values will unmarshal into the zero value of a field (e.g. unmarshaling a BSON null or
-=======
-//  6. uint, uint32, and uint64 marshal to a BSON int64 (unless [Encoder.IntMinSize] is set).
-//  7. BSON null and undefined values will unmarshal into the zero value of a field (e.g. unmarshalling a BSON null or
->>>>>>> 00e355cc
 //     undefined value into a string will yield the empty string.).
 //
 // # Structs
