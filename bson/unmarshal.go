// Copyright (C) MongoDB, Inc. 2017-present.
//
// Licensed under the Apache License, Version 2.0 (the "License"); you may
// not use this file except in compliance with the License. You may obtain
// a copy of the License at http://www.apache.org/licenses/LICENSE-2.0

package bson

import (
	"bytes"
	"fmt"
)

// Unmarshaler is the interface implemented by types that can unmarshal a BSON
// document representation of themselves. The input can be assumed to be a valid
// encoding of a BSON document. UnmarshalBSON must copy the JSON data if it
// wishes to retain the data after returning.
//
// Unmarshaler is only used to unmarshal full BSON documents. To create custom
// BSON unmarshaling behavior for individual values in a BSON document,
// implement the ValueUnmarshaler interface instead.
type Unmarshaler interface {
	UnmarshalBSON([]byte) error
}

// ValueUnmarshaler is the interface implemented by types that can unmarshal a
// BSON value representation of themselves. The input can be assumed to be a
// valid encoding of a BSON value. UnmarshalBSONValue must copy the BSON value
// bytes if it wishes to retain the data after returning.
//
// ValueUnmarshaler is only used to unmarshal individual values in a BSON
// document. To create custom BSON unmarshaling behavior for an entire BSON
// document, implement the Unmarshaler interface instead.
type ValueUnmarshaler interface {
	UnmarshalBSONValue(typ byte, data []byte) error
}

// Unmarshal parses the BSON-encoded data and stores the result in the value
// pointed to by val. If val is nil or not a pointer, Unmarshal returns an error.
func Unmarshal(data []byte, val interface{}) error {
<<<<<<< HEAD
	vr := NewValueReader(data)
	return unmarshalFromReader(DecodeContext{Registry: defaultRegistry}, vr, val)
=======
	vr := newDocumentReader(bytes.NewReader(data))
	if l, err := vr.peekLength(); err != nil {
		return err
	} else if int(l) != len(data) {
		return fmt.Errorf("invalid document length")
	}
	return unmarshalFromReader(DecodeContext{Registry: DefaultRegistry}, vr, val)
>>>>>>> 060b2b29
}

// UnmarshalValue parses the BSON value of type t with bson.NewRegistry() and
// stores the result in the value pointed to by val. If val is nil or not a pointer,
// UnmarshalValue returns an error.
func UnmarshalValue(t Type, data []byte, val interface{}) error {
<<<<<<< HEAD
	vr := NewBSONValueReader(t, data)
	return unmarshalFromReader(DecodeContext{Registry: defaultRegistry}, vr, val)
=======
	vr := newValueReader(t, bytes.NewReader(data))
	return unmarshalFromReader(DecodeContext{Registry: DefaultRegistry}, vr, val)
>>>>>>> 060b2b29
}

// UnmarshalExtJSON parses the extended JSON-encoded data and stores the result
// in the value pointed to by val. If val is nil or not a pointer, UnmarshalExtJSON
// returns an error.
func UnmarshalExtJSON(data []byte, canonical bool, val interface{}) error {
	ejvr, err := NewExtJSONValueReader(bytes.NewReader(data), canonical)
	if err != nil {
		return err
	}

	return unmarshalFromReader(DecodeContext{Registry: defaultRegistry}, ejvr, val)
}

func unmarshalFromReader(dc DecodeContext, vr ValueReader, val interface{}) error {
	dec := decPool.Get().(*Decoder)
	defer decPool.Put(dec)

	dec.Reset(vr)
	dec.dc = dc

	return dec.Decode(val)
}<|MERGE_RESOLUTION|>--- conflicted
+++ resolved
@@ -38,31 +38,21 @@
 // Unmarshal parses the BSON-encoded data and stores the result in the value
 // pointed to by val. If val is nil or not a pointer, Unmarshal returns an error.
 func Unmarshal(data []byte, val interface{}) error {
-<<<<<<< HEAD
-	vr := NewValueReader(data)
-	return unmarshalFromReader(DecodeContext{Registry: defaultRegistry}, vr, val)
-=======
 	vr := newDocumentReader(bytes.NewReader(data))
 	if l, err := vr.peekLength(); err != nil {
 		return err
 	} else if int(l) != len(data) {
 		return fmt.Errorf("invalid document length")
 	}
-	return unmarshalFromReader(DecodeContext{Registry: DefaultRegistry}, vr, val)
->>>>>>> 060b2b29
+	return unmarshalFromReader(DecodeContext{Registry: defaultRegistry}, vr, val)
 }
 
 // UnmarshalValue parses the BSON value of type t with bson.NewRegistry() and
 // stores the result in the value pointed to by val. If val is nil or not a pointer,
 // UnmarshalValue returns an error.
 func UnmarshalValue(t Type, data []byte, val interface{}) error {
-<<<<<<< HEAD
-	vr := NewBSONValueReader(t, data)
+	vr := newValueReader(t, bytes.NewReader(data))
 	return unmarshalFromReader(DecodeContext{Registry: defaultRegistry}, vr, val)
-=======
-	vr := newValueReader(t, bytes.NewReader(data))
-	return unmarshalFromReader(DecodeContext{Registry: DefaultRegistry}, vr, val)
->>>>>>> 060b2b29
 }
 
 // UnmarshalExtJSON parses the extended JSON-encoded data and stores the result
