// Copyright (C) MongoDB, Inc. 2017-present.
//
// Licensed under the Apache License, Version 2.0 (the "License"); you may
// not use this file except in compliance with the License. You may obtain
// a copy of the License at http://www.apache.org/licenses/LICENSE-2.0

package bson

import (
	"bytes"
	"fmt"
)

// Unmarshaler is the interface implemented by types that can unmarshal a BSON
// document representation of themselves. The input can be assumed to be a valid
// encoding of a BSON document. UnmarshalBSON must copy the JSON data if it
// wishes to retain the data after returning.
//
// Unmarshaler is only used to unmarshal full BSON documents. To create custom
// BSON unmarshaling behavior for individual values in a BSON document,
// implement the ValueUnmarshaler interface instead.
type Unmarshaler interface {
	UnmarshalBSON([]byte) error
}

// ValueUnmarshaler is the interface implemented by types that can unmarshal a
// BSON value representation of themselves. The input can be assumed to be a
// valid encoding of a BSON value. UnmarshalBSONValue must copy the BSON value
// bytes if it wishes to retain the data after returning.
//
// ValueUnmarshaler is only used to unmarshal individual values in a BSON
// document. To create custom BSON unmarshaling behavior for an entire BSON
// document, implement the Unmarshaler interface instead.
type ValueUnmarshaler interface {
	UnmarshalBSONValue(typ byte, data []byte) error
}

// Unmarshal parses the BSON-encoded data and stores the result in the value
// pointed to by val. If val is nil or not a pointer, Unmarshal returns
// InvalidUnmarshalError.
func Unmarshal(data []byte, val interface{}) error {
<<<<<<< HEAD
	return UnmarshalWithRegistry(DefaultRegistry, data, val)
}

// UnmarshalWithRegistry parses the BSON-encoded data using Registry r and
// stores the result in the value pointed to by val. If val is nil or not
// a pointer, UnmarshalWithRegistry returns InvalidUnmarshalError.
//
// Deprecated: Use [NewDecoder] and specify the Registry by calling [Decoder.SetRegistry] instead:
//
//	dec, err := bson.NewDecoder(NewValueReader(data))
//	if err != nil {
//		panic(err)
//	}
//	dec.SetRegistry(reg)
//
// See [Decoder] for more examples.
func UnmarshalWithRegistry(r *Registry, data []byte, val interface{}) error {
	vr := newValueReaderFromSlice(data)
	err := unmarshalFromReader(DecodeContext{Registry: r}, vr, val)
	if err != nil {
		return err
	}
	if int(vr.offset) < len(vr.d) {
		err = fmt.Errorf("invalid document length")
	}
	return err
}

// UnmarshalWithContext parses the BSON-encoded data using DecodeContext dc and
// stores the result in the value pointed to by val. If val is nil or not
// a pointer, UnmarshalWithRegistry returns InvalidUnmarshalError.
//
// Deprecated: Use [NewDecoder] and use the Decoder configuration methods to set the desired unmarshal
// behavior instead:
//
//	dec, err := bson.NewDecoder(NewValueReader(data))
//	if err != nil {
//		panic(err)
//	}
//	dec.DefaultDocumentM()
//
// See [Decoder] for more examples.
func UnmarshalWithContext(dc DecodeContext, data []byte, val interface{}) error {
	vr := newValueReaderFromSlice(data)
	err := unmarshalFromReader(dc, vr, val)
	if err != nil {
		return err
	}
	if int(vr.offset) < len(vr.d) {
		err = fmt.Errorf("invalid document length")
	}
	return err
=======
	vr := NewValueReader(data)
	return unmarshalFromReader(DecodeContext{Registry: DefaultRegistry}, vr, val)
>>>>>>> 4d84e764
}

// UnmarshalValue parses the BSON value of type t with bson.DefaultRegistry and
// stores the result in the value pointed to by val. If val is nil or not a pointer,
// UnmarshalValue returns an error.
func UnmarshalValue(t Type, data []byte, val interface{}) error {
<<<<<<< HEAD
	return UnmarshalValueWithRegistry(DefaultRegistry, t, data, val)
}

// UnmarshalValueWithRegistry parses the BSON value of type t with registry r and
// stores the result in the value pointed to by val. If val is nil or not a pointer,
// UnmarshalValue returns an error.
//
// Deprecated: Using a custom registry to unmarshal individual BSON values will not be supported in
// Go Driver 2.0.
func UnmarshalValueWithRegistry(r *Registry, t Type, data []byte, val interface{}) error {
	vr := newValueReaderFromSlice(data)
	if len(vr.stack) == 0 {
		vr.stack = make([]vrState, 1, 5)
	}
	vr.stack[0].mode = mValue
	vr.stack[0].vType = t
	err := unmarshalFromReader(DecodeContext{Registry: r}, vr, val)
	if err != nil {
		return err
	}
	if int(vr.offset) < len(vr.d) {
		err = fmt.Errorf("invalid document length")
	}
	return err
=======
	vr := NewBSONValueReader(t, data)
	return unmarshalFromReader(DecodeContext{Registry: DefaultRegistry}, vr, val)
>>>>>>> 4d84e764
}

// UnmarshalExtJSON parses the extended JSON-encoded data and stores the result
// in the value pointed to by val. If val is nil or not a pointer, Unmarshal
// returns InvalidUnmarshalError.
func UnmarshalExtJSON(data []byte, canonical bool, val interface{}) error {
<<<<<<< HEAD
	return UnmarshalExtJSONWithRegistry(DefaultRegistry, data, canonical, val)
}

// UnmarshalExtJSONWithRegistry parses the extended JSON-encoded data using
// Registry r and stores the result in the value pointed to by val. If val is
// nil or not a pointer, UnmarshalWithRegistry returns InvalidUnmarshalError.
//
// Deprecated: Use [NewDecoder] and specify the Registry by calling [Decoder.SetRegistry] instead:
//
//	vr, err := NewExtJSONValueReader(bytes.NewReader(data), true)
//	if err != nil {
//		panic(err)
//	}
//	dec, err := bson.NewDecoder(vr)
//	if err != nil {
//		panic(err)
//	}
//	dec.SetRegistry(reg)
//
// See [Decoder] for more examples.
func UnmarshalExtJSONWithRegistry(r *Registry, data []byte, canonical bool, val interface{}) error {
	return UnmarshalExtJSONWithContext(DecodeContext{Registry: r}, data, canonical, val)
}

// UnmarshalExtJSONWithContext parses the extended JSON-encoded data using
// DecodeContext dc and stores the result in the value pointed to by val. If val is
// nil or not a pointer, UnmarshalWithRegistry returns InvalidUnmarshalError.
//
// Deprecated: Use [NewDecoder] and use the Decoder configuration methods to set the desired unmarshal
// behavior instead:
//
//	vr, err := NewExtJSONValueReader(bytes.NewReader(data), true)
//	if err != nil {
//		panic(err)
//	}
//	dec, err := bson.NewDecoder(vr)
//	if err != nil {
//		panic(err)
//	}
//	dec.DefaultDocumentM()
//
// See [Decoder] for more examples.
func UnmarshalExtJSONWithContext(dc DecodeContext, data []byte, canonical bool, val interface{}) error {
=======
>>>>>>> 4d84e764
	ejvr, err := NewExtJSONValueReader(bytes.NewReader(data), canonical)
	if err != nil {
		return err
	}

	return unmarshalFromReader(DecodeContext{Registry: DefaultRegistry}, ejvr, val)
}

func unmarshalFromReader(dc DecodeContext, vr ValueReader, val interface{}) error {
	dec := decPool.Get().(*Decoder)
	defer decPool.Put(dec)

	dec.Reset(vr)
	dec.dc = dc

	return dec.Decode(val)
}<|MERGE_RESOLUTION|>--- conflicted
+++ resolved
@@ -8,7 +8,6 @@
 
 import (
 	"bytes"
-	"fmt"
 )
 
 // Unmarshaler is the interface implemented by types that can unmarshal a BSON
@@ -39,150 +38,22 @@
 // pointed to by val. If val is nil or not a pointer, Unmarshal returns
 // InvalidUnmarshalError.
 func Unmarshal(data []byte, val interface{}) error {
-<<<<<<< HEAD
-	return UnmarshalWithRegistry(DefaultRegistry, data, val)
-}
-
-// UnmarshalWithRegistry parses the BSON-encoded data using Registry r and
-// stores the result in the value pointed to by val. If val is nil or not
-// a pointer, UnmarshalWithRegistry returns InvalidUnmarshalError.
-//
-// Deprecated: Use [NewDecoder] and specify the Registry by calling [Decoder.SetRegistry] instead:
-//
-//	dec, err := bson.NewDecoder(NewValueReader(data))
-//	if err != nil {
-//		panic(err)
-//	}
-//	dec.SetRegistry(reg)
-//
-// See [Decoder] for more examples.
-func UnmarshalWithRegistry(r *Registry, data []byte, val interface{}) error {
-	vr := newValueReaderFromSlice(data)
-	err := unmarshalFromReader(DecodeContext{Registry: r}, vr, val)
-	if err != nil {
-		return err
-	}
-	if int(vr.offset) < len(vr.d) {
-		err = fmt.Errorf("invalid document length")
-	}
-	return err
-}
-
-// UnmarshalWithContext parses the BSON-encoded data using DecodeContext dc and
-// stores the result in the value pointed to by val. If val is nil or not
-// a pointer, UnmarshalWithRegistry returns InvalidUnmarshalError.
-//
-// Deprecated: Use [NewDecoder] and use the Decoder configuration methods to set the desired unmarshal
-// behavior instead:
-//
-//	dec, err := bson.NewDecoder(NewValueReader(data))
-//	if err != nil {
-//		panic(err)
-//	}
-//	dec.DefaultDocumentM()
-//
-// See [Decoder] for more examples.
-func UnmarshalWithContext(dc DecodeContext, data []byte, val interface{}) error {
-	vr := newValueReaderFromSlice(data)
-	err := unmarshalFromReader(dc, vr, val)
-	if err != nil {
-		return err
-	}
-	if int(vr.offset) < len(vr.d) {
-		err = fmt.Errorf("invalid document length")
-	}
-	return err
-=======
-	vr := NewValueReader(data)
+	vr := newDocumentReader(bytes.NewReader(data))
 	return unmarshalFromReader(DecodeContext{Registry: DefaultRegistry}, vr, val)
->>>>>>> 4d84e764
 }
 
 // UnmarshalValue parses the BSON value of type t with bson.DefaultRegistry and
 // stores the result in the value pointed to by val. If val is nil or not a pointer,
 // UnmarshalValue returns an error.
 func UnmarshalValue(t Type, data []byte, val interface{}) error {
-<<<<<<< HEAD
-	return UnmarshalValueWithRegistry(DefaultRegistry, t, data, val)
-}
-
-// UnmarshalValueWithRegistry parses the BSON value of type t with registry r and
-// stores the result in the value pointed to by val. If val is nil or not a pointer,
-// UnmarshalValue returns an error.
-//
-// Deprecated: Using a custom registry to unmarshal individual BSON values will not be supported in
-// Go Driver 2.0.
-func UnmarshalValueWithRegistry(r *Registry, t Type, data []byte, val interface{}) error {
-	vr := newValueReaderFromSlice(data)
-	if len(vr.stack) == 0 {
-		vr.stack = make([]vrState, 1, 5)
-	}
-	vr.stack[0].mode = mValue
-	vr.stack[0].vType = t
-	err := unmarshalFromReader(DecodeContext{Registry: r}, vr, val)
-	if err != nil {
-		return err
-	}
-	if int(vr.offset) < len(vr.d) {
-		err = fmt.Errorf("invalid document length")
-	}
-	return err
-=======
-	vr := NewBSONValueReader(t, data)
+	vr := newValueReader(t, bytes.NewReader(data))
 	return unmarshalFromReader(DecodeContext{Registry: DefaultRegistry}, vr, val)
->>>>>>> 4d84e764
 }
 
 // UnmarshalExtJSON parses the extended JSON-encoded data and stores the result
 // in the value pointed to by val. If val is nil or not a pointer, Unmarshal
 // returns InvalidUnmarshalError.
 func UnmarshalExtJSON(data []byte, canonical bool, val interface{}) error {
-<<<<<<< HEAD
-	return UnmarshalExtJSONWithRegistry(DefaultRegistry, data, canonical, val)
-}
-
-// UnmarshalExtJSONWithRegistry parses the extended JSON-encoded data using
-// Registry r and stores the result in the value pointed to by val. If val is
-// nil or not a pointer, UnmarshalWithRegistry returns InvalidUnmarshalError.
-//
-// Deprecated: Use [NewDecoder] and specify the Registry by calling [Decoder.SetRegistry] instead:
-//
-//	vr, err := NewExtJSONValueReader(bytes.NewReader(data), true)
-//	if err != nil {
-//		panic(err)
-//	}
-//	dec, err := bson.NewDecoder(vr)
-//	if err != nil {
-//		panic(err)
-//	}
-//	dec.SetRegistry(reg)
-//
-// See [Decoder] for more examples.
-func UnmarshalExtJSONWithRegistry(r *Registry, data []byte, canonical bool, val interface{}) error {
-	return UnmarshalExtJSONWithContext(DecodeContext{Registry: r}, data, canonical, val)
-}
-
-// UnmarshalExtJSONWithContext parses the extended JSON-encoded data using
-// DecodeContext dc and stores the result in the value pointed to by val. If val is
-// nil or not a pointer, UnmarshalWithRegistry returns InvalidUnmarshalError.
-//
-// Deprecated: Use [NewDecoder] and use the Decoder configuration methods to set the desired unmarshal
-// behavior instead:
-//
-//	vr, err := NewExtJSONValueReader(bytes.NewReader(data), true)
-//	if err != nil {
-//		panic(err)
-//	}
-//	dec, err := bson.NewDecoder(vr)
-//	if err != nil {
-//		panic(err)
-//	}
-//	dec.DefaultDocumentM()
-//
-// See [Decoder] for more examples.
-func UnmarshalExtJSONWithContext(dc DecodeContext, data []byte, canonical bool, val interface{}) error {
-=======
->>>>>>> 4d84e764
 	ejvr, err := NewExtJSONValueReader(bytes.NewReader(data), canonical)
 	if err != nil {
 		return err
