--- conflicted
+++ resolved
@@ -17,15 +17,6 @@
 
 var _ ValueReader = &valueReader{}
 
-<<<<<<< HEAD
-=======
-var vrPool = sync.Pool{
-	New: func() interface{} {
-		return new(valueReader)
-	},
-}
-
->>>>>>> 4d84e764
 // ErrEOA is the error returned when the end of a BSON array has been reached.
 var ErrEOA = errors.New("end of array")
 
@@ -77,12 +68,6 @@
 		r:     r,
 		stack: stack,
 	}
-}
-
-func newValueReaderFromSlice(buf []byte) *valueReader {
-	vr := newDocumentReader(nil)
-	vr.d = buf
-	return vr
 }
 
 func (vr *valueReader) prepload(length int32) (int32, error) {
