--- conflicted
+++ resolved
@@ -458,13 +458,8 @@
 			t.Run(tc.name, func(t *testing.T) {
 				t.Parallel()
 
-<<<<<<< HEAD
-				b := make(SliceWriter, 0, 512)
+				b := make(sliceWriter, 0, 512)
 				vw := NewDocumentWriter(&b)
-=======
-				b := make(sliceWriter, 0, 512)
-				vw := NewValueWriter(&b)
->>>>>>> 4d84e764
 				enc := NewEncoder(vw)
 				err := enc.Encode(tc.value)
 				if !errors.Is(err, tc.err) {
