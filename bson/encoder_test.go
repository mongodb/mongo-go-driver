--- conflicted
+++ resolved
@@ -20,13 +20,8 @@
 func TestBasicEncode(t *testing.T) {
 	for _, tc := range marshalingTestCases {
 		t.Run(tc.name, func(t *testing.T) {
-<<<<<<< HEAD
-			got := make(SliceWriter, 0, 1024)
+			got := make(sliceWriter, 0, 1024)
 			vw := NewDocumentWriter(&got)
-=======
-			got := make(sliceWriter, 0, 1024)
-			vw := NewValueWriter(&got)
->>>>>>> 4d84e764
 			reg := DefaultRegistry
 			encoder, err := reg.LookupEncoder(reflect.TypeOf(tc.val))
 			noerr(t, err)
@@ -44,13 +39,8 @@
 func TestEncoderEncode(t *testing.T) {
 	for _, tc := range marshalingTestCases {
 		t.Run(tc.name, func(t *testing.T) {
-<<<<<<< HEAD
-			got := make(SliceWriter, 0, 1024)
+			got := make(sliceWriter, 0, 1024)
 			vw := NewDocumentWriter(&got)
-=======
-			got := make(sliceWriter, 0, 1024)
-			vw := NewValueWriter(&got)
->>>>>>> 4d84e764
 			enc := NewEncoder(vw)
 			err := enc.Encode(tc.val)
 			noerr(t, err)
