--- conflicted
+++ resolved
@@ -1,19 +1,9 @@
 # See https://taskfile.dev/usage/
 version: "3"
-<<<<<<< HEAD
-
-env:
-  TEST_TIMEOUT: 1800
-  LONG_TEST_TIMEOUT: 3600
-
-dotenv: [".test.env"]
-
-=======
 env:
   TEST_TIMEOUT: 1800
   LONG_TEST_TIMEOUT: 3600
 dotenv: [".test.env"]
->>>>>>> 7bbf9589
 tasks:
   ### Utility tasks. ###
   default:
