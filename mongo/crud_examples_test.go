--- conflicted
+++ resolved
@@ -758,13 +758,7 @@
 
 	// Specify the ReadPreference option to set the read preference to primary
 	// preferred for this transaction.
-<<<<<<< HEAD
-	rp := &readpref.ReadPref{Mode: readpref.PrimaryPreferredMode}
-	txnOpts := options.Transaction().SetReadPreference(rp)
-
-=======
 	txnOpts.SetReadPreference(readpref.PrimaryPreferred())
->>>>>>> 58765544
 	result, err := sess.WithTransaction(
 		context.TODO(),
 		func(ctx context.Context) (interface{}, error) {
