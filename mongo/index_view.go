--- conflicted
+++ resolved
@@ -376,11 +376,7 @@
 	return optsDoc, nil
 }
 
-<<<<<<< HEAD
-func (iv IndexView) drop(ctx context.Context, name string, opts ...*options.DropIndexesOptions) error {
-=======
-func (iv IndexView) drop(ctx context.Context, name string, _ ...*options.DropIndexesOptions) (bson.Raw, error) {
->>>>>>> f1f7050a
+func (iv IndexView) drop(ctx context.Context, name string, _ ...*options.DropIndexesOptions) error {
 	if ctx == nil {
 		ctx = context.Background()
 	}
