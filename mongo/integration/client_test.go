--- conflicted
+++ resolved
@@ -732,17 +732,10 @@
 
 		// First message should a be connection handshake.
 		pair := msgPairs[0]
-<<<<<<< HEAD
-		assert.Equal(mt, internal.LegacyHello, pair.CommandName, "expected command name %s at index 0, got %s",
-			internal.LegacyHello, pair.CommandName)
+		assert.Equal(mt, handshake.LegacyHello, pair.CommandName, "expected command name %s at index 0, got %s",
+			handshake.LegacyHello, pair.CommandName)
 		assert.Equal(mt, wiremessage.OpMsg, pair.Sent.OpCode,
 			"expected 'OP_MSG' OpCode in wire message, got %q", pair.Sent.OpCode.String())
-=======
-		assert.Equal(mt, handshake.LegacyHello, pair.CommandName, "expected command name %s at index 0, got %s",
-			handshake.LegacyHello, pair.CommandName)
-		assert.Equal(mt, wiremessage.OpQuery, pair.Sent.OpCode,
-			"expected 'OP_QUERY' OpCode in wire message, got %q", pair.Sent.OpCode.String())
->>>>>>> 73559979
 
 		// Look for a saslContinue in the remaining proxied messages and assert that it uses the OP_MSG OpCode, as wire
 		// version is now known to be >= 6.
