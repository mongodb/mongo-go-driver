// Copyright (C) MongoDB, Inc. 2017-present.
//
// Licensed under the Apache License, Version 2.0 (the "License"); you may
// not use this file except in compliance with the License. You may obtain
// a copy of the License at http://www.apache.org/licenses/LICENSE-2.0

package unified

import (
	"context"
	"path"
	"testing"
)

var (
	passDirectories = []string{
		"unified-test-format/valid-pass",
		"versioned-api",
		"crud/unified",
		"change-streams",
		"transactions/unified",
		"load-balancers",
		"collection-management",
		"command-monitoring",
		"command-monitoring/logging",
		"connection-monitoring-and-pooling/logging",
		"sessions",
		"retryable-writes/unified",
		"client-side-encryption/unified",
		"client-side-operations-timeout",
		"gridfs",
<<<<<<< HEAD
		"index-management",
=======
		"server-discovery-and-monitoring/unified",
		"run-command",
>>>>>>> 4567eabd
	}
	failDirectories = []string{
		"unified-test-format/valid-fail",
	}
)

const (
	dataDirectory = "../../../testdata"
)

func TestUnifiedSpec(t *testing.T) {
	// Ensure the cluster is in a clean state before test execution begins.
	if err := terminateOpenSessions(context.Background()); err != nil {
		t.Fatalf("error terminating open transactions: %v", err)
	}

	for _, testDir := range passDirectories {
		t.Run(testDir, func(t *testing.T) {
			runTestDirectory(t, path.Join(dataDirectory, testDir), false)
		})
	}

	for _, testDir := range failDirectories {
		t.Run(testDir, func(t *testing.T) {
			runTestDirectory(t, path.Join(dataDirectory, testDir), true)
		})
	}
}<|MERGE_RESOLUTION|>--- conflicted
+++ resolved
@@ -29,12 +29,9 @@
 		"client-side-encryption/unified",
 		"client-side-operations-timeout",
 		"gridfs",
-<<<<<<< HEAD
-		"index-management",
-=======
 		"server-discovery-and-monitoring/unified",
 		"run-command",
->>>>>>> 4567eabd
+		"index-management",
 	}
 	failDirectories = []string{
 		"unified-test-format/valid-fail",
