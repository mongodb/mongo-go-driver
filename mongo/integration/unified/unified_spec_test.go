// Copyright (C) MongoDB, Inc. 2017-present.
//
// Licensed under the Apache License, Version 2.0 (the "License"); you may
// not use this file except in compliance with the License. You may obtain
// a copy of the License at http://www.apache.org/licenses/LICENSE-2.0

package unified

import (
	"context"
	"path"
	"testing"
)

var (
	passDirectories = []string{
		"unified-test-format/valid-pass",
		"versioned-api",
		"crud/unified",
		"change-streams",
		"transactions/unified",
		"load-balancers",
		"collection-management",
		"command-monitoring/unified",
		"sessions/unified",
		"retryable-writes/unified",
<<<<<<< HEAD
		"client-side-encryption/unified",
=======
		"client-side-operations-timeout",
>>>>>>> 0b4a8d7e
	}
	failDirectories = []string{
		"unified-test-format/valid-fail",
	}
)

const (
	dataDirectory = "../../../data"
)

func TestUnifiedSpec(t *testing.T) {
	// Ensure the cluster is in a clean state before test execution begins.
	if err := terminateOpenSessions(context.Background()); err != nil {
		t.Fatalf("error terminating open transactions: %v", err)
	}

	for _, testDir := range passDirectories {
		t.Run(testDir, func(t *testing.T) {
			runTestDirectory(t, path.Join(dataDirectory, testDir), false)
		})
	}

	for _, testDir := range failDirectories {
		t.Run(testDir, func(t *testing.T) {
			runTestDirectory(t, path.Join(dataDirectory, testDir), true)
		})
	}
}<|MERGE_RESOLUTION|>--- conflicted
+++ resolved
@@ -24,11 +24,8 @@
 		"command-monitoring/unified",
 		"sessions/unified",
 		"retryable-writes/unified",
-<<<<<<< HEAD
 		"client-side-encryption/unified",
-=======
 		"client-side-operations-timeout",
->>>>>>> 0b4a8d7e
 	}
 	failDirectories = []string{
 		"unified-test-format/valid-fail",
