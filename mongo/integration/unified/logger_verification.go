// Copyright (C) MongoDB, Inc. 2023-present.
//
// Licensed under the Apache License, Version 2.0 (the "License"); you may
// not use this file except in compliance with the License. You may obtain
// a copy of the License at http://www.apache.org/licenses/LICENSE-2.0

package unified

import (
	"context"
	"fmt"

	"go.mongodb.org/mongo-driver/bson"
	"go.mongodb.org/mongo-driver/internal/logger"
)

var errLogDocumentMismatch = fmt.Errorf("document mismatch")

// logMessage is a log message that is expected to be observed by the driver.
type logMessage struct {
	LevelLiteral      string   `bson:"level"`
	ComponentLiteral  string   `bson:"component"`
	Data              bson.Raw `bson:"data"`
	FailureIsRedacted bool     `bson:"failureIsRedacted"`
}

// newLogMessage will create a "logMessage" from the level and a slice of
// arguments.
func newLogMessage(level int, args ...interface{}) (*logMessage, error) {
	logMessage := new(logMessage)

	// Iterate over the literal levels until we get the first
	// "LevelLiteral" that matches the level of the "LogMessage". It doesn't
	// matter which literal is chose so long as the mapping results in the
	// correct level.
	for literal, logLevel := range logger.LevelLiteralMap {
		if level == int(logLevel) {
			logMessage.LevelLiteral = literal

			break
		}
	}

	if len(args) == 0 {
		return logMessage, nil
	}

	// The argument slice must have an even number of elements, otherwise it
	// would not maintain the key-value structure of the document.
	if len(args)%2 != 0 {
		return nil, fmt.Errorf("invalid arguments: %v", args)
	}

	// Create a new document from the arguments.
	actualD := bson.D{}
	for i := 0; i < len(args); i += 2 {
		actualD = append(actualD, bson.E{
			Key:   args[i].(string),
			Value: args[i+1],
		})
	}

	// Marshal the document into a raw value and assign it to the
	// logMessage.
	bytes, err := bson.Marshal(actualD)
	if err != nil {
		return nil, fmt.Errorf("failed to marshal: %v", err)
	}

	logMessage.Data = bson.Raw(bytes)

	return logMessage, nil
}

// validate will validate the expectedLogMessage and return an error if it is
// invalid.
func validateLogMessage(message *logMessage) error {
	if message.LevelLiteral == "" {
		return fmt.Errorf("level is required")
	}

	if message.ComponentLiteral == "" {
		return fmt.Errorf("component is required")
	}

	if message.Data == nil {
		return fmt.Errorf("data is required")
	}

	return nil
}

// verifyLogMessagesMatch will verify that the actual log messages match the
// expected log messages.
func verifyLogMessagesMatch(ctx context.Context, exp, act *logMessage) error {
	if act == nil && exp == nil {
		return nil
	}

	if act == nil || exp == nil {
		return errLogDocumentMismatch
	}

	levelExp := logger.ParseLevel(exp.LevelLiteral)
	levelAct := logger.ParseLevel(act.LevelLiteral)

	// The levels of the expected log message and the actual log message
	// must match, upto logger.Level.
	if levelExp != levelAct {
		return fmt.Errorf("level mismatch: want %v, got %v", levelExp, levelAct)
	}

	rawExp := documentToRawValue(exp.Data)
	rawAct := documentToRawValue(act.Data)

	// Top level data does not have to be 1-1 with the expectation, there
	// are a number of unrequired fields that may not be present on the
	// expected document.
	if err := verifyValuesMatch(ctx, rawExp, rawAct, true); err != nil {
		return fmt.Errorf("%w: %v", errLogDocumentMismatch, err)
	}

	return nil
}

// clientLogMessages is a struct representing the expected "LogMessages" for a
// client.
type clientLogMessages struct {
	Client      string        `bson:"client"`
	LogMessages []*logMessage `bson:"messages"`
}

// validateClientLogMessages will validate a single "clientLogMessages" object
// and return an error if it is invalid, i.e. not testable.
func validateClientLogMessages(log *clientLogMessages) error {
	if log.Client == "" {
		return fmt.Errorf("client is required")
	}

	if len(log.LogMessages) == 0 {
		return fmt.Errorf("log messages are required")
	}

	for _, message := range log.LogMessages {
		if err := validateLogMessage(message); err != nil {
			return fmt.Errorf("message is invalid: %v", err)
		}
	}

	return nil
}

// validateExpectLogMessages will validate a slice of "clientLogMessages"
// objects and return the first error encountered.
func validateExpectLogMessages(logs []*clientLogMessages) error {
	seenClientNames := make(map[string]struct{}) // Check for client duplication

	for _, log := range logs {
		if err := validateClientLogMessages(log); err != nil {
			return fmt.Errorf("client is invalid: %v", err)
		}

		if _, ok := seenClientNames[log.Client]; ok {
			return fmt.Errorf("duplicate client: %v", log.Client)
		}

		seenClientNames[log.Client] = struct{}{}
	}

	return nil
}

// logMessageValidator defines the expectation for log messages across all
// clients.
type logMessageValidator struct {
	testCase *TestCase
	err      chan error
}

// newLogMessageValidator will create a new "logMessageValidator" from a test
// case.
func newLogMessageValidator(testCase *TestCase) (*logMessageValidator, error) {
	if testCase == nil {
		return nil, fmt.Errorf("test case is required")
	}

	if testCase.entities == nil {
		return nil, fmt.Errorf("entities are required")
	}

	validator := &logMessageValidator{
		testCase: testCase,
		err:      make(chan error, len(testCase.entities.clients())),
	}

	return validator, nil
}

type actualLogQueues map[string]chan orderedLogMessage

func (validator *logMessageValidator) expected(ctx context.Context) ([]*clientLogMessages, actualLogQueues) {
	clients := entities(ctx).clients()

	expected := make([]*clientLogMessages, 0, len(validator.testCase.ExpectLogMessages))
	actual := make(actualLogQueues, len(clients))

	for _, clientLogMessages := range validator.testCase.ExpectLogMessages {
		clientName := clientLogMessages.Client

		clientEntity, ok := clients[clientName]
		if !ok {
			continue // If there is no entity for the client, skip it.
		}

		expected = append(expected, clientLogMessages)
		actual[clientName] = clientEntity.logQueue
	}

	return expected, actual
}

// stopLogMessageVerificationWorkers will gracefully validate all log messages
// received by all clients and return the first error encountered.
func stopLogMessageVerificationWorkers(ctx context.Context, validator *logMessageValidator) error {
<<<<<<< HEAD
	// Count the number of LogMessage over all of the ExpectedLoggMessages.
	// We need to wait for this many messages to be received before we can
	// verify that the expected messages match the actual messages.
	expectedCount := 0
	for _, clientLogMessages := range validator.testCase.ExpectLogMessages {
		expectedCount += len(clientLogMessages.LogMessages)
	}

	for i := 0; i < expectedCount; i++ {
=======
	// Count the number of LogMessage objects on each ExpectedLogMessages.
	// This will give us the number of "actual" log messages we expect to
	// receive from each client. That is we want Σ (1 + len(messages)) for
	// over all clients.
	messageCard := 0
	for _, clientLogMessages := range validator.testCase.ExpectLogMessages {
		messageCard += len(clientLogMessages.LogMessages)
	}

	for i := 0; i < messageCard; i++ {
>>>>>>> 5e6d1873
		select {
		case err := <-validator.err:
			if err != nil {
				return err
			}
		case <-ctx.Done():
			// This error will likely only happen if the expected
			// log workflow have not been implemented for a
			// compontent. That is, the number of actual log
			// messages is less than the cardinality of messages.
			return fmt.Errorf("context error: %v", ctx.Err())
		}
	}

	return nil
}

// startLogMessageVerificationWorkers will start a goroutine for each client's
// expected log messages, listening to the channel of actual log messages and
// comparing them to the expected log messages.
func startLogMessageVerificationWorkers(ctx context.Context, validator *logMessageValidator) {
	expected, actual := validator.expected(ctx)
	fmt.Println("expected: ", expected[0].LogMessages)
	for _, expected := range expected {
		if expected == nil {
			continue
		}

		go func(expected *clientLogMessages) {
			for actual := range actual[expected.Client] {
				expectedmessage := expected.LogMessages[actual.order-1]
				if expectedmessage == nil {
					validator.err <- nil

					continue
				}

				err := verifyLogMessagesMatch(ctx, expectedmessage, actual.logMessage)
				if err != nil {
					validator.err <- err

					continue
				}

				validator.err <- nil
			}

		}(expected)
	}
}<|MERGE_RESOLUTION|>--- conflicted
+++ resolved
@@ -222,17 +222,6 @@
 // stopLogMessageVerificationWorkers will gracefully validate all log messages
 // received by all clients and return the first error encountered.
 func stopLogMessageVerificationWorkers(ctx context.Context, validator *logMessageValidator) error {
-<<<<<<< HEAD
-	// Count the number of LogMessage over all of the ExpectedLoggMessages.
-	// We need to wait for this many messages to be received before we can
-	// verify that the expected messages match the actual messages.
-	expectedCount := 0
-	for _, clientLogMessages := range validator.testCase.ExpectLogMessages {
-		expectedCount += len(clientLogMessages.LogMessages)
-	}
-
-	for i := 0; i < expectedCount; i++ {
-=======
 	// Count the number of LogMessage objects on each ExpectedLogMessages.
 	// This will give us the number of "actual" log messages we expect to
 	// receive from each client. That is we want Σ (1 + len(messages)) for
@@ -243,7 +232,6 @@
 	}
 
 	for i := 0; i < messageCard; i++ {
->>>>>>> 5e6d1873
 		select {
 		case err := <-validator.err:
 			if err != nil {
