// Copyright (C) MongoDB, Inc. 2017-present.
//
// Licensed under the Apache License, Version 2.0 (the "License"); you may
// not use this file except in compliance with the License. You may obtain
// a copy of the License at http://www.apache.org/licenses/LICENSE-2.0

package unified

import (
	"bytes"
	"context"
	"crypto/tls"
	"errors"
	"fmt"
	"os"
	"sync"
	"sync/atomic"
	"time"

	"go.mongodb.org/mongo-driver/bson"
	"go.mongodb.org/mongo-driver/mongo"
	"go.mongodb.org/mongo-driver/mongo/gridfs"
	"go.mongodb.org/mongo-driver/mongo/options"
	"go.mongodb.org/mongo-driver/x/bsonx/bsoncore"
)

var (
	// ErrEntityMapOpen is returned when a slice entity is accessed while the EntityMap is open
	ErrEntityMapOpen = errors.New("slices cannot be accessed while EntityMap is open")
)

var (
	tlsCAFile                   = os.Getenv("CSFLE_TLS_CA_FILE")
	tlsClientCertificateKeyFile = os.Getenv("CSFLE_TLS_CERTIFICATE_KEY_FILE")
)

type storeEventsAsEntitiesConfig struct {
	EventListID string   `bson:"id"`
	Events      []string `bson:"events"`
}

type observeLogMessages struct {
	Command         string `bson:"command"`
	Topology        string `bson:"topology"`
	ServerSelection string `bson:"serverSelection"`
	Connection      string `bson:"connection"`
}

// entityOptions represents all options that can be used to configure an entity. Because there are multiple entity
// types, only a subset of the options that this type contains apply to any given entity.
type entityOptions struct {
	// Options that apply to all entity types.
	ID string `bson:"id"`

	// Options for client entities.
	URIOptions               bson.M                        `bson:"uriOptions"`
	UseMultipleMongoses      *bool                         `bson:"useMultipleMongoses"`
	ObserveEvents            []string                      `bson:"observeEvents"`
	IgnoredCommands          []string                      `bson:"ignoreCommandMonitoringEvents"`
	ObserveSensitiveCommands *bool                         `bson:"observeSensitiveCommands"`
	StoreEventsAsEntities    []storeEventsAsEntitiesConfig `bson:"storeEventsAsEntities"`
	ServerAPIOptions         *serverAPIOptions             `bson:"serverApi"`

	// Options for logger entities.
	ObserveLogMessages *observeLogMessages `bson:"observeLogMessages"`

	// Options for database entities.
	DatabaseName    string                 `bson:"databaseName"`
	DatabaseOptions *dbOrCollectionOptions `bson:"databaseOptions"`

	// Options for collection entities.
	CollectionName    string                 `bson:"collectionName"`
	CollectionOptions *dbOrCollectionOptions `bson:"collectionOptions"`

	// Options for session entities.
	SessionOptions *sessionOptions `bson:"sessionOptions"`

	// Options for GridFS bucket entities.
	GridFSBucketOptions *gridFSBucketOptions `bson:"bucketOptions"`

	// Options that reference other entities.
	ClientID   string `bson:"client"`
	DatabaseID string `bson:"database"`

	ClientEncryptionOpts *clientEncryptionOpts `bson:"clientEncryptionOpts"`
}

func (eo *entityOptions) setHeartbeatFrequencyMS(freq time.Duration) {
	if eo.URIOptions == nil {
		eo.URIOptions = make(bson.M)
	}

	if _, ok := eo.URIOptions["heartbeatFrequencyMS"]; !ok {
		// The UST values for heartbeatFrequencyMS are given as int32,
		// so we need to cast the frequency as int32 before setting it
		// on the URIOptions map.
		eo.URIOptions["heartbeatFrequencyMS"] = int32(freq.Milliseconds())
	}
}

<<<<<<< HEAD
=======
// newCollectionEntityOptions constructs an entity options object for a
// collection.
func newCollectionEntityOptions(id string, databaseID string, collectionName string,
	opts *dbOrCollectionOptions) *entityOptions {
	options := &entityOptions{
		ID:                id,
		DatabaseID:        databaseID,
		CollectionName:    collectionName,
		CollectionOptions: opts,
	}

	return options
}

>>>>>>> 6d814184
type clientEncryptionOpts struct {
	KeyVaultClient    string              `bson:"keyVaultClient"`
	KeyVaultNamespace string              `bson:"keyVaultNamespace"`
	KmsProviders      map[string]bson.Raw `bson:"kmsProviders"`
}

// EntityMap is used to store entities during tests. This type enforces uniqueness so no two entities can have the same
// ID, even if they are of different types. It also enforces referential integrity so construction of an entity that
// references another (e.g. a database entity references a client) will fail if the referenced entity does not exist.
// Accessors are available for the BSON entities.
type EntityMap struct {
	allEntities              map[string]struct{}
	cursorEntities           map[string]cursor
	clientEntities           map[string]*clientEntity
	dbEntites                map[string]*mongo.Database
	collEntities             map[string]*mongo.Collection
	sessions                 map[string]mongo.Session
	gridfsBuckets            map[string]*gridfs.Bucket
	bsonValues               map[string]bson.RawValue
	eventListEntities        map[string][]bson.Raw
	bsonArrayEntities        map[string][]bson.Raw // for storing errors and failures from a loop operation
	successValues            map[string]int32
	iterationValues          map[string]int32
	clientEncryptionEntities map[string]*mongo.ClientEncryption
	evtLock                  sync.Mutex
	closed                   atomic.Value
	// keyVaultClientIDs tracks IDs of clients used as a keyVaultClient in ClientEncryption objects.
	// ClientEncryption.Close() calls Disconnect on the keyVaultClient.
	// EntityMap.close() must skip calling Disconnect on any client entity referenced in keyVaultClientIDs.
	keyVaultClientIDs map[string]bool
}

func (em *EntityMap) isClosed() bool {
	return em.closed.Load().(bool)
}

func (em *EntityMap) setClosed(val bool) {
	em.closed.Store(val)
}

func newEntityMap() *EntityMap {
	em := &EntityMap{
		allEntities:              make(map[string]struct{}),
		gridfsBuckets:            make(map[string]*gridfs.Bucket),
		bsonValues:               make(map[string]bson.RawValue),
		cursorEntities:           make(map[string]cursor),
		clientEntities:           make(map[string]*clientEntity),
		collEntities:             make(map[string]*mongo.Collection),
		dbEntites:                make(map[string]*mongo.Database),
		sessions:                 make(map[string]mongo.Session),
		eventListEntities:        make(map[string][]bson.Raw),
		bsonArrayEntities:        make(map[string][]bson.Raw),
		successValues:            make(map[string]int32),
		iterationValues:          make(map[string]int32),
		clientEncryptionEntities: make(map[string]*mongo.ClientEncryption),
		keyVaultClientIDs:        make(map[string]bool),
	}
	em.setClosed(false)
	return em
}

func (em *EntityMap) addBSONEntity(id string, val bson.RawValue) error {
	if err := em.verifyEntityDoesNotExist(id); err != nil {
		return err
	}

	em.allEntities[id] = struct{}{}
	em.bsonValues[id] = val
	return nil
}

func (em *EntityMap) addCursorEntity(id string, cursor cursor) error {
	if err := em.verifyEntityDoesNotExist(id); err != nil {
		return err
	}

	em.allEntities[id] = struct{}{}
	em.cursorEntities[id] = cursor
	return nil
}

func (em *EntityMap) addBSONArrayEntity(id string) error {
	// Error if a non-BSON array entity exists with the same name
	if _, ok := em.allEntities[id]; ok {
		if _, ok := em.bsonArrayEntities[id]; !ok {
			return fmt.Errorf("non-BSON array entity with ID %q already exists", id)
		}
		return nil
	}

	em.allEntities[id] = struct{}{}
	em.bsonArrayEntities[id] = []bson.Raw{}
	return nil
}

func (em *EntityMap) addSuccessesEntity(id string) error {
	if err := em.verifyEntityDoesNotExist(id); err != nil {
		return err
	}

	em.allEntities[id] = struct{}{}
	em.successValues[id] = 0
	return nil
}

func (em *EntityMap) addIterationsEntity(id string) error {
	if err := em.verifyEntityDoesNotExist(id); err != nil {
		return err
	}

	em.allEntities[id] = struct{}{}
	em.iterationValues[id] = 0
	return nil
}

func (em *EntityMap) addEventsEntity(id string) error {
	if err := em.verifyEntityDoesNotExist(id); err != nil {
		return err
	}
	em.allEntities[id] = struct{}{}
	em.eventListEntities[id] = []bson.Raw{}
	return nil
}

func (em *EntityMap) incrementSuccesses(id string) error {
	if _, ok := em.successValues[id]; !ok {
		return newEntityNotFoundError("successes", id)
	}
	em.successValues[id]++
	return nil
}

func (em *EntityMap) incrementIterations(id string) error {
	if _, ok := em.iterationValues[id]; !ok {
		return newEntityNotFoundError("iterations", id)
	}
	em.iterationValues[id]++
	return nil
}

func (em *EntityMap) appendEventsEntity(id string, doc bson.Raw) {
	em.evtLock.Lock()
	defer em.evtLock.Unlock()
	if _, ok := em.eventListEntities[id]; ok {
		em.eventListEntities[id] = append(em.eventListEntities[id], doc)
	}
}

func (em *EntityMap) appendBSONArrayEntity(id string, doc bson.Raw) error {
	if _, ok := em.bsonArrayEntities[id]; !ok {
		return newEntityNotFoundError("BSON array", id)
	}
	em.bsonArrayEntities[id] = append(em.bsonArrayEntities[id], doc)
	return nil
}

func (em *EntityMap) addEntity(ctx context.Context, entityType string, entityOptions *entityOptions) error {
	if err := em.verifyEntityDoesNotExist(entityOptions.ID); err != nil {
		return err
	}

	var err error
	switch entityType {
	case "client":
		err = em.addClientEntity(ctx, entityOptions)
	case "database":
		err = em.addDatabaseEntity(entityOptions)
	case "collection":
		err = em.addCollectionEntity(entityOptions)
	case "session":
		err = em.addSessionEntity(entityOptions)
	case "bucket":
		err = em.addGridFSBucketEntity(entityOptions)
	case "clientEncryption":
		err = em.addClientEncryptionEntity(entityOptions)
	default:
		return fmt.Errorf("unrecognized entity type %q", entityType)
	}

	if err != nil {
		return fmt.Errorf("error constructing entity of type %q: %v", entityType, err)
	}
	em.allEntities[entityOptions.ID] = struct{}{}
	return nil
}

func (em *EntityMap) gridFSBucket(id string) (*gridfs.Bucket, error) {
	bucket, ok := em.gridfsBuckets[id]
	if !ok {
		return nil, newEntityNotFoundError("gridfs bucket", id)
	}
	return bucket, nil
}

func (em *EntityMap) cursor(id string) (cursor, error) {
	cursor, ok := em.cursorEntities[id]
	if !ok {
		return nil, newEntityNotFoundError("cursor", id)
	}
	return cursor, nil
}

func (em *EntityMap) client(id string) (*clientEntity, error) {
	client, ok := em.clientEntities[id]
	if !ok {
		return nil, newEntityNotFoundError("client", id)
	}
	return client, nil
}

func (em *EntityMap) clientEncryption(id string) (*mongo.ClientEncryption, error) {
	cee, ok := em.clientEncryptionEntities[id]
	if !ok {
		return nil, newEntityNotFoundError("client", id)
	}
	return cee, nil
}

func (em *EntityMap) clients() map[string]*clientEntity {
	return em.clientEntities
}

func (em *EntityMap) collections() map[string]*mongo.Collection {
	return em.collEntities
}

func (em *EntityMap) collection(id string) (*mongo.Collection, error) {
	coll, ok := em.collEntities[id]
	if !ok {
		return nil, newEntityNotFoundError("collection", id)
	}
	return coll, nil
}

func (em *EntityMap) database(id string) (*mongo.Database, error) {
	db, ok := em.dbEntites[id]
	if !ok {
		return nil, newEntityNotFoundError("database", id)
	}
	return db, nil
}

func (em *EntityMap) session(id string) (mongo.Session, error) {
	sess, ok := em.sessions[id]
	if !ok {
		return nil, newEntityNotFoundError("session", id)
	}
	return sess, nil
}

// BSONValue returns the bson.RawValue associated with id
func (em *EntityMap) BSONValue(id string) (bson.RawValue, error) {
	val, ok := em.bsonValues[id]
	if !ok {
		return emptyRawValue, newEntityNotFoundError("BSON", id)
	}
	return val, nil
}

// EventList returns the array of event documents associated with id. This should only be accessed
// after the test is finished running
func (em *EntityMap) EventList(id string) ([]bson.Raw, error) {
	if !em.isClosed() {
		return nil, ErrEntityMapOpen
	}
	val, ok := em.eventListEntities[id]
	if !ok {
		return nil, newEntityNotFoundError("event list", id)
	}
	return val, nil
}

// BSONArray returns the BSON document array associated with id. This should only be accessed
// after the test is finished running
func (em *EntityMap) BSONArray(id string) ([]bson.Raw, error) {
	if !em.isClosed() {
		return nil, ErrEntityMapOpen
	}
	val, ok := em.bsonArrayEntities[id]
	if !ok {
		return nil, newEntityNotFoundError("BSON array", id)
	}
	return val, nil
}

// Successes returns the number of successes associated with id
func (em *EntityMap) Successes(id string) (int32, error) {
	val, ok := em.successValues[id]
	if !ok {
		return 0, newEntityNotFoundError("successes", id)
	}
	return val, nil
}

// Iterations returns the number of iterations associated with id
func (em *EntityMap) Iterations(id string) (int32, error) {
	val, ok := em.iterationValues[id]
	if !ok {
		return 0, newEntityNotFoundError("iterations", id)
	}
	return val, nil
}

// close disposes of the session and client entities associated with this map.
func (em *EntityMap) close(ctx context.Context) []error {
	for _, sess := range em.sessions {
		sess.EndSession(ctx)
	}

	var errs []error
	for id, cursor := range em.cursorEntities {
		if err := cursor.Close(ctx); err != nil {
			errs = append(errs, fmt.Errorf("error closing cursor with ID %q: %v", id, err))
		}
	}

	for id, client := range em.clientEntities {
		if ok := em.keyVaultClientIDs[id]; ok {
			// Client will be closed in clientEncryption.Close()
			continue
		}

		if err := client.disconnect(ctx); err != nil {
			errs = append(errs, fmt.Errorf("error closing client with ID %q: %v", id, err))
		}
	}

	for id, clientEncryption := range em.clientEncryptionEntities {
		if err := clientEncryption.Close(ctx); err != nil {
			errs = append(errs, fmt.Errorf("error closing clientEncryption with ID: %q: %v", id, err))
		}
	}

	em.setClosed(true)
	return errs
}

func (em *EntityMap) addClientEntity(ctx context.Context, entityOptions *entityOptions) error {
	var client *clientEntity

	for _, eventsAsEntity := range entityOptions.StoreEventsAsEntities {
		if entityOptions.ID == eventsAsEntity.EventListID {
			return fmt.Errorf("entity with ID %q already exists", entityOptions.ID)
		}
		if err := em.addEventsEntity(eventsAsEntity.EventListID); err != nil {
			return err
		}
	}

	client, err := newClientEntity(ctx, em, entityOptions)
	if err != nil {
		return fmt.Errorf("error creating client entity: %v", err)
	}

	em.clientEntities[entityOptions.ID] = client
	return nil
}

func (em *EntityMap) addDatabaseEntity(entityOptions *entityOptions) error {
	client, ok := em.clientEntities[entityOptions.ClientID]
	if !ok {
		return newEntityNotFoundError("client", entityOptions.ClientID)
	}

	dbOpts := options.Database()
	if entityOptions.DatabaseOptions != nil {
		dbOpts = entityOptions.DatabaseOptions.DBOptions
	}

	em.dbEntites[entityOptions.ID] = client.Database(entityOptions.DatabaseName, dbOpts)
	return nil
}

// getKmsCredential processes a value of an input KMS provider credential.
// An empty document returns from the environment.
// A string is returned as-is.
func getKmsCredential(kmsDocument bson.Raw, credentialName string, envVar string, defaultValue string) (string, error) {
	credentialVal, err := kmsDocument.LookupErr(credentialName)
	if err == bsoncore.ErrElementNotFound {
		return "", nil
	}
	if err != nil {
		return "", err
	}

	if str, ok := credentialVal.StringValueOK(); ok {
		return str, nil
	}

	var ok bool
	var doc bson.Raw
	if doc, ok = credentialVal.DocumentOK(); !ok {
		return "", fmt.Errorf("expected String or Document for %v, got: %v", credentialName, credentialVal)
	}

	placeholderDoc := bsoncore.NewDocumentBuilder().AppendInt32("$$placeholder", 1).Build()

	// Check if document is a placeholder.
	if !bytes.Equal(doc, placeholderDoc) {
		return "", fmt.Errorf("unexpected non-empty document for %v: %v", credentialName, doc)
	}
	if envVar == "" {
		return defaultValue, nil
	}
	if os.Getenv(envVar) == "" {
		if defaultValue != "" {
			return defaultValue, nil
		}
		return "", fmt.Errorf("unable to get environment value for %v. Please set the CSFLE environment variable: %v", credentialName, envVar)
	}
	return os.Getenv(envVar), nil

}

func (em *EntityMap) addClientEncryptionEntity(entityOptions *entityOptions) error {
	// Construct KMS providers.
	kmsProviders := make(map[string]map[string]interface{})
	ceo := entityOptions.ClientEncryptionOpts
	tlsconf := make(map[string]*tls.Config)
	if aws, ok := ceo.KmsProviders["aws"]; ok {
		kmsProviders["aws"] = make(map[string]interface{})

		awsSessionToken, err := getKmsCredential(aws, "sessionToken", "CSFLE_AWS_TEMP_SESSION_TOKEN", "")
		if err != nil {
			return err
		}
		if awsSessionToken != "" {
			// Get temporary AWS credentials.
			kmsProviders["aws"]["sessionToken"] = awsSessionToken
			awsAccessKeyID, err := getKmsCredential(aws, "accessKeyId", "CSFLE_AWS_TEMP_ACCESS_KEY_ID", "")
			if err != nil {
				return err
			}
			if awsAccessKeyID != "" {
				kmsProviders["aws"]["accessKeyId"] = awsAccessKeyID
			}

			awsSecretAccessKey, err := getKmsCredential(aws, "secretAccessKey", "CSFLE_AWS_TEMP_SECRET_ACCESS_KEY", "")
			if err != nil {
				return err
			}
			if awsSecretAccessKey != "" {
				kmsProviders["aws"]["secretAccessKey"] = awsSecretAccessKey
			}
		} else {
			awsAccessKeyID, err := getKmsCredential(aws, "accessKeyId", "AWS_ACCESS_KEY_ID", "")
			if err != nil {
				return err
			}
			if awsAccessKeyID != "" {
				kmsProviders["aws"]["accessKeyId"] = awsAccessKeyID
			}

			awsSecretAccessKey, err := getKmsCredential(aws, "secretAccessKey", "AWS_SECRET_ACCESS_KEY", "")
			if err != nil {
				return err
			}
			if awsSecretAccessKey != "" {
				kmsProviders["aws"]["secretAccessKey"] = awsSecretAccessKey
			}
		}

	}

	if azure, ok := ceo.KmsProviders["azure"]; ok {
		kmsProviders["azure"] = make(map[string]interface{})

		azureTenantID, err := getKmsCredential(azure, "tenantId", "AZURE_TENANT_ID", "")
		if err != nil {
			return err
		}
		if azureTenantID != "" {
			kmsProviders["azure"]["tenantId"] = azureTenantID
		}

		azureClientID, err := getKmsCredential(azure, "clientId", "AZURE_CLIENT_ID", "")
		if err != nil {
			return err
		}
		if azureClientID != "" {
			kmsProviders["azure"]["clientId"] = azureClientID
		}

		azureClientSecret, err := getKmsCredential(azure, "clientSecret", "AZURE_CLIENT_SECRET", "")
		if err != nil {
			return err
		}
		if azureClientSecret != "" {
			kmsProviders["azure"]["clientSecret"] = azureClientSecret
		}
	}

	if gcp, ok := ceo.KmsProviders["gcp"]; ok {
		kmsProviders["gcp"] = make(map[string]interface{})

		gcpEmail, err := getKmsCredential(gcp, "email", "GCP_EMAIL", "")
		if err != nil {
			return err
		}
		if gcpEmail != "" {
			kmsProviders["gcp"]["email"] = gcpEmail
		}

		gcpPrivateKey, err := getKmsCredential(gcp, "privateKey", "GCP_PRIVATE_KEY", "")
		if err != nil {
			return err
		}
		if gcpPrivateKey != "" {
			kmsProviders["gcp"]["privateKey"] = gcpPrivateKey
		}
	}

	if kmip, ok := ceo.KmsProviders["kmip"]; ok {
		kmsProviders["kmip"] = make(map[string]interface{})

		kmipEndpoint, err := getKmsCredential(kmip, "endpoint", "", "localhost:5698")
		if err != nil {
			return err
		}

		if tlsClientCertificateKeyFile != "" && tlsCAFile != "" {
			cfg, err := options.BuildTLSConfig(map[string]interface{}{
				"tlsCertificateKeyFile": tlsClientCertificateKeyFile,
				"tlsCAFile":             tlsCAFile,
			})
			if err != nil {
				return fmt.Errorf("error constructing tls config: %v", err)
			}
			tlsconf["kmip"] = cfg
		}

		if kmipEndpoint != "" {
			kmsProviders["kmip"]["endpoint"] = kmipEndpoint
		}
	}

	if local, ok := ceo.KmsProviders["local"]; ok {
		kmsProviders["local"] = make(map[string]interface{})

		defaultLocalKeyBase64 := "Mng0NCt4ZHVUYUJCa1kxNkVyNUR1QURhZ2h2UzR2d2RrZzh0cFBwM3R6NmdWMDFBMUN3YkQ5aXRRMkhGRGdQV09wOGVNYUMxT2k3NjZKelhaQmRCZGJkTXVyZG9uSjFk"
		localKey, err := getKmsCredential(local, "key", "", defaultLocalKeyBase64)
		if err != nil {
			return err
		}
		if localKey != "" {
			kmsProviders["local"]["key"] = localKey
		}
	}

	em.keyVaultClientIDs[ceo.KeyVaultClient] = true
	keyVaultClient, ok := em.clientEntities[ceo.KeyVaultClient]
	if !ok {
		return newEntityNotFoundError("client", ceo.KeyVaultClient)
	}

	ce, err := mongo.NewClientEncryption(
		keyVaultClient.Client,
		options.ClientEncryption().
			SetKeyVaultNamespace(ceo.KeyVaultNamespace).
			SetTLSConfig(tlsconf).
			SetKmsProviders(kmsProviders))
	if err != nil {
		return err
	}

	em.clientEncryptionEntities[entityOptions.ID] = ce

	return nil
}

func (em *EntityMap) addCollectionEntity(entityOptions *entityOptions) error {
	db, ok := em.dbEntites[entityOptions.DatabaseID]
	if !ok {
		return newEntityNotFoundError("database", entityOptions.DatabaseID)
	}

	collOpts := options.Collection()
	if entityOptions.CollectionOptions != nil {
		collOpts = entityOptions.CollectionOptions.CollectionOptions
	}

	em.collEntities[entityOptions.ID] = db.Collection(entityOptions.CollectionName, collOpts)
	return nil
}

func (em *EntityMap) addSessionEntity(entityOptions *entityOptions) error {
	client, ok := em.clientEntities[entityOptions.ClientID]
	if !ok {
		return newEntityNotFoundError("client", entityOptions.ClientID)
	}

	sessionOpts := options.Session()
	if entityOptions.SessionOptions != nil {
		sessionOpts = entityOptions.SessionOptions.SessionOptions
	}

	sess, err := client.StartSession(sessionOpts)
	if err != nil {
		return fmt.Errorf("error starting session: %v", err)
	}

	em.sessions[entityOptions.ID] = sess
	return nil
}

func (em *EntityMap) addGridFSBucketEntity(entityOptions *entityOptions) error {
	db, ok := em.dbEntites[entityOptions.DatabaseID]
	if !ok {
		return newEntityNotFoundError("database", entityOptions.DatabaseID)
	}

	bucketOpts := options.GridFSBucket()
	if entityOptions.GridFSBucketOptions != nil {
		bucketOpts = entityOptions.GridFSBucketOptions.BucketOptions
	}

	bucket, err := gridfs.NewBucket(db, bucketOpts)
	if err != nil {
		return fmt.Errorf("error creating GridFS bucket: %v", err)
	}

	em.gridfsBuckets[entityOptions.ID] = bucket
	return nil
}

func (em *EntityMap) verifyEntityDoesNotExist(id string) error {
	if _, ok := em.allEntities[id]; ok {
		return fmt.Errorf("entity with ID %q already exists", id)
	}
	return nil
}

func newEntityNotFoundError(entityType, entityID string) error {
	return fmt.Errorf("no %s entity found with ID %q", entityType, entityID)
}<|MERGE_RESOLUTION|>--- conflicted
+++ resolved
@@ -98,8 +98,6 @@
 	}
 }
 
-<<<<<<< HEAD
-=======
 // newCollectionEntityOptions constructs an entity options object for a
 // collection.
 func newCollectionEntityOptions(id string, databaseID string, collectionName string,
@@ -114,7 +112,6 @@
 	return options
 }
 
->>>>>>> 6d814184
 type clientEncryptionOpts struct {
 	KeyVaultClient    string              `bson:"keyVaultClient"`
 	KeyVaultNamespace string              `bson:"keyVaultNamespace"`
