// Copyright (C) MongoDB, Inc. 2017-present.
//
// Licensed under the Apache License, Version 2.0 (the "License"); you may
// not use this file except in compliance with the License. You may obtain
// a copy of the License at http://www.apache.org/licenses/LICENSE-2.0

package unified

import (
	"bytes"
	"context"
	"crypto/tls"
	"errors"
	"fmt"
	"os"
	"sync"
	"sync/atomic"
	"time"

	"go.mongodb.org/mongo-driver/bson"
	"go.mongodb.org/mongo-driver/mongo"
	"go.mongodb.org/mongo-driver/mongo/gridfs"
	"go.mongodb.org/mongo-driver/mongo/options"
	"go.mongodb.org/mongo-driver/x/bsonx/bsoncore"
)

var (
	// ErrEntityMapOpen is returned when a slice entity is accessed while the EntityMap is open
	ErrEntityMapOpen = errors.New("slices cannot be accessed while EntityMap is open")
)

var (
	tlsCAFile                   = os.Getenv("CSFLE_TLS_CA_FILE")
	tlsClientCertificateKeyFile = os.Getenv("CSFLE_TLS_CERTIFICATE_KEY_FILE")
)

type storeEventsAsEntitiesConfig struct {
	EventListID string   `bson:"id"`
	Events      []string `bson:"events"`
}

type observeLogMessages struct {
	Command         string `bson:"command"`
	Topology        string `bson:"topology"`
	ServerSelection string `bson:"serverSelection"`
	Connection      string `bson:"connection"`
}

// entityOptions represents all options that can be used to configure an entity. Because there are multiple entity
// types, only a subset of the options that this type contains apply to any given entity.
type entityOptions struct {
	// Options that apply to all entity types.
	ID string `bson:"id"`

	// Options for client entities.
	URIOptions               bson.M                        `bson:"uriOptions"`
	UseMultipleMongoses      *bool                         `bson:"useMultipleMongoses"`
	ObserveEvents            []string                      `bson:"observeEvents"`
	IgnoredCommands          []string                      `bson:"ignoreCommandMonitoringEvents"`
	ObserveSensitiveCommands *bool                         `bson:"observeSensitiveCommands"`
	StoreEventsAsEntities    []storeEventsAsEntitiesConfig `bson:"storeEventsAsEntities"`
	ServerAPIOptions         *serverAPIOptions             `bson:"serverApi"`

	// Options for logger entities.
	ObserveLogMessages *observeLogMessages `bson:"observeLogMessages"`

	// Options for database entities.
	DatabaseName    string                 `bson:"databaseName"`
	DatabaseOptions *dbOrCollectionOptions `bson:"databaseOptions"`

	// Options for collection entities.
	CollectionName    string                 `bson:"collectionName"`
	CollectionOptions *dbOrCollectionOptions `bson:"collectionOptions"`

	// Options for session entities.
	SessionOptions *sessionOptions `bson:"sessionOptions"`

	// Options for GridFS bucket entities.
	GridFSBucketOptions *gridFSBucketOptions `bson:"bucketOptions"`

	// Options that reference other entities.
	ClientID   string `bson:"client"`
	DatabaseID string `bson:"database"`

	ClientEncryptionOpts *clientEncryptionOpts `bson:"clientEncryptionOpts"`
}

<<<<<<< HEAD
func (eo *entityOptions) setHeartbeatFrequencyMS(freq time.Duration) {
	if eo.URIOptions == nil {
		eo.URIOptions = make(bson.M)
	}

	if _, ok := eo.URIOptions["heartbeatFrequencyMS"]; !ok {
		// The UST values for heartbeatFrequencyMS are given as int32,
		// so we need to cast the frequency as int32 before setting it
		// on the URIOptions map.
		eo.URIOptions["heartbeatFrequencyMS"] = int32(freq.Milliseconds())
	}
=======
// newCollectionEntityOptions constructs an entity options object for a
// collection.
func newCollectionEntityOptions(id string, databaseID string, collectionName string,
	opts *dbOrCollectionOptions) *entityOptions {
	options := &entityOptions{
		ID:                id,
		DatabaseID:        databaseID,
		CollectionName:    collectionName,
		CollectionOptions: opts,
	}

	return options
>>>>>>> 6499fe2f
}

type clientEncryptionOpts struct {
	KeyVaultClient    string              `bson:"keyVaultClient"`
	KeyVaultNamespace string              `bson:"keyVaultNamespace"`
	KmsProviders      map[string]bson.Raw `bson:"kmsProviders"`
}

// EntityMap is used to store entities during tests. This type enforces uniqueness so no two entities can have the same
// ID, even if they are of different types. It also enforces referential integrity so construction of an entity that
// references another (e.g. a database entity references a client) will fail if the referenced entity does not exist.
// Accessors are available for the BSON entities.
type EntityMap struct {
	allEntities              map[string]struct{}
	cursorEntities           map[string]cursor
	clientEntities           map[string]*clientEntity
	dbEntites                map[string]*mongo.Database
	collEntities             map[string]*mongo.Collection
	sessions                 map[string]mongo.Session
	gridfsBuckets            map[string]*gridfs.Bucket
	bsonValues               map[string]bson.RawValue
	eventListEntities        map[string][]bson.Raw
	bsonArrayEntities        map[string][]bson.Raw // for storing errors and failures from a loop operation
	successValues            map[string]int32
	iterationValues          map[string]int32
	clientEncryptionEntities map[string]*mongo.ClientEncryption
	evtLock                  sync.Mutex
	closed                   atomic.Value
	// keyVaultClientIDs tracks IDs of clients used as a keyVaultClient in ClientEncryption objects.
	// ClientEncryption.Close() calls Disconnect on the keyVaultClient.
	// EntityMap.close() must skip calling Disconnect on any client entity referenced in keyVaultClientIDs.
	keyVaultClientIDs map[string]bool
}

func (em *EntityMap) isClosed() bool {
	return em.closed.Load().(bool)
}

func (em *EntityMap) setClosed(val bool) {
	em.closed.Store(val)
}

func newEntityMap() *EntityMap {
	em := &EntityMap{
		allEntities:              make(map[string]struct{}),
		gridfsBuckets:            make(map[string]*gridfs.Bucket),
		bsonValues:               make(map[string]bson.RawValue),
		cursorEntities:           make(map[string]cursor),
		clientEntities:           make(map[string]*clientEntity),
		collEntities:             make(map[string]*mongo.Collection),
		dbEntites:                make(map[string]*mongo.Database),
		sessions:                 make(map[string]mongo.Session),
		eventListEntities:        make(map[string][]bson.Raw),
		bsonArrayEntities:        make(map[string][]bson.Raw),
		successValues:            make(map[string]int32),
		iterationValues:          make(map[string]int32),
		clientEncryptionEntities: make(map[string]*mongo.ClientEncryption),
		keyVaultClientIDs:        make(map[string]bool),
	}
	em.setClosed(false)
	return em
}

func (em *EntityMap) addBSONEntity(id string, val bson.RawValue) error {
	if err := em.verifyEntityDoesNotExist(id); err != nil {
		return err
	}

	em.allEntities[id] = struct{}{}
	em.bsonValues[id] = val
	return nil
}

func (em *EntityMap) addCursorEntity(id string, cursor cursor) error {
	if err := em.verifyEntityDoesNotExist(id); err != nil {
		return err
	}

	em.allEntities[id] = struct{}{}
	em.cursorEntities[id] = cursor
	return nil
}

func (em *EntityMap) addBSONArrayEntity(id string) error {
	// Error if a non-BSON array entity exists with the same name
	if _, ok := em.allEntities[id]; ok {
		if _, ok := em.bsonArrayEntities[id]; !ok {
			return fmt.Errorf("non-BSON array entity with ID %q already exists", id)
		}
		return nil
	}

	em.allEntities[id] = struct{}{}
	em.bsonArrayEntities[id] = []bson.Raw{}
	return nil
}

func (em *EntityMap) addSuccessesEntity(id string) error {
	if err := em.verifyEntityDoesNotExist(id); err != nil {
		return err
	}

	em.allEntities[id] = struct{}{}
	em.successValues[id] = 0
	return nil
}

func (em *EntityMap) addIterationsEntity(id string) error {
	if err := em.verifyEntityDoesNotExist(id); err != nil {
		return err
	}

	em.allEntities[id] = struct{}{}
	em.iterationValues[id] = 0
	return nil
}

func (em *EntityMap) addEventsEntity(id string) error {
	if err := em.verifyEntityDoesNotExist(id); err != nil {
		return err
	}
	em.allEntities[id] = struct{}{}
	em.eventListEntities[id] = []bson.Raw{}
	return nil
}

func (em *EntityMap) incrementSuccesses(id string) error {
	if _, ok := em.successValues[id]; !ok {
		return newEntityNotFoundError("successes", id)
	}
	em.successValues[id]++
	return nil
}

func (em *EntityMap) incrementIterations(id string) error {
	if _, ok := em.iterationValues[id]; !ok {
		return newEntityNotFoundError("iterations", id)
	}
	em.iterationValues[id]++
	return nil
}

func (em *EntityMap) appendEventsEntity(id string, doc bson.Raw) {
	em.evtLock.Lock()
	defer em.evtLock.Unlock()
	if _, ok := em.eventListEntities[id]; ok {
		em.eventListEntities[id] = append(em.eventListEntities[id], doc)
	}
}

func (em *EntityMap) appendBSONArrayEntity(id string, doc bson.Raw) error {
	if _, ok := em.bsonArrayEntities[id]; !ok {
		return newEntityNotFoundError("BSON array", id)
	}
	em.bsonArrayEntities[id] = append(em.bsonArrayEntities[id], doc)
	return nil
}

func (em *EntityMap) addEntity(ctx context.Context, entityType string, entityOptions *entityOptions) error {
	if err := em.verifyEntityDoesNotExist(entityOptions.ID); err != nil {
		return err
	}

	var err error
	switch entityType {
	case "client":
		err = em.addClientEntity(ctx, entityOptions)
	case "database":
		err = em.addDatabaseEntity(entityOptions)
	case "collection":
		err = em.addCollectionEntity(entityOptions)
	case "session":
		err = em.addSessionEntity(entityOptions)
	case "bucket":
		err = em.addGridFSBucketEntity(entityOptions)
	case "clientEncryption":
		err = em.addClientEncryptionEntity(entityOptions)
	default:
		return fmt.Errorf("unrecognized entity type %q", entityType)
	}

	if err != nil {
		return fmt.Errorf("error constructing entity of type %q: %v", entityType, err)
	}
	em.allEntities[entityOptions.ID] = struct{}{}
	return nil
}

func (em *EntityMap) gridFSBucket(id string) (*gridfs.Bucket, error) {
	bucket, ok := em.gridfsBuckets[id]
	if !ok {
		return nil, newEntityNotFoundError("gridfs bucket", id)
	}
	return bucket, nil
}

func (em *EntityMap) cursor(id string) (cursor, error) {
	cursor, ok := em.cursorEntities[id]
	if !ok {
		return nil, newEntityNotFoundError("cursor", id)
	}
	return cursor, nil
}

func (em *EntityMap) client(id string) (*clientEntity, error) {
	client, ok := em.clientEntities[id]
	if !ok {
		return nil, newEntityNotFoundError("client", id)
	}
	return client, nil
}

func (em *EntityMap) clientEncryption(id string) (*mongo.ClientEncryption, error) {
	cee, ok := em.clientEncryptionEntities[id]
	if !ok {
		return nil, newEntityNotFoundError("client", id)
	}
	return cee, nil
}

func (em *EntityMap) clients() map[string]*clientEntity {
	return em.clientEntities
}

func (em *EntityMap) collections() map[string]*mongo.Collection {
	return em.collEntities
}

func (em *EntityMap) collection(id string) (*mongo.Collection, error) {
	coll, ok := em.collEntities[id]
	if !ok {
		return nil, newEntityNotFoundError("collection", id)
	}
	return coll, nil
}

func (em *EntityMap) database(id string) (*mongo.Database, error) {
	db, ok := em.dbEntites[id]
	if !ok {
		return nil, newEntityNotFoundError("database", id)
	}
	return db, nil
}

func (em *EntityMap) session(id string) (mongo.Session, error) {
	sess, ok := em.sessions[id]
	if !ok {
		return nil, newEntityNotFoundError("session", id)
	}
	return sess, nil
}

// BSONValue returns the bson.RawValue associated with id
func (em *EntityMap) BSONValue(id string) (bson.RawValue, error) {
	val, ok := em.bsonValues[id]
	if !ok {
		return emptyRawValue, newEntityNotFoundError("BSON", id)
	}
	return val, nil
}

// EventList returns the array of event documents associated with id. This should only be accessed
// after the test is finished running
func (em *EntityMap) EventList(id string) ([]bson.Raw, error) {
	if !em.isClosed() {
		return nil, ErrEntityMapOpen
	}
	val, ok := em.eventListEntities[id]
	if !ok {
		return nil, newEntityNotFoundError("event list", id)
	}
	return val, nil
}

// BSONArray returns the BSON document array associated with id. This should only be accessed
// after the test is finished running
func (em *EntityMap) BSONArray(id string) ([]bson.Raw, error) {
	if !em.isClosed() {
		return nil, ErrEntityMapOpen
	}
	val, ok := em.bsonArrayEntities[id]
	if !ok {
		return nil, newEntityNotFoundError("BSON array", id)
	}
	return val, nil
}

// Successes returns the number of successes associated with id
func (em *EntityMap) Successes(id string) (int32, error) {
	val, ok := em.successValues[id]
	if !ok {
		return 0, newEntityNotFoundError("successes", id)
	}
	return val, nil
}

// Iterations returns the number of iterations associated with id
func (em *EntityMap) Iterations(id string) (int32, error) {
	val, ok := em.iterationValues[id]
	if !ok {
		return 0, newEntityNotFoundError("iterations", id)
	}
	return val, nil
}

// close disposes of the session and client entities associated with this map.
func (em *EntityMap) close(ctx context.Context) []error {
	for _, sess := range em.sessions {
		sess.EndSession(ctx)
	}

	var errs []error
	for id, cursor := range em.cursorEntities {
		if err := cursor.Close(ctx); err != nil {
			errs = append(errs, fmt.Errorf("error closing cursor with ID %q: %v", id, err))
		}
	}

	for id, client := range em.clientEntities {
		if ok := em.keyVaultClientIDs[id]; ok {
			// Client will be closed in clientEncryption.Close()
			continue
		}

		if err := client.disconnect(ctx); err != nil {
			errs = append(errs, fmt.Errorf("error closing client with ID %q: %v", id, err))
		}
	}

	for id, clientEncryption := range em.clientEncryptionEntities {
		if err := clientEncryption.Close(ctx); err != nil {
			errs = append(errs, fmt.Errorf("error closing clientEncryption with ID: %q: %v", id, err))
		}
	}

	em.setClosed(true)
	return errs
}

func (em *EntityMap) addClientEntity(ctx context.Context, entityOptions *entityOptions) error {
	var client *clientEntity

	for _, eventsAsEntity := range entityOptions.StoreEventsAsEntities {
		if entityOptions.ID == eventsAsEntity.EventListID {
			return fmt.Errorf("entity with ID %q already exists", entityOptions.ID)
		}
		if err := em.addEventsEntity(eventsAsEntity.EventListID); err != nil {
			return err
		}
	}

	client, err := newClientEntity(ctx, em, entityOptions)
	if err != nil {
		return fmt.Errorf("error creating client entity: %v", err)
	}

	em.clientEntities[entityOptions.ID] = client
	return nil
}

func (em *EntityMap) addDatabaseEntity(entityOptions *entityOptions) error {
	client, ok := em.clientEntities[entityOptions.ClientID]
	if !ok {
		return newEntityNotFoundError("client", entityOptions.ClientID)
	}

	dbOpts := options.Database()
	if entityOptions.DatabaseOptions != nil {
		dbOpts = entityOptions.DatabaseOptions.DBOptions
	}

	em.dbEntites[entityOptions.ID] = client.Database(entityOptions.DatabaseName, dbOpts)
	return nil
}

// getKmsCredential processes a value of an input KMS provider credential.
// An empty document returns from the environment.
// A string is returned as-is.
func getKmsCredential(kmsDocument bson.Raw, credentialName string, envVar string, defaultValue string) (string, error) {
	credentialVal, err := kmsDocument.LookupErr(credentialName)
	if err == bsoncore.ErrElementNotFound {
		return "", nil
	}
	if err != nil {
		return "", err
	}

	if str, ok := credentialVal.StringValueOK(); ok {
		return str, nil
	}

	var ok bool
	var doc bson.Raw
	if doc, ok = credentialVal.DocumentOK(); !ok {
		return "", fmt.Errorf("expected String or Document for %v, got: %v", credentialName, credentialVal)
	}

	placeholderDoc := bsoncore.NewDocumentBuilder().AppendInt32("$$placeholder", 1).Build()

	// Check if document is a placeholder.
	if !bytes.Equal(doc, placeholderDoc) {
		return "", fmt.Errorf("unexpected non-empty document for %v: %v", credentialName, doc)
	}
	if envVar == "" {
		return defaultValue, nil
	}
	if os.Getenv(envVar) == "" {
		if defaultValue != "" {
			return defaultValue, nil
		}
		return "", fmt.Errorf("unable to get environment value for %v. Please set the CSFLE environment variable: %v", credentialName, envVar)
	}
	return os.Getenv(envVar), nil

}

func (em *EntityMap) addClientEncryptionEntity(entityOptions *entityOptions) error {
	// Construct KMS providers.
	kmsProviders := make(map[string]map[string]interface{})
	ceo := entityOptions.ClientEncryptionOpts
	tlsconf := make(map[string]*tls.Config)
	if aws, ok := ceo.KmsProviders["aws"]; ok {
		kmsProviders["aws"] = make(map[string]interface{})

		awsSessionToken, err := getKmsCredential(aws, "sessionToken", "CSFLE_AWS_TEMP_SESSION_TOKEN", "")
		if err != nil {
			return err
		}
		if awsSessionToken != "" {
			// Get temporary AWS credentials.
			kmsProviders["aws"]["sessionToken"] = awsSessionToken
			awsAccessKeyID, err := getKmsCredential(aws, "accessKeyId", "CSFLE_AWS_TEMP_ACCESS_KEY_ID", "")
			if err != nil {
				return err
			}
			if awsAccessKeyID != "" {
				kmsProviders["aws"]["accessKeyId"] = awsAccessKeyID
			}

			awsSecretAccessKey, err := getKmsCredential(aws, "secretAccessKey", "CSFLE_AWS_TEMP_SECRET_ACCESS_KEY", "")
			if err != nil {
				return err
			}
			if awsSecretAccessKey != "" {
				kmsProviders["aws"]["secretAccessKey"] = awsSecretAccessKey
			}
		} else {
			awsAccessKeyID, err := getKmsCredential(aws, "accessKeyId", "AWS_ACCESS_KEY_ID", "")
			if err != nil {
				return err
			}
			if awsAccessKeyID != "" {
				kmsProviders["aws"]["accessKeyId"] = awsAccessKeyID
			}

			awsSecretAccessKey, err := getKmsCredential(aws, "secretAccessKey", "AWS_SECRET_ACCESS_KEY", "")
			if err != nil {
				return err
			}
			if awsSecretAccessKey != "" {
				kmsProviders["aws"]["secretAccessKey"] = awsSecretAccessKey
			}
		}

	}

	if azure, ok := ceo.KmsProviders["azure"]; ok {
		kmsProviders["azure"] = make(map[string]interface{})

		azureTenantID, err := getKmsCredential(azure, "tenantId", "AZURE_TENANT_ID", "")
		if err != nil {
			return err
		}
		if azureTenantID != "" {
			kmsProviders["azure"]["tenantId"] = azureTenantID
		}

		azureClientID, err := getKmsCredential(azure, "clientId", "AZURE_CLIENT_ID", "")
		if err != nil {
			return err
		}
		if azureClientID != "" {
			kmsProviders["azure"]["clientId"] = azureClientID
		}

		azureClientSecret, err := getKmsCredential(azure, "clientSecret", "AZURE_CLIENT_SECRET", "")
		if err != nil {
			return err
		}
		if azureClientSecret != "" {
			kmsProviders["azure"]["clientSecret"] = azureClientSecret
		}
	}

	if gcp, ok := ceo.KmsProviders["gcp"]; ok {
		kmsProviders["gcp"] = make(map[string]interface{})

		gcpEmail, err := getKmsCredential(gcp, "email", "GCP_EMAIL", "")
		if err != nil {
			return err
		}
		if gcpEmail != "" {
			kmsProviders["gcp"]["email"] = gcpEmail
		}

		gcpPrivateKey, err := getKmsCredential(gcp, "privateKey", "GCP_PRIVATE_KEY", "")
		if err != nil {
			return err
		}
		if gcpPrivateKey != "" {
			kmsProviders["gcp"]["privateKey"] = gcpPrivateKey
		}
	}

	if kmip, ok := ceo.KmsProviders["kmip"]; ok {
		kmsProviders["kmip"] = make(map[string]interface{})

		kmipEndpoint, err := getKmsCredential(kmip, "endpoint", "", "localhost:5698")
		if err != nil {
			return err
		}

		if tlsClientCertificateKeyFile != "" && tlsCAFile != "" {
			cfg, err := options.BuildTLSConfig(map[string]interface{}{
				"tlsCertificateKeyFile": tlsClientCertificateKeyFile,
				"tlsCAFile":             tlsCAFile,
			})
			if err != nil {
				return fmt.Errorf("error constructing tls config: %v", err)
			}
			tlsconf["kmip"] = cfg
		}

		if kmipEndpoint != "" {
			kmsProviders["kmip"]["endpoint"] = kmipEndpoint
		}
	}

	if local, ok := ceo.KmsProviders["local"]; ok {
		kmsProviders["local"] = make(map[string]interface{})

		defaultLocalKeyBase64 := "Mng0NCt4ZHVUYUJCa1kxNkVyNUR1QURhZ2h2UzR2d2RrZzh0cFBwM3R6NmdWMDFBMUN3YkQ5aXRRMkhGRGdQV09wOGVNYUMxT2k3NjZKelhaQmRCZGJkTXVyZG9uSjFk"
		localKey, err := getKmsCredential(local, "key", "", defaultLocalKeyBase64)
		if err != nil {
			return err
		}
		if localKey != "" {
			kmsProviders["local"]["key"] = localKey
		}
	}

	em.keyVaultClientIDs[ceo.KeyVaultClient] = true
	keyVaultClient, ok := em.clientEntities[ceo.KeyVaultClient]
	if !ok {
		return newEntityNotFoundError("client", ceo.KeyVaultClient)
	}

	ce, err := mongo.NewClientEncryption(
		keyVaultClient.Client,
		options.ClientEncryption().
			SetKeyVaultNamespace(ceo.KeyVaultNamespace).
			SetTLSConfig(tlsconf).
			SetKmsProviders(kmsProviders))
	if err != nil {
		return err
	}

	em.clientEncryptionEntities[entityOptions.ID] = ce

	return nil
}

func (em *EntityMap) addCollectionEntity(entityOptions *entityOptions) error {
	db, ok := em.dbEntites[entityOptions.DatabaseID]
	if !ok {
		return newEntityNotFoundError("database", entityOptions.DatabaseID)
	}

	collOpts := options.Collection()
	if entityOptions.CollectionOptions != nil {
		collOpts = entityOptions.CollectionOptions.CollectionOptions
	}

	em.collEntities[entityOptions.ID] = db.Collection(entityOptions.CollectionName, collOpts)
	return nil
}

func (em *EntityMap) addSessionEntity(entityOptions *entityOptions) error {
	client, ok := em.clientEntities[entityOptions.ClientID]
	if !ok {
		return newEntityNotFoundError("client", entityOptions.ClientID)
	}

	sessionOpts := options.Session()
	if entityOptions.SessionOptions != nil {
		sessionOpts = entityOptions.SessionOptions.SessionOptions
	}

	sess, err := client.StartSession(sessionOpts)
	if err != nil {
		return fmt.Errorf("error starting session: %v", err)
	}

	em.sessions[entityOptions.ID] = sess
	return nil
}

func (em *EntityMap) addGridFSBucketEntity(entityOptions *entityOptions) error {
	db, ok := em.dbEntites[entityOptions.DatabaseID]
	if !ok {
		return newEntityNotFoundError("database", entityOptions.DatabaseID)
	}

	bucketOpts := options.GridFSBucket()
	if entityOptions.GridFSBucketOptions != nil {
		bucketOpts = entityOptions.GridFSBucketOptions.BucketOptions
	}

	bucket, err := gridfs.NewBucket(db, bucketOpts)
	if err != nil {
		return fmt.Errorf("error creating GridFS bucket: %v", err)
	}

	em.gridfsBuckets[entityOptions.ID] = bucket
	return nil
}

func (em *EntityMap) verifyEntityDoesNotExist(id string) error {
	if _, ok := em.allEntities[id]; ok {
		return fmt.Errorf("entity with ID %q already exists", id)
	}
	return nil
}

func newEntityNotFoundError(entityType, entityID string) error {
	return fmt.Errorf("no %s entity found with ID %q", entityType, entityID)
}<|MERGE_RESOLUTION|>--- conflicted
+++ resolved
@@ -85,7 +85,6 @@
 	ClientEncryptionOpts *clientEncryptionOpts `bson:"clientEncryptionOpts"`
 }
 
-<<<<<<< HEAD
 func (eo *entityOptions) setHeartbeatFrequencyMS(freq time.Duration) {
 	if eo.URIOptions == nil {
 		eo.URIOptions = make(bson.M)
@@ -97,7 +96,8 @@
 		// on the URIOptions map.
 		eo.URIOptions["heartbeatFrequencyMS"] = int32(freq.Milliseconds())
 	}
-=======
+}
+
 // newCollectionEntityOptions constructs an entity options object for a
 // collection.
 func newCollectionEntityOptions(id string, databaseID string, collectionName string,
@@ -110,7 +110,6 @@
 	}
 
 	return options
->>>>>>> 6499fe2f
 }
 
 type clientEncryptionOpts struct {
