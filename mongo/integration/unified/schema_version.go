// Copyright (C) MongoDB, Inc. 2017-present.
//
// Licensed under the Apache License, Version 2.0 (the "License"); you may
// not use this file except in compliance with the License. You may obtain
// a copy of the License at http://www.apache.org/licenses/LICENSE-2.0

package unified

import (
	"fmt"
	"strconv"
	"strings"

	"go.mongodb.org/mongo-driver/mongo/integration/mtest"
)

var (
	supportedSchemaVersions = map[int]string{
<<<<<<< HEAD
		1: "1.14",
=======
		1: "1.16",
>>>>>>> 6d814184
	}
)

// checkSchemaVersion determines if the provided schema version is supported and returns an error if it is not.
func checkSchemaVersion(version string) error {
	// First get the major version number from the schema. The schema version string should be in the format
	// "major.minor.patch", "major.minor", or "major".

	parts := strings.Split(version, ".")
	if len(parts) == 0 {
		return fmt.Errorf("error splitting schema version %q into parts", version)
	}

	majorVersion, err := strconv.Atoi(parts[0])
	if err != nil {
		return fmt.Errorf("error converting major version component %q to an integer: %v", parts[0], err)
	}

	// Find the latest supported version for the major version and use that to determine if the provided version is
	// supported.
	supportedVersion, ok := supportedSchemaVersions[majorVersion]
	if !ok {
		return fmt.Errorf("major version %d not supported", majorVersion)
	}
	if mtest.CompareServerVersions(supportedVersion, version) < 0 {
		return fmt.Errorf(
			"latest version supported for major version %d is %q, which is incompatible with specified version %q",
			majorVersion, supportedVersion, version,
		)
	}
	return nil
}<|MERGE_RESOLUTION|>--- conflicted
+++ resolved
@@ -16,11 +16,7 @@
 
 var (
 	supportedSchemaVersions = map[int]string{
-<<<<<<< HEAD
-		1: "1.14",
-=======
 		1: "1.16",
->>>>>>> 6d814184
 	}
 )
 
