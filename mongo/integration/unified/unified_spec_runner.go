--- conflicted
+++ resolved
@@ -44,14 +44,13 @@
 		"listSearchIndexes ignores read and write concern":     "Sync GODRIVER-3074, but skip testing bug GODRIVER-3043",
 		"updateSearchIndex ignores the read and write concern": "Sync GODRIVER-3074, but skip testing bug GODRIVER-3043",
 
-<<<<<<< HEAD
 		// TODO(GODRIVER-3137): Implement Gossip cluster time"
 		"unpin after TransientTransactionError error on commit": "Implement GODRIVER-3137",
 
 		// TODO(GODRIVER-3034): Drivers should unpin connections when ending a session
 		"unpin on successful abort":                "Implement GODRIVER-3034",
 		"unpin after non-transient error on abort": "Implement GODRIVER-3034",
-=======
+
 		// DRIVERS-2722: Setting "maxTimeMS" on a command that creates a cursor
 		// also limits the lifetime of the cursor. That may be surprising to
 		// users, so omit "maxTimeMS" from operations that return user-managed
@@ -63,7 +62,6 @@
 		"operation is retried multiple times for non-zero timeoutMS - find on collection":      "maxTimeMS is disabled on find and aggregate. See DRIVERS-2722.",
 		"operation is retried multiple times for non-zero timeoutMS - aggregate on collection": "maxTimeMS is disabled on find and aggregate. See DRIVERS-2722.",
 		"operation is retried multiple times for non-zero timeoutMS - aggregate on database":   "maxTimeMS is disabled on find and aggregate. See DRIVERS-2722.",
->>>>>>> b605d094
 	}
 
 	logMessageValidatorTimeout = 10 * time.Millisecond
