// Copyright (C) MongoDB, Inc. 2017-present.
//
// Licensed under the Apache License, Version 2.0 (the "License"); you may
// not use this file except in compliance with the License. You may obtain
// a copy of the License at http://www.apache.org/licenses/LICENSE-2.0

package mtest

import (
	"context"
	"errors"

	"go.mongodb.org/mongo-driver/bson"
	"go.mongodb.org/mongo-driver/internal"
	"go.mongodb.org/mongo-driver/mongo/address"
	"go.mongodb.org/mongo-driver/mongo/description"
	"go.mongodb.org/mongo-driver/x/bsonx/bsoncore"
	"go.mongodb.org/mongo-driver/x/mongo/driver"
	"go.mongodb.org/mongo-driver/x/mongo/driver/topology"
	"go.mongodb.org/mongo-driver/x/mongo/driver/wiremessage"
)

const (
	serverAddress          = address.Address("localhost:27017")
	maxDocumentSize uint32 = 16777216
	maxMessageSize  uint32 = 48000000
	maxBatchCount   uint32 = 100000
)

var (
<<<<<<< HEAD
	sessionTimeoutMinutes uint32 = 30
=======
	sessionTimeoutMinutes      uint32 = 30
	sessionTimeoutMinutesInt64        = int64(sessionTimeoutMinutes)
>>>>>>> 26f508fb

	// MockDescription is the server description used for the mock deployment. Each mocked connection returns this
	// value from its Description method.
	MockDescription = description.Server{
		CanonicalAddr:   serverAddress,
		MaxDocumentSize: maxDocumentSize,
		MaxMessageSize:  maxMessageSize,
		MaxBatchCount:   maxBatchCount,
		// TODO(GODRIVER-2885): This can be removed once legacy
		// SessionTimeoutMinutes is removed.
		SessionTimeoutMinutes:    sessionTimeoutMinutes,
<<<<<<< HEAD
		SessionTimeoutMinutesPtr: &sessionTimeoutMinutes,
=======
		SessionTimeoutMinutesPtr: &sessionTimeoutMinutesInt64,
>>>>>>> 26f508fb
		Kind:                     description.RSPrimary,
		WireVersion: &description.VersionRange{
			Max: topology.SupportedWireVersions.Max,
		},
	}
)

// connection implements the driver.Connection interface and responds to wire messages with pre-configured responses.
type connection struct {
	responses []bson.D // responses to send when ReadWireMessage is called
}

var _ driver.Connection = &connection{}

// WriteWireMessage is a no-op.
func (c *connection) WriteWireMessage(context.Context, []byte) error {
	return nil
}

// ReadWireMessage returns the next response in the connection's list of responses.
func (c *connection) ReadWireMessage(_ context.Context) ([]byte, error) {
	var dst []byte
	if len(c.responses) == 0 {
		return dst, errors.New("no responses remaining")
	}
	nextRes := c.responses[0]
	c.responses = c.responses[1:]

	var wmindex int32
	wmindex, dst = wiremessage.AppendHeaderStart(dst, wiremessage.NextRequestID(), 0, wiremessage.OpMsg)
	dst = wiremessage.AppendMsgFlags(dst, 0)
	dst = wiremessage.AppendMsgSectionType(dst, wiremessage.SingleDocument)
	resBytes, _ := bson.Marshal(nextRes)
	dst = append(dst, resBytes...)
	dst = bsoncore.UpdateLength(dst, wmindex, int32(len(dst[wmindex:])))
	return dst, nil
}

// Description returns a fixed server description for the connection.
func (c *connection) Description() description.Server {
	return MockDescription
}

// Close is a no-op operation.
func (*connection) Close() error {
	return nil
}

// ID returns a fixed identifier for the connection.
func (*connection) ID() string {
	return "<mock_connection>"
}

// DriverConnectionID returns a fixed identifier for the driver pool connection.
// TODO(GODRIVER-2824): replace return type with int64.
func (*connection) DriverConnectionID() uint64 {
	return 0
}

// ServerConnectionID returns a fixed identifier for the server connection.
func (*connection) ServerConnectionID() *int64 {
	serverConnectionID := int64(42)
	return &serverConnectionID
}

// Address returns a fixed address for the connection.
func (*connection) Address() address.Address {
	return serverAddress
}

// Stale returns if the connection is stale.
func (*connection) Stale() bool {
	return false
}

// mockDeployment wraps a connection and implements the driver.Deployment interface.
type mockDeployment struct {
	conn    *connection
	updates chan description.Topology
}

var _ driver.Deployment = &mockDeployment{}
var _ driver.Server = &mockDeployment{}
var _ driver.Connector = &mockDeployment{}
var _ driver.Disconnector = &mockDeployment{}
var _ driver.Subscriber = &mockDeployment{}

// SelectServer implements the Deployment interface. This method does not use the
// description.SelectedServer provided and instead returns itself. The Connections returned from the
// Connection method have a no-op Close method.
func (md *mockDeployment) SelectServer(context.Context, description.ServerSelector) (driver.Server, error) {
	return md, nil
}

// Kind implements the Deployment interface. It always returns description.Single.
func (md *mockDeployment) Kind() description.TopologyKind {
	return description.Single
}

// Connection implements the driver.Server interface.
func (md *mockDeployment) Connection(context.Context) (driver.Connection, error) {
	return md.conn, nil
}

// RTTMonitor implements the driver.Server interface.
func (md *mockDeployment) RTTMonitor() driver.RTTMonitor {
	return &internal.ZeroRTTMonitor{}
}

// Connect is a no-op method which implements the driver.Connector interface.
func (md *mockDeployment) Connect() error {
	return nil
}

// Disconnect is a no-op method which implements the driver.Disconnector interface {
func (md *mockDeployment) Disconnect(context.Context) error {
	close(md.updates)
	return nil
}

// Subscribe returns a subscription from which new topology descriptions can be retrieved.
// Subscribe implements the driver.Subscriber interface.
func (md *mockDeployment) Subscribe() (*driver.Subscription, error) {
	if md.updates == nil {
		md.updates = make(chan description.Topology, 1)

		md.updates <- description.Topology{
<<<<<<< HEAD
			SessionTimeoutMinutesPtr: &sessionTimeoutMinutes,
=======
			SessionTimeoutMinutesPtr: &sessionTimeoutMinutesInt64,
>>>>>>> 26f508fb

			// TODO(GODRIVER-2885): This can be removed once legacy
			// SessionTimeoutMinutes is removed.
			SessionTimeoutMinutes: sessionTimeoutMinutes,
		}
	}

	return &driver.Subscription{
		Updates: md.updates,
	}, nil
}

// Unsubscribe is a no-op method which implements the driver.Subscriber interface.
func (md *mockDeployment) Unsubscribe(*driver.Subscription) error {
	return nil
}

// addResponses adds responses to this mock deployment.
func (md *mockDeployment) addResponses(responses ...bson.D) {
	md.conn.responses = append(md.conn.responses, responses...)
}

// clearResponses clears all remaining responses in this mock deployment.
func (md *mockDeployment) clearResponses() {
	md.conn.responses = md.conn.responses[:0]
}

// newMockDeployment returns a mock driver.Deployment that responds with OP_MSG wire messages.
func newMockDeployment(responses ...bson.D) *mockDeployment {
	return &mockDeployment{
		conn: &connection{
			responses: responses,
		},
	}
}<|MERGE_RESOLUTION|>--- conflicted
+++ resolved
@@ -28,12 +28,8 @@
 )
 
 var (
-<<<<<<< HEAD
-	sessionTimeoutMinutes uint32 = 30
-=======
 	sessionTimeoutMinutes      uint32 = 30
 	sessionTimeoutMinutesInt64        = int64(sessionTimeoutMinutes)
->>>>>>> 26f508fb
 
 	// MockDescription is the server description used for the mock deployment. Each mocked connection returns this
 	// value from its Description method.
@@ -45,11 +41,7 @@
 		// TODO(GODRIVER-2885): This can be removed once legacy
 		// SessionTimeoutMinutes is removed.
 		SessionTimeoutMinutes:    sessionTimeoutMinutes,
-<<<<<<< HEAD
-		SessionTimeoutMinutesPtr: &sessionTimeoutMinutes,
-=======
 		SessionTimeoutMinutesPtr: &sessionTimeoutMinutesInt64,
->>>>>>> 26f508fb
 		Kind:                     description.RSPrimary,
 		WireVersion: &description.VersionRange{
 			Max: topology.SupportedWireVersions.Max,
@@ -177,11 +169,7 @@
 		md.updates = make(chan description.Topology, 1)
 
 		md.updates <- description.Topology{
-<<<<<<< HEAD
-			SessionTimeoutMinutesPtr: &sessionTimeoutMinutes,
-=======
 			SessionTimeoutMinutesPtr: &sessionTimeoutMinutesInt64,
->>>>>>> 26f508fb
 
 			// TODO(GODRIVER-2885): This can be removed once legacy
 			// SessionTimeoutMinutes is removed.
