// Copyright (C) MongoDB, Inc. 2022-present.
//
// Licensed under the Apache License, Version 2.0 (the "License"); you may
// not use this file except in compliance with the License. You may obtain
// a copy of the License at http://www.apache.org/licenses/LICENSE-2.0

package mongo

import (
	"context"
	"time"

	"go.mongodb.org/mongo-driver/v2/x/bsonx/bsoncore"
	"go.mongodb.org/mongo-driver/v2/x/mongo/driver"
)

// batchCursor is the interface implemented by types that can provide batches of document results.
// The Cursor type is built on top of this type.
type batchCursor interface {
	// ID returns the ID of the cursor.
	ID() int64

	// Next returns true if there is a batch available.
	Next(context.Context) bool

	// Batch will return a DocumentSequence for the current batch of documents. The returned
	// DocumentSequence is only valid until the next call to Next or Close.
	Batch() *bsoncore.Iterator

	// Server returns a pointer to the cursor's server.
	Server() driver.Server

	// Err returns the last error encountered.
	Err() error

	// Close closes the cursor.
	Close(context.Context) error

	// SetBatchSize is a modifier function used to adjust the batch size of
	// the cursor that implements it.
	SetBatchSize(int32)

	// SetMaxAwaitTime will set the maximum amount of time the server will allow
	// the operations to execute. The server will error if this field is set
	// but the cursor is not configured with awaitData=true.
	//
	// The time.Duration value passed by this setter will be converted and
	// rounded down to the nearest millisecond.
	SetMaxAwaitTime(time.Duration)

	// SetComment will set a user-configurable comment that can be used to
	// identify the operation in server logs.
<<<<<<< HEAD
	SetComment(any)
=======
	SetComment(interface{})

	// MaxAwaitTime returns the maximum amount of time the server will allow
	// the operations to execute. This is only valid for tailable awaitData
	// cursors.
	MaxAwaitTime() *time.Duration
>>>>>>> af4285f6
}

// changeStreamCursor is the interface implemented by batch cursors that also provide the functionality for retrieving
// a postBatchResumeToken from commands and allows for the cursor to be killed rather than closed
type changeStreamCursor interface {
	batchCursor
	// PostBatchResumeToken returns the latest seen post batch resume token.
	PostBatchResumeToken() bsoncore.Document

	// KillCursor kills cursor on server without closing batch cursor
	KillCursor(context.Context) error
}<|MERGE_RESOLUTION|>--- conflicted
+++ resolved
@@ -50,16 +50,12 @@
 
 	// SetComment will set a user-configurable comment that can be used to
 	// identify the operation in server logs.
-<<<<<<< HEAD
 	SetComment(any)
-=======
-	SetComment(interface{})
 
 	// MaxAwaitTime returns the maximum amount of time the server will allow
 	// the operations to execute. This is only valid for tailable awaitData
 	// cursors.
 	MaxAwaitTime() *time.Duration
->>>>>>> af4285f6
 }
 
 // changeStreamCursor is the interface implemented by batch cursors that also provide the functionality for retrieving
