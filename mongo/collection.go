--- conflicted
+++ resolved
@@ -1186,14 +1186,8 @@
 	ctx context.Context,
 	fieldName string,
 	filter interface{},
-<<<<<<< HEAD
 	opts ...Options[options.DistinctArgs],
-) ([]interface{}, error) {
-=======
-	opts ...*options.DistinctOptions,
 ) *DistinctResult {
->>>>>>> 0c2ae5d6
-
 	if ctx == nil {
 		ctx = context.Background()
 	}
@@ -1224,7 +1218,9 @@
 
 	args, err := newArgsFromOptions[options.DistinctArgs](opts...)
 	if err != nil {
-		return nil, fmt.Errorf("failed to construct arguments from options: %w", err)
+		err = fmt.Errorf("failed to construct arguments from options: %w", err)
+
+		return &DistinctResult{err: err}
 	}
 
 	op := operation.NewDistinct(fieldName, f).
@@ -1665,23 +1661,15 @@
 		return &SingleResult{err: errors.New("replacement document cannot contain keys beginning with '$'")}
 	}
 
-<<<<<<< HEAD
 	args, err := newArgsFromOptions[options.FindOneAndReplaceArgs](opts...)
 	if err != nil {
 		return &SingleResult{err: fmt.Errorf("failed to construct arguments from options: %w", err)}
 	}
 
-	op := operation.NewFindAndModify(f).Update(bsoncore.Value{Type: bsontype.EmbeddedDocument, Data: r}).
+	op := operation.NewFindAndModify(f).Update(bsoncore.Value{Type: bsoncore.TypeEmbeddedDocument, Data: r}).
 		ServerAPI(coll.client.serverAPI).Timeout(coll.client.timeout).MaxTime(args.MaxTime)
 	if args.BypassDocumentValidation != nil && *args.BypassDocumentValidation {
 		op = op.BypassDocumentValidation(*args.BypassDocumentValidation)
-=======
-	fo := mergeFindOneAndReplaceOptions(opts...)
-	op := operation.NewFindAndModify(f).Update(bsoncore.Value{Type: bsoncore.TypeEmbeddedDocument, Data: r}).
-		ServerAPI(coll.client.serverAPI).Timeout(coll.client.timeout).MaxTime(fo.MaxTime)
-	if fo.BypassDocumentValidation != nil && *fo.BypassDocumentValidation {
-		op = op.BypassDocumentValidation(*fo.BypassDocumentValidation)
->>>>>>> 0c2ae5d6
 	}
 	if args.Collation != nil {
 		op = op.Collation(bsoncore.Document(args.Collation.ToDocument()))
