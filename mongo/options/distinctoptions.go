// Copyright (C) MongoDB, Inc. 2017-present.
//
// Licensed under the Apache License, Version 2.0 (the "License"); you may
// not use this file except in compliance with the License. You may obtain
// a copy of the License at http://www.apache.org/licenses/LICENSE-2.0

package options

import "go.mongodb.org/mongo-driver/v2/internal/optionsutil"

// DistinctOptions represents arguments that can be used to configure a Distinct
// operation.
//
// See corresponding setter methods for documentation.
type DistinctOptions struct {
	Collation *Collation
<<<<<<< HEAD
	Comment   any
	Hint      any
=======
	Comment   interface{}
	Hint      interface{}

	// Deprecated: This option is for internal use only and should not be set. It may be changed or removed in any
	// release.
	Internal optionsutil.Options
>>>>>>> 34bf3d80
}

// DistinctOptionsBuilder contains options to configure distinct operations. Each
// option can be set through setter functions. See documentation for each setter
// function for an explanation of the option.
type DistinctOptionsBuilder struct {
	Opts []func(*DistinctOptions) error
}

// Distinct creates a new DistinctOptions instance.
func Distinct() *DistinctOptionsBuilder {
	return &DistinctOptionsBuilder{}
}

// List returns a list of DistinctArg setter functions.
func (do *DistinctOptionsBuilder) List() []func(*DistinctOptions) error {
	return do.Opts
}

// SetCollation sets the value for the Collation field. Specifies a collation to
// use for string comparisons during the operation. The default value is nil,
// which means the default collation of the collection will be used.
func (do *DistinctOptionsBuilder) SetCollation(c *Collation) *DistinctOptionsBuilder {
	do.Opts = append(do.Opts, func(opts *DistinctOptions) error {
		opts.Collation = c

		return nil
	})

	return do
}

// SetComment sets the value for the Comment field. Specifies a string or document that
// will be included in server logs, profiling logs, and currentOp queries to help trace
// the operation. The default value is nil, which means that no comment will be included
// in the logs.
func (do *DistinctOptionsBuilder) SetComment(comment any) *DistinctOptionsBuilder {
	do.Opts = append(do.Opts, func(opts *DistinctOptions) error {
		opts.Comment = comment

		return nil
	})

	return do
}

// SetHint specifies the index to use for the operation. This should either be
// the index name as a string or the index specification as a document. This
// option is only valid for MongoDB versions >= 7.1. Previous server versions
// will return an error if an index hint is specified. Distinct returns an error
// if the hint parameter is a multi-key map. The default value is nil, which
// means that no index hint will be sent.
//
// SetHint sets the Hint field.
func (do *DistinctOptionsBuilder) SetHint(hint any) *DistinctOptionsBuilder {
	do.Opts = append(do.Opts, func(opts *DistinctOptions) error {
		opts.Hint = hint

		return nil
	})

	return do
}<|MERGE_RESOLUTION|>--- conflicted
+++ resolved
@@ -14,17 +14,12 @@
 // See corresponding setter methods for documentation.
 type DistinctOptions struct {
 	Collation *Collation
-<<<<<<< HEAD
 	Comment   any
 	Hint      any
-=======
-	Comment   interface{}
-	Hint      interface{}
 
 	// Deprecated: This option is for internal use only and should not be set. It may be changed or removed in any
 	// release.
 	Internal optionsutil.Options
->>>>>>> 34bf3d80
 }
 
 // DistinctOptionsBuilder contains options to configure distinct operations. Each
