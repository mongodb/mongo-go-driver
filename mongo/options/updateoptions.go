// Copyright (C) MongoDB, Inc. 2017-present.
//
// Licensed under the Apache License, Version 2.0 (the "License"); you may
// not use this file except in compliance with the License. You may obtain
// a copy of the License at http://www.apache.org/licenses/LICENSE-2.0

package options

import "go.mongodb.org/mongo-driver/v2/internal/optionsutil"

// UpdateOneOptions represents arguments that can be used to configure UpdateOne
// operations.
//
// See corresponding setter methods for documentation.
type UpdateOneOptions struct {
	ArrayFilters             []any
	BypassDocumentValidation *bool
	Collation                *Collation
	Comment                  any
	Hint                     any
	Upsert                   *bool
<<<<<<< HEAD
	Let                      any
	Sort                     any
=======
	Let                      interface{}
	Sort                     interface{}

	// Deprecated: This option is for internal use only and should not be set. It may be changed or removed in any
	// release.
	Internal optionsutil.Options
>>>>>>> 34bf3d80
}

// UpdateOneOptionsBuilder contains options to configure UpdateOne operations.
// Each option can be set through setter functions. See documentation for each
// setter function for an explanation of the option.
type UpdateOneOptionsBuilder struct {
	Opts []func(*UpdateOneOptions) error
}

// UpdateOne creates a new UpdateOneOptions instance.
func UpdateOne() *UpdateOneOptionsBuilder {
	return &UpdateOneOptionsBuilder{}
}

// List returns a list of UpdateOneOptions setter functions.
func (uo *UpdateOneOptionsBuilder) List() []func(*UpdateOneOptions) error {
	return uo.Opts
}

// SetArrayFilters sets the value for the ArrayFilters field. ArrayFilters is a
// set of filters specifying to which array elements an update should apply. The
// default value is nil, which means the update will apply to all array
// elements.
func (uo *UpdateOneOptionsBuilder) SetArrayFilters(af []any) *UpdateOneOptionsBuilder {
	uo.Opts = append(uo.Opts, func(opts *UpdateOneOptions) error {
		opts.ArrayFilters = af

		return nil
	})

	return uo
}

// SetBypassDocumentValidation sets the value for the BypassDocumentValidation field. If true,
// writes executed as part of the operation will opt out of document-level validation on the server.
// The default value is false. See https://www.mongodb.com/docs/manual/core/schema-validation/ for
// more information about document validation.
func (uo *UpdateOneOptionsBuilder) SetBypassDocumentValidation(b bool) *UpdateOneOptionsBuilder {
	uo.Opts = append(uo.Opts, func(opts *UpdateOneOptions) error {
		opts.BypassDocumentValidation = &b

		return nil
	})

	return uo
}

// SetCollation sets the value for the Collation field. Specifies a collation to
// use for string comparisons during the operation. The default value is nil,
// which means the default collation of the collection will be used.
func (uo *UpdateOneOptionsBuilder) SetCollation(c *Collation) *UpdateOneOptionsBuilder {
	uo.Opts = append(uo.Opts, func(opts *UpdateOneOptions) error {
		opts.Collation = c

		return nil
	})

	return uo
}

// SetComment sets the value for the Comment field. Specifies a string or document that will be
// included in server logs, profiling logs, and currentOp queries to help trace the operation.
// The default value is nil, which means that no comment will be included in the logs.
func (uo *UpdateOneOptionsBuilder) SetComment(comment any) *UpdateOneOptionsBuilder {
	uo.Opts = append(uo.Opts, func(opts *UpdateOneOptions) error {
		opts.Comment = comment

		return nil
	})

	return uo
}

// SetHint sets the value for the Hint field. Specifies the index to use for the
// operation. This should either be the index name as a string or the index
// specification as a document. This option is only valid for MongoDB versions
// >= 4.2. Server versions < 4.2 will return an error if this option is
// specified. The driver will return an error if this option is specified during
// an unacknowledged write operation. The driver will return an error if the
// hint parameter is a multi-key map. The default value is nil, which means that
// no hint will be sent.
func (uo *UpdateOneOptionsBuilder) SetHint(h any) *UpdateOneOptionsBuilder {
	uo.Opts = append(uo.Opts, func(opts *UpdateOneOptions) error {
		opts.Hint = h

		return nil
	})

	return uo
}

// SetUpsert sets the value for the Upsert field. If true, a new document will be inserted if the
// filter does not match any documents in the collection. The default value is false.
func (uo *UpdateOneOptionsBuilder) SetUpsert(b bool) *UpdateOneOptionsBuilder {
	uo.Opts = append(uo.Opts, func(opts *UpdateOneOptions) error {
		opts.Upsert = &b

		return nil
	})

	return uo
}

// SetLet sets the value for the Let field. Specifies parameters for the update expression. This
// option is only valid for MongoDB versions >= 5.0. Older servers will report an error for using
// this option. This must be a document mapping parameter names to values. Values must be constant
// or closed expressions that do not reference document fields. Parameters can then be accessed
// as variables in an aggregate expression context (e.g. "$$var").
func (uo *UpdateOneOptionsBuilder) SetLet(l any) *UpdateOneOptionsBuilder {
	uo.Opts = append(uo.Opts, func(opts *UpdateOneOptions) error {
		opts.Let = l

		return nil
	})

	return uo
}

// SetSort sets the value for the Sort field. Specifies a document specifying which document should
// be updated if the filter used by the operation matches multiple documents in the collection. If
// set, the first document in the sorted order will be updated. This option is only valid for MongoDB
// versions >= 8.0. The sort parameter is evaluated sequentially, so the driver will return an error
// if it is a multi-key map (which is unordeded). The default value is nil.
func (uo *UpdateOneOptionsBuilder) SetSort(s any) *UpdateOneOptionsBuilder {
	uo.Opts = append(uo.Opts, func(opts *UpdateOneOptions) error {
		opts.Sort = s

		return nil
	})

	return uo
}

// UpdateManyOptions represents arguments that can be used to configure UpdateMany
// operations.
//
// See corresponding setter methods for documentation.
type UpdateManyOptions struct {
	ArrayFilters             []any
	BypassDocumentValidation *bool
	Collation                *Collation
	Comment                  any
	Hint                     any
	Upsert                   *bool
<<<<<<< HEAD
	Let                      any
=======
	Let                      interface{}

	// Deprecated: This option is for internal use only and should not be set. It may be changed or removed in any
	// release.
	Internal optionsutil.Options
>>>>>>> 34bf3d80
}

// UpdateManyOptionsBuilder contains options to configure UpdateMany operations.
// Each option can be set through setter functions. See documentation for each
// setter function for an explanation of the option.
type UpdateManyOptionsBuilder struct {
	Opts []func(*UpdateManyOptions) error
}

// UpdateMany creates a new UpdateManyOptions instance.
func UpdateMany() *UpdateManyOptionsBuilder {
	return &UpdateManyOptionsBuilder{}
}

// List returns a list of UpdateManyOptions setter functions.
func (uo *UpdateManyOptionsBuilder) List() []func(*UpdateManyOptions) error {
	return uo.Opts
}

// SetArrayFilters sets the value for the ArrayFilters field. ArrayFilters is a
// set of filters specifying to which array elements an update should apply. The
// default value is nil, which means the update will apply to all array
// elements.
func (uo *UpdateManyOptionsBuilder) SetArrayFilters(af []any) *UpdateManyOptionsBuilder {
	uo.Opts = append(uo.Opts, func(opts *UpdateManyOptions) error {
		opts.ArrayFilters = af

		return nil
	})

	return uo
}

// SetBypassDocumentValidation sets the value for the BypassDocumentValidation field. If true,
// writes executed as part of the operation will opt out of document-level validation on the server.
// The default value is false. See https://www.mongodb.com/docs/manual/core/schema-validation/ for
// more information about document validation.
func (uo *UpdateManyOptionsBuilder) SetBypassDocumentValidation(b bool) *UpdateManyOptionsBuilder {
	uo.Opts = append(uo.Opts, func(opts *UpdateManyOptions) error {
		opts.BypassDocumentValidation = &b

		return nil
	})

	return uo
}

// SetCollation sets the value for the Collation field. Specifies a collation to
// use for string comparisons during the operation. The default value is nil,
// which means the default collation of the collection will be used.
func (uo *UpdateManyOptionsBuilder) SetCollation(c *Collation) *UpdateManyOptionsBuilder {
	uo.Opts = append(uo.Opts, func(opts *UpdateManyOptions) error {
		opts.Collation = c

		return nil
	})

	return uo
}

// SetComment sets the value for the Comment field. Specifies a string or document that will be
// included in server logs, profiling logs, and currentOp queries to help trace the operation.
// The default value is nil, which means that no comment will be included in the logs.
func (uo *UpdateManyOptionsBuilder) SetComment(comment any) *UpdateManyOptionsBuilder {
	uo.Opts = append(uo.Opts, func(opts *UpdateManyOptions) error {
		opts.Comment = comment

		return nil
	})

	return uo
}

// SetHint sets the value for the Hint field. Specifies the index to use for the
// operation. This should either be the index name as a string or the index
// specification as a document. This option is only valid for MongoDB versions
// >= 4.2. Server versions < 4.2 will return an error if this option is
// specified. The driver will return an error if this option is specified during
// an unacknowledged write operation. The driver will return an error if the
// hint parameter is a multi-key map. The default value is nil, which means that
// no hint will be sent.
func (uo *UpdateManyOptionsBuilder) SetHint(h any) *UpdateManyOptionsBuilder {
	uo.Opts = append(uo.Opts, func(opts *UpdateManyOptions) error {
		opts.Hint = h

		return nil
	})

	return uo
}

// SetUpsert sets the value for the Upsert field. If true, a new document will be inserted if the
// filter does not match any documents in the collection. The default value is false.
func (uo *UpdateManyOptionsBuilder) SetUpsert(b bool) *UpdateManyOptionsBuilder {
	uo.Opts = append(uo.Opts, func(opts *UpdateManyOptions) error {
		opts.Upsert = &b

		return nil
	})

	return uo
}

// SetLet sets the value for the Let field. Specifies parameters for the update expression. This
// option is only valid for MongoDB versions >= 5.0. Older servers will report an error for using
// this option. This must be a document mapping parameter names to values. Values must be constant
// or closed expressions that do not reference document fields. Parameters can then be accessed
// as variables in an aggregate expression context (e.g. "$$var").
func (uo *UpdateManyOptionsBuilder) SetLet(l any) *UpdateManyOptionsBuilder {
	uo.Opts = append(uo.Opts, func(opts *UpdateManyOptions) error {
		opts.Let = l

		return nil
	})

	return uo
}<|MERGE_RESOLUTION|>--- conflicted
+++ resolved
@@ -19,17 +19,12 @@
 	Comment                  any
 	Hint                     any
 	Upsert                   *bool
-<<<<<<< HEAD
 	Let                      any
 	Sort                     any
-=======
-	Let                      interface{}
-	Sort                     interface{}
 
 	// Deprecated: This option is for internal use only and should not be set. It may be changed or removed in any
 	// release.
 	Internal optionsutil.Options
->>>>>>> 34bf3d80
 }
 
 // UpdateOneOptionsBuilder contains options to configure UpdateOne operations.
@@ -174,15 +169,11 @@
 	Comment                  any
 	Hint                     any
 	Upsert                   *bool
-<<<<<<< HEAD
 	Let                      any
-=======
-	Let                      interface{}
 
 	// Deprecated: This option is for internal use only and should not be set. It may be changed or removed in any
 	// release.
 	Internal optionsutil.Options
->>>>>>> 34bf3d80
 }
 
 // UpdateManyOptionsBuilder contains options to configure UpdateMany operations.
