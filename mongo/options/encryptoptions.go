// Copyright (C) MongoDB, Inc. 2017-present.
//
// Licensed under the Apache License, Version 2.0 (the "License"); you may
// not use this file except in compliance with the License. You may obtain
// a copy of the License at http://www.apache.org/licenses/LICENSE-2.0

package options

import (
	"go.mongodb.org/mongo-driver/bson"
)

// These constants specify valid values for QueryType
// QueryType is used for Queryable Encryption.
const (
	QueryTypeEquality string = "equality"
)

// RangeArgs specifies index options for a Queryable Encryption field supporting
// "rangePreview" queries. Beta: The Range algorithm is experimental only. It is
// not intended for public use. It is subject to breaking changes.
type RangeArgs struct {
	Min       *bson.RawValue
	Max       *bson.RawValue
	Sparsity  int64
	Precision *int32
}

<<<<<<< HEAD
// RangeOptions contains options to configure RangeArgs for queryeable
// encryption. Each option can be set through setter functions. See
// documentation for each setter function for an explanation of the option.
type RangeOptions struct {
	Opts []func(*RangeArgs) error
}

// Range creates a new RangeOptions instance.
func Range() *RangeOptions {
	return &RangeOptions{}
}

// ArgsSetters returns a list of RangeArgs setter functions.
func (ro *RangeOptions) ArgsSetters() []func(*RangeArgs) error {
	return ro.Opts
}

// EncryptArgs represents options to explicitly encrypt a value.
type EncryptArgs struct {
	KeyID            *primitive.Binary
=======
// EncryptOptions represents options to explicitly encrypt a value.
type EncryptOptions struct {
	KeyID            *bson.Binary
>>>>>>> 0c2ae5d6
	KeyAltName       *string
	Algorithm        string
	QueryType        string
	ContentionFactor *int64
	RangeOptions     *RangeOptions
}

// EncryptOptions contains options to configure EncryptArgs for queryeable
// encryption. Each option can be set through setter functions. See
// documentation for each setter function for an explanation of the option.
type EncryptOptions struct {
	Opts []func(*EncryptArgs) error
}

// ArgsSetters returns a list of EncryptArgs setter functions.
func (e *EncryptOptions) ArgsSetters() []func(*EncryptArgs) error {
	return e.Opts
}

// Encrypt creates a new EncryptOptions instance.
func Encrypt() *EncryptOptions {
	return &EncryptOptions{}
}

<<<<<<< HEAD
// SetKeyID specifies an _id of a data key. This should be a UUID (a primitive.Binary with subtype 4).
func (e *EncryptOptions) SetKeyID(keyID primitive.Binary) *EncryptOptions {
	e.Opts = append(e.Opts, func(args *EncryptArgs) error {
		args.KeyID = &keyID

		return nil
	})

=======
// SetKeyID specifies an _id of a data key. This should be a UUID (a bson.Binary with subtype 4).
func (e *EncryptOptions) SetKeyID(keyID bson.Binary) *EncryptOptions {
	e.KeyID = &keyID
>>>>>>> 0c2ae5d6
	return e
}

// SetKeyAltName identifies a key vault document by 'keyAltName'.
func (e *EncryptOptions) SetKeyAltName(keyAltName string) *EncryptOptions {
	e.Opts = append(e.Opts, func(args *EncryptArgs) error {
		args.KeyAltName = &keyAltName

		return nil
	})

	return e
}

// SetAlgorithm specifies an algorithm to use for encryption. This should be one of the following:
// - AEAD_AES_256_CBC_HMAC_SHA_512-Deterministic
// - AEAD_AES_256_CBC_HMAC_SHA_512-Random
// - Indexed
// - Unindexed
// This is required.
// Indexed and Unindexed are used for Queryable Encryption.
func (e *EncryptOptions) SetAlgorithm(algorithm string) *EncryptOptions {
	e.Opts = append(e.Opts, func(args *EncryptArgs) error {
		args.Algorithm = algorithm

		return nil
	})

	return e
}

// SetQueryType specifies the intended query type. It is only valid to set if algorithm is "Indexed".
// This should be one of the following:
// - equality
// QueryType is used for Queryable Encryption.
func (e *EncryptOptions) SetQueryType(queryType string) *EncryptOptions {
	e.Opts = append(e.Opts, func(args *EncryptArgs) error {
		args.QueryType = queryType

		return nil
	})

	return e
}

// SetContentionFactor specifies the contention factor. It is only valid to set if algorithm is "Indexed".
// ContentionFactor is used for Queryable Encryption.
func (e *EncryptOptions) SetContentionFactor(contentionFactor int64) *EncryptOptions {
	e.Opts = append(e.Opts, func(args *EncryptArgs) error {
		args.ContentionFactor = &contentionFactor

		return nil
	})

	return e
}

// SetRangeOptions specifies the options to use for explicit encryption with range. It is only valid to set if algorithm is "rangePreview".
// Beta: The Range algorithm is experimental only. It is not intended for public use. It is subject to breaking changes.
func (e *EncryptOptions) SetRangeOptions(ro RangeOptions) *EncryptOptions {
	e.Opts = append(e.Opts, func(args *EncryptArgs) error {
		args.RangeOptions = &ro

		return nil
	})

	return e
}

// SetMin sets the range index minimum value.
// Beta: The Range algorithm is experimental only. It is not intended for public use. It is subject to breaking changes.
func (ro *RangeOptions) SetMin(min bson.RawValue) *RangeOptions {
	ro.Opts = append(ro.Opts, func(args *RangeArgs) error {
		args.Min = &min

		return nil
	})

	return ro
}

// SetMax sets the range index maximum value.
// Beta: The Range algorithm is experimental only. It is not intended for public use. It is subject to breaking changes.
func (ro *RangeOptions) SetMax(max bson.RawValue) *RangeOptions {
	ro.Opts = append(ro.Opts, func(args *RangeArgs) error {
		args.Max = &max

		return nil
	})

	return ro
}

// SetSparsity sets the range index sparsity.
// Beta: The Range algorithm is experimental only. It is not intended for public use. It is subject to breaking changes.
func (ro *RangeOptions) SetSparsity(sparsity int64) *RangeOptions {
	ro.Opts = append(ro.Opts, func(args *RangeArgs) error {
		args.Sparsity = sparsity

		return nil
	})

	return ro
}

// SetPrecision sets the range index precision.
// Beta: The Range algorithm is experimental only. It is not intended for public use. It is subject to breaking changes.
func (ro *RangeOptions) SetPrecision(precision int32) *RangeOptions {
	ro.Opts = append(ro.Opts, func(args *RangeArgs) error {
		args.Precision = &precision

		return nil
	})

	return ro
}<|MERGE_RESOLUTION|>--- conflicted
+++ resolved
@@ -26,7 +26,6 @@
 	Precision *int32
 }
 
-<<<<<<< HEAD
 // RangeOptions contains options to configure RangeArgs for queryeable
 // encryption. Each option can be set through setter functions. See
 // documentation for each setter function for an explanation of the option.
@@ -46,12 +45,7 @@
 
 // EncryptArgs represents options to explicitly encrypt a value.
 type EncryptArgs struct {
-	KeyID            *primitive.Binary
-=======
-// EncryptOptions represents options to explicitly encrypt a value.
-type EncryptOptions struct {
 	KeyID            *bson.Binary
->>>>>>> 0c2ae5d6
 	KeyAltName       *string
 	Algorithm        string
 	QueryType        string
@@ -76,20 +70,13 @@
 	return &EncryptOptions{}
 }
 
-<<<<<<< HEAD
 // SetKeyID specifies an _id of a data key. This should be a UUID (a primitive.Binary with subtype 4).
-func (e *EncryptOptions) SetKeyID(keyID primitive.Binary) *EncryptOptions {
+func (e *EncryptOptions) SetKeyID(keyID bson.Binary) *EncryptOptions {
 	e.Opts = append(e.Opts, func(args *EncryptArgs) error {
 		args.KeyID = &keyID
 
 		return nil
 	})
-
-=======
-// SetKeyID specifies an _id of a data key. This should be a UUID (a bson.Binary with subtype 4).
-func (e *EncryptOptions) SetKeyID(keyID bson.Binary) *EncryptOptions {
-	e.KeyID = &keyID
->>>>>>> 0c2ae5d6
 	return e
 }
 
