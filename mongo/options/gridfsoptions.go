--- conflicted
+++ resolved
@@ -308,24 +308,6 @@
 	return f
 }
 
-<<<<<<< HEAD
-// SetMaxTime sets the value for the MaxTime field.
-//
-// NOTE(benjirewis): MaxTime will be deprecated in a future release. The more general Timeout
-// option may be used in its place to control the amount of time that a single operation can
-// run before returning an error. MaxTime is ignored if Timeout is set on the client.
-func (f *GridFSFindOptions) SetMaxTime(d time.Duration) *GridFSFindOptions {
-	f.Opts = append(f.Opts, func(args *GridFSFindArgs) error {
-		args.MaxTime = &d
-
-		return nil
-	})
-
-	return f
-}
-
-=======
->>>>>>> b79eac45
 // SetNoCursorTimeout sets the value for the NoCursorTimeout field.
 func (f *GridFSFindOptions) SetNoCursorTimeout(b bool) *GridFSFindOptions {
 	f.Opts = append(f.Opts, func(args *GridFSFindArgs) error {
