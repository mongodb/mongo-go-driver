--- conflicted
+++ resolved
@@ -14,15 +14,11 @@
 // See corresponding setter methods for documentation.
 type InsertOneOptions struct {
 	BypassDocumentValidation *bool
-<<<<<<< HEAD
 	Comment                  any
-=======
-	Comment                  interface{}
 
 	// Deprecated: This option is for internal use only and should not be set. It may be changed or removed in any
 	// release.
 	Internal optionsutil.Options
->>>>>>> 34bf3d80
 }
 
 // InsertOneOptionsBuilder represents functional options that configure an
