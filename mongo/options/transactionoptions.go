--- conflicted
+++ resolved
@@ -76,22 +76,4 @@
 	})
 
 	return t
-<<<<<<< HEAD
-}
-
-// SetMaxCommitTime sets the value for the MaxCommitTime field.
-//
-// NOTE(benjirewis): MaxCommitTime will be deprecated in a future release. The more general Timeout
-// option may be used in its place to control the amount of time that a single operation can run before
-// returning an error. MaxCommitTime is ignored if Timeout is set on the client.
-func (t *TransactionOptions) SetMaxCommitTime(mct *time.Duration) *TransactionOptions {
-	t.Opts = append(t.Opts, func(args *TransactionArgs) error {
-		args.MaxCommitTime = mct
-
-		return nil
-	})
-
-	return t
-=======
->>>>>>> b79eac45
 }