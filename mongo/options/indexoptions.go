--- conflicted
+++ resolved
@@ -13,15 +13,11 @@
 //
 // See corresponding setter methods for documentation.
 type CreateIndexesOptions struct {
-<<<<<<< HEAD
 	CommitQuorum any
-=======
-	CommitQuorum interface{}
 
 	// Deprecated: This option is for internal use only and should not be set. It may be changed or removed in any
 	// release.
 	Internal optionsutil.Options
->>>>>>> 34bf3d80
 }
 
 // CreateIndexesOptionsBuilder contains options to create indexes. Each option
