--- conflicted
+++ resolved
@@ -6,19 +6,9 @@
 
 package options
 
-<<<<<<< HEAD
-import (
-	"time"
-)
-
 // CreateIndexesArgs represents arguments that can be used to configure
 // IndexView.CreateOne and IndexView.CreateMany operations.
 type CreateIndexesArgs struct {
-=======
-// CreateIndexesOptions represents options that can be used to configure IndexView.CreateOne and IndexView.CreateMany
-// operations.
-type CreateIndexesOptions struct {
->>>>>>> b79eac45
 	// The number of data-bearing members of a replica set, including the primary, that must complete the index builds
 	// successfully before the primary marks the indexes as ready. This should either be a string or int32 value. The
 	// semantics of the values are as follows:
@@ -46,29 +36,11 @@
 	return &CreateIndexesOptions{}
 }
 
-<<<<<<< HEAD
 // ArgsSetters returns a list of CreateIndexesArgs setter functions.
 func (c *CreateIndexesOptions) ArgsSetters() []func(*CreateIndexesArgs) error {
 	return c.Opts
 }
 
-// SetMaxTime sets the value for the MaxTime field.
-//
-// NOTE(benjirewis): MaxTime will be deprecated in a future release. The more general Timeout
-// option may be used in its place to control the amount of time that a single operation can
-// run before returning an error. MaxTime is ignored if Timeout is set on the client.
-func (c *CreateIndexesOptions) SetMaxTime(d time.Duration) *CreateIndexesOptions {
-	c.Opts = append(c.Opts, func(args *CreateIndexesArgs) error {
-		args.MaxTime = &d
-
-		return nil
-	})
-
-	return c
-}
-
-=======
->>>>>>> b79eac45
 // SetCommitQuorumInt sets the value for the CommitQuorum field as an int32.
 func (c *CreateIndexesOptions) SetCommitQuorumInt(quorum int32) *CreateIndexesOptions {
 	c.Opts = append(c.Opts, func(args *CreateIndexesArgs) error {
@@ -113,23 +85,9 @@
 	return c
 }
 
-<<<<<<< HEAD
 // DropIndexesArgs represents arguments that can be used to configure
 // IndexView.DropOne and IndexView.DropAll operations.
-type DropIndexesArgs struct {
-	// The maximum amount of time that the query can run on the server. The default value is nil, meaning that there
-	// is no time limit for query execution.
-	//
-	// NOTE(benjirewis): MaxTime will be deprecated in a future release. The more general Timeout option may be used
-	// in its place to control the amount of time that a single operation can run before returning an error. MaxTime
-	// is ignored if Timeout is set on the client.
-	MaxTime *time.Duration
-}
-=======
-// DropIndexesOptions represents options that can be used to configure IndexView.DropOne and IndexView.DropAll
-// operations.
-type DropIndexesOptions struct{}
->>>>>>> b79eac45
+type DropIndexesArgs struct{}
 
 // DropIndexesOptions contains options to configure dropping indexes. Each
 // option can be set through setter functions. See documentation for each setter
@@ -143,34 +101,14 @@
 	return &DropIndexesOptions{}
 }
 
-<<<<<<< HEAD
 // ArgsSetters returns a list of DropIndexesArgs setter functions.
 func (d *DropIndexesOptions) ArgsSetters() []func(*DropIndexesArgs) error {
 	return d.Opts
 }
 
-// SetMaxTime sets the value for the MaxTime field.
-//
-// NOTE(benjirewis): MaxTime will be deprecated in a future release. The more general Timeout
-// option may be used in its place to control the amount of time that a single operation can
-// run before returning an error. MaxTime is ignored if Timeout is set on the client.
-func (d *DropIndexesOptions) SetMaxTime(duration time.Duration) *DropIndexesOptions {
-	d.Opts = append(d.Opts, func(args *DropIndexesArgs) error {
-		args.MaxTime = &duration
-
-		return nil
-	})
-
-	return d
-}
-
 // ListIndexesArgs represents arguments that can be used to configure an
 // IndexView.List operation.
 type ListIndexesArgs struct {
-=======
-// ListIndexesOptions represents options that can be used to configure an IndexView.List operation.
-type ListIndexesOptions struct {
->>>>>>> b79eac45
 	// The maximum number of documents to be included in each batch returned by the server.
 	BatchSize *int32
 }
@@ -203,30 +141,9 @@
 	return l
 }
 
-<<<<<<< HEAD
-// SetMaxTime sets the value for the MaxTime field.
-//
-// NOTE(benjirewis): MaxTime will be deprecated in a future release. The more general Timeout
-// option may be used in its place to control the amount of time that a single operation can
-// run before returning an error. MaxTime is ignored if Timeout is set on the client.
-func (l *ListIndexesOptions) SetMaxTime(d time.Duration) *ListIndexesOptions {
-	l.Opts = append(l.Opts, func(args *ListIndexesArgs) error {
-		args.MaxTime = &d
-
-		return nil
-	})
-
-	return l
-}
-
 // IndexArgs represents arguments that can be used to configure a new index
 // created through the IndexView.CreateOne or IndexView.CreateMany operations.
 type IndexArgs struct {
-=======
-// IndexOptions represents options that can be used to configure a new index created through the IndexView.CreateOne
-// or IndexView.CreateMany operations.
-type IndexOptions struct {
->>>>>>> b79eac45
 	// The length of time, in seconds, for documents to remain in the collection. The default value is 0, which means
 	// that documents will remain in the collection until they're explicitly deleted or the collection is dropped.
 	ExpireAfterSeconds *int32
