// Copyright (C) MongoDB, Inc. 2017-present.
//
// Licensed under the Apache License, Version 2.0 (the "License"); you may
// not use this file except in compliance with the License. You may obtain
// a copy of the License at http://www.apache.org/licenses/LICENSE-2.0

package options

import (
	"bytes"
	"context"
	"crypto/tls"
	"crypto/x509"
	"encoding/pem"
	"errors"
	"fmt"
	"io/ioutil"
	"math"
	"net"
	"net/http"
	"strings"
	"time"

	"github.com/youmark/pkcs8"
	"go.mongodb.org/mongo-driver/bson"
	"go.mongodb.org/mongo-driver/event"
	"go.mongodb.org/mongo-driver/internal/httputil"
	"go.mongodb.org/mongo-driver/mongo/readconcern"
	"go.mongodb.org/mongo-driver/mongo/readpref"
	"go.mongodb.org/mongo-driver/mongo/writeconcern"
	"go.mongodb.org/mongo-driver/tag"
	"go.mongodb.org/mongo-driver/x/mongo/driver"
	"go.mongodb.org/mongo-driver/x/mongo/driver/connstring"
	"go.mongodb.org/mongo-driver/x/mongo/driver/wiremessage"
)

const (
	// ServerMonitoringModeAuto indicates that the client will behave like "poll"
	// mode when running on a FaaS (Function as a Service) platform, or like
	// "stream" mode otherwise. The client detects its execution environment by
	// following the rules for generating the "client.env" handshake metadata field
	// as specified in the MongoDB Handshake specification. This is the default
	// mode.
	ServerMonitoringModeAuto = connstring.ServerMonitoringModeAuto

	// ServerMonitoringModePoll indicates that the client will periodically check
	// the server using a hello or legacy hello command and then sleep for
	// heartbeatFrequencyMS milliseconds before running another check.
	ServerMonitoringModePoll = connstring.ServerMonitoringModePoll

	// ServerMonitoringModeStream indicates that the client will use a streaming
	// protocol when the server supports it. The streaming protocol optimally
	// reduces the time it takes for a client to discover server state changes.
	ServerMonitoringModeStream = connstring.ServerMonitoringModeStream
)

// ContextDialer is an interface that can be implemented by types that can create connections. It should be used to
// provide a custom dialer when configuring a Client.
//
// DialContext should return a connection to the provided address on the given network.
type ContextDialer interface {
	DialContext(ctx context.Context, network, address string) (net.Conn, error)
}

// Credential can be used to provide authentication options when configuring a Client.
//
// AuthMechanism: the mechanism to use for authentication. Supported values include "SCRAM-SHA-256", "SCRAM-SHA-1",
// "MONGODB-CR", "PLAIN", "GSSAPI", "MONGODB-X509", and "MONGODB-AWS". This can also be set through the "authMechanism"
// URI option. (e.g. "authMechanism=PLAIN"). For more information, see
// https://www.mongodb.com/docs/manual/core/authentication-mechanisms/.
//
// AuthMechanismProperties can be used to specify additional configuration options for certain mechanisms. They can also
// be set through the "authMechanismProperites" URI option
// (e.g. "authMechanismProperties=SERVICE_NAME:service,CANONICALIZE_HOST_NAME:true"). Supported properties are:
//
// 1. SERVICE_NAME: The service name to use for GSSAPI authentication. The default is "mongodb".
//
// 2. CANONICALIZE_HOST_NAME: If "true", the driver will canonicalize the host name for GSSAPI authentication. The default
// is "false".
//
// 3. SERVICE_REALM: The service realm for GSSAPI authentication.
//
// 4. SERVICE_HOST: The host name to use for GSSAPI authentication. This should be specified if the host name to use for
// authentication is different than the one given for Client construction.
//
// 4. AWS_SESSION_TOKEN: The AWS token for MONGODB-AWS authentication. This is optional and used for authentication with
// temporary credentials.
//
// The SERVICE_HOST and CANONICALIZE_HOST_NAME properties must not be used at the same time on Linux and Darwin
// systems.
//
// AuthSource: the name of the database to use for authentication. This defaults to "$external" for MONGODB-X509,
// GSSAPI, and PLAIN and "admin" for all other mechanisms. This can also be set through the "authSource" URI option
// (e.g. "authSource=otherDb").
//
// Username: the username for authentication. This can also be set through the URI as a username:password pair before
// the first @ character. For example, a URI for user "user", password "pwd", and host "localhost:27017" would be
// "mongodb://user:pwd@localhost:27017". This is optional for X509 authentication and will be extracted from the
// client certificate if not specified.
//
// Password: the password for authentication. This must not be specified for X509 and is optional for GSSAPI
// authentication.
//
// PasswordSet: For GSSAPI, this must be true if a password is specified, even if the password is the empty string, and
// false if no password is specified, indicating that the password should be taken from the context of the running
// process. For other mechanisms, this field is ignored.
type Credential struct {
	AuthMechanism           string
	AuthMechanismProperties map[string]string
	AuthSource              string
	Username                string
	Password                string
	PasswordSet             bool
}

// BSONOptions are optional BSON marshaling and unmarshaling behaviors.
type BSONOptions struct {
	// UseJSONStructTags causes the driver to fall back to using the "json"
	// struct tag if a "bson" struct tag is not specified.
	UseJSONStructTags bool

	// ErrorOnInlineDuplicates causes the driver to return an error if there is
	// a duplicate field in the marshaled BSON when the "inline" struct tag
	// option is set.
	ErrorOnInlineDuplicates bool

	// IntMinSize causes the driver to marshal Go integer values (int, int8,
	// int16, int32, int64, uint, uint8, uint16, uint32, or uint64) as the
	// minimum BSON int size (either 32 or 64 bits) that can represent the
	// integer value.
	IntMinSize bool

	// NilMapAsEmpty causes the driver to marshal nil Go maps as empty BSON
	// documents instead of BSON null.
	//
	// Empty BSON documents take up slightly more space than BSON null, but
	// preserve the ability to use document update operations like "$set" that
	// do not work on BSON null.
	NilMapAsEmpty bool

	// NilSliceAsEmpty causes the driver to marshal nil Go slices as empty BSON
	// arrays instead of BSON null.
	//
	// Empty BSON arrays take up slightly more space than BSON null, but
	// preserve the ability to use array update operations like "$push" or
	// "$addToSet" that do not work on BSON null.
	NilSliceAsEmpty bool

	// NilByteSliceAsEmpty causes the driver to marshal nil Go byte slices as
	// empty BSON binary values instead of BSON null.
	NilByteSliceAsEmpty bool

	// OmitZeroStruct causes the driver to consider the zero value for a struct
	// (e.g. MyStruct{}) as empty and omit it from the marshaled BSON when the
	// "omitempty" struct tag option is set.
	OmitZeroStruct bool

	// StringifyMapKeysWithFmt causes the driver to convert Go map keys to BSON
	// document field name strings using fmt.Sprint instead of the default
	// string conversion logic.
	StringifyMapKeysWithFmt bool

	// AllowTruncatingDoubles causes the driver to truncate the fractional part
	// of BSON "double" values when attempting to unmarshal them into a Go
	// integer (int, int8, int16, int32, or int64) struct field. The truncation
	// logic does not apply to BSON "decimal128" values.
	AllowTruncatingDoubles bool

	// BinaryAsSlice causes the driver to unmarshal BSON binary field values
	// that are the "Generic" or "Old" BSON binary subtype as a Go byte slice
	// instead of a primitive.Binary.
	BinaryAsSlice bool

	// DefaultDocumentD causes the driver to always unmarshal documents into the
	// primitive.D type. This behavior is restricted to data typed as
	// "interface{}" or "map[string]interface{}".
	DefaultDocumentD bool

	// DefaultDocumentM causes the driver to always unmarshal documents into the
	// primitive.M type. This behavior is restricted to data typed as
	// "interface{}" or "map[string]interface{}".
	DefaultDocumentM bool

	// UseLocalTimeZone causes the driver to unmarshal time.Time values in the
	// local timezone instead of the UTC timezone.
	UseLocalTimeZone bool

	// ZeroMaps causes the driver to delete any existing values from Go maps in
	// the destination value before unmarshaling BSON documents into them.
	ZeroMaps bool

	// ZeroStructs causes the driver to delete any existing values from Go
	// structs in the destination value before unmarshaling BSON documents into
	// them.
	ZeroStructs bool
}

// ClientArgs contains args to configure a Client instance. Arguments can be
// set through the ClientOptions setter functions. See each function for
// documentation.
type ClientArgs struct {
	AppName                  *string
	Auth                     *Credential
	AutoEncryptionOptions    *AutoEncryptionOptions
	ConnectTimeout           *time.Duration
	Compressors              []string
	Dialer                   ContextDialer
	Direct                   *bool
	DisableOCSPEndpointCheck *bool
	HeartbeatInterval        *time.Duration
	Hosts                    []string
	HTTPClient               *http.Client
	LoadBalanced             *bool
	LocalThreshold           *time.Duration
	LoggerOptions            *LoggerOptions
	MaxConnIdleTime          *time.Duration
	MaxPoolSize              *uint64
	MinPoolSize              *uint64
	MaxConnecting            *uint64
	PoolMonitor              *event.PoolMonitor
	Monitor                  *event.CommandMonitor
	ServerMonitor            *event.ServerMonitor
	ReadConcern              *readconcern.ReadConcern
	ReadPreference           *readpref.ReadPref
	BSONOptions              *BSONOptions
	Registry                 *bson.Registry
	ReplicaSet               *string
	RetryReads               *bool
	RetryWrites              *bool
	ServerAPIOptions         *ServerAPIOptions
	ServerMonitoringMode     *string
	ServerSelectionTimeout   *time.Duration
	SRVMaxHosts              *int
	SRVServiceName           *string
	Timeout                  *time.Duration
	TLSConfig                *tls.Config
	WriteConcern             *writeconcern.WriteConcern
	ZlibLevel                *int
	ZstdLevel                *int

	// Crypt specifies a custom driver.Crypt to be used to encrypt and decrypt documents. The default is no
	// encryption.
	//
	// Deprecated: This option is for internal use only and should not be set (see GODRIVER-2149). It may be
	// changed or removed in any release.
	Crypt driver.Crypt

	// Deployment specifies a custom deployment to use for the new Client.
	//
	// Deprecated: This option is for internal use only and should not be set. It may be changed or removed in any
	// release.
	Deployment driver.Deployment
<<<<<<< HEAD

	// SocketTimeout specifies the timeout to be used for the Client's socket reads and writes.
	//
	// NOTE(benjirewis): SocketTimeout will be deprecated in a future release. The more general Timeout option
	// may be used in its place to control the amount of time that a single operation can run before returning
	// an error. Setting SocketTimeout and Timeout on a single client will result in undefined behavior.
	SocketTimeout *time.Duration
=======
}
>>>>>>> b79eac45

	connString *connstring.ConnString
}

// ClientOptions contains options to configure a Client instance. Each option
// can be set through setter functions. See documentation for each setter
// function for an explanation of the option.
type ClientOptions struct {
	Opts []func(*ClientArgs) error
}

// Client creates a new ClientOptions instance.
func Client() *ClientOptions {
	opts := &ClientOptions{}
	opts = opts.SetHTTPClient(httputil.DefaultHTTPClient)

	return opts
}

<<<<<<< HEAD
// ArgsSetters returns a list of ClientArgs setter functions.
func (c *ClientOptions) ArgsSetters() []func(*ClientArgs) error {
	return c.Opts
=======
	if to := c.Timeout; to != nil && *to < 0 {
		return fmt.Errorf(`invalid value %q for "Timeout": value must be positive`, *to)
	}

	return nil
>>>>>>> b79eac45
}

// GetURI returns the original URI used to configure the ClientOptions instance.
// If ApplyURI was not called during construction, this returns "".
func (args *ClientArgs) GetURI() string {
	if args.connString == nil {
		return ""
	}

	return args.connString.Original
}

func setURIArgs(uri string, args *ClientArgs) error {
	connString, err := connstring.ParseAndValidate(uri)
	if err != nil {
		return err
	}

	args.connString = connString

	if connString.AppName != "" {
		args.AppName = &connString.AppName
	}

	// Only create a Credential if there is a request for authentication via
	// non-empty credentials in the URI.
	if connString.HasAuthParameters() {
		args.Auth = &Credential{
			AuthMechanism:           connString.AuthMechanism,
			AuthMechanismProperties: connString.AuthMechanismProperties,
			AuthSource:              connString.AuthSource,
			Username:                connString.Username,
			Password:                connString.Password,
			PasswordSet:             connString.PasswordSet,
		}
	}

	if connString.ConnectSet {
		direct := connString.Connect == connstring.SingleConnect
		args.Direct = &direct
	}

	if connString.DirectConnectionSet {
		args.Direct = &connString.DirectConnection
	}

	if connString.ConnectTimeoutSet {
		args.ConnectTimeout = &connString.ConnectTimeout
	}

	if len(connString.Compressors) > 0 {
		args.Compressors = connString.Compressors
		if stringSliceContains(args.Compressors, "zlib") {
			defaultLevel := wiremessage.DefaultZlibLevel
			args.ZlibLevel = &defaultLevel
		}
		if stringSliceContains(args.Compressors, "zstd") {
			defaultLevel := wiremessage.DefaultZstdLevel
			args.ZstdLevel = &defaultLevel
		}
	}

	if connString.HeartbeatIntervalSet {
		args.HeartbeatInterval = &connString.HeartbeatInterval
	}

	args.Hosts = connString.Hosts

	if connString.LoadBalancedSet {
		args.LoadBalanced = &connString.LoadBalanced
	}

	if connString.LocalThresholdSet {
		args.LocalThreshold = &connString.LocalThreshold
	}

	if connString.MaxConnIdleTimeSet {
		args.MaxConnIdleTime = &connString.MaxConnIdleTime
	}

	if connString.MaxPoolSizeSet {
		args.MaxPoolSize = &connString.MaxPoolSize
	}

	if connString.MinPoolSizeSet {
		args.MinPoolSize = &connString.MinPoolSize
	}

	if connString.MaxConnectingSet {
		args.MaxConnecting = &connString.MaxConnecting
	}

	if connString.ReadConcernLevel != "" {
		args.ReadConcern = &readconcern.ReadConcern{Level: connString.ReadConcernLevel}
	}

	if connString.ReadPreference != "" || len(connString.ReadPreferenceTagSets) > 0 || connString.MaxStalenessSet {
		opts := make([]readpref.Option, 0, 1)

		tagSets := tag.NewTagSetsFromMaps(connString.ReadPreferenceTagSets)
		if len(tagSets) > 0 {
			opts = append(opts, readpref.WithTagSets(tagSets...))
		}

		if connString.MaxStaleness != 0 {
			opts = append(opts, readpref.WithMaxStaleness(connString.MaxStaleness))
		}

		mode, err := readpref.ModeFromString(connString.ReadPreference)
		if err != nil {
			return err
		}

		args.ReadPreference, err = readpref.New(mode, opts...)
		if err != nil {
			return err
		}
	}

	if connString.RetryWritesSet {
		args.RetryWrites = &connString.RetryWrites
	}

	if connString.RetryReadsSet {
		args.RetryReads = &connString.RetryReads
	}

	if connString.ReplicaSet != "" {
		args.ReplicaSet = &connString.ReplicaSet
	}

	if connString.ServerSelectionTimeoutSet {
		args.ServerSelectionTimeout = &connString.ServerSelectionTimeout
	}

<<<<<<< HEAD
	if connString.SocketTimeoutSet {
		args.SocketTimeout = &connString.SocketTimeout
	}

	if connString.SRVMaxHosts != 0 {
		args.SRVMaxHosts = &connString.SRVMaxHosts
=======
	if cs.SRVMaxHosts != 0 {
		c.SRVMaxHosts = &cs.SRVMaxHosts
>>>>>>> b79eac45
	}

	if connString.SRVServiceName != "" {
		args.SRVServiceName = &connString.SRVServiceName
	}

	if connString.SSL {
		tlsConfig := new(tls.Config)

		if connString.SSLCaFileSet {
			if err := addCACertFromFile(tlsConfig, connString.SSLCaFile); err != nil {
				return err
			}
		}

		if connString.SSLInsecure {
			tlsConfig.InsecureSkipVerify = true
		}

		var x509Subject string
		var keyPasswd string
		if connString.SSLClientCertificateKeyPasswordSet && connString.SSLClientCertificateKeyPassword != nil {
			keyPasswd = connString.SSLClientCertificateKeyPassword()
		}

		var err error
		if connString.SSLClientCertificateKeyFileSet {
			x509Subject, err = addClientCertFromConcatenatedFile(tlsConfig, connString.SSLClientCertificateKeyFile, keyPasswd)
		} else if connString.SSLCertificateFileSet || connString.SSLPrivateKeyFileSet {
			x509Subject, err = addClientCertFromSeparateFiles(tlsConfig, connString.SSLCertificateFile,
				connString.SSLPrivateKeyFile, keyPasswd)
		}

		if err != nil {
			return err
		}

		// If a username wasn't specified fork x509, add one from the certificate.
		if args.Auth != nil && strings.ToLower(args.Auth.AuthMechanism) == "mongodb-x509" && args.Auth.Username == "" {
			// The Go x509 package gives the subject with the pairs in reverse order that we want.
			args.Auth.Username = extractX509UsernameFromSubject(x509Subject)
		}

		args.TLSConfig = tlsConfig
	}

<<<<<<< HEAD
	if connString.JSet || connString.WString != "" || connString.WNumberSet || connString.WTimeoutSet {
		args.WriteConcern = &writeconcern.WriteConcern{}

		if len(connString.WString) > 0 {
			args.WriteConcern.W = connString.WString
		} else if connString.WNumberSet {
			args.WriteConcern.W = connString.WNumber
		}
=======
	if cs.JSet || cs.WString != "" || cs.WNumberSet {
		c.WriteConcern = &writeconcern.WriteConcern{}
>>>>>>> b79eac45

		if connString.JSet {
			args.WriteConcern.Journal = &connString.J
		}

		if connString.WTimeoutSet {
			args.WriteConcern.WTimeout = connString.WTimeout
		}
<<<<<<< HEAD
	}

	if connString.ZlibLevelSet {
		args.ZlibLevel = &connString.ZlibLevel
	}
	if connString.ZstdLevelSet {
		args.ZstdLevel = &connString.ZstdLevel
	}

	if connString.SSLDisableOCSPEndpointCheckSet {
		args.DisableOCSPEndpointCheck = &connString.SSLDisableOCSPEndpointCheck
	}

	if connString.TimeoutSet {
		args.Timeout = &connString.Timeout
	}

	return nil
}

// GetURI returns the original URI used to configure the ClientOptions instance.
// If ApplyURI was not called during construction, this returns "".
func (c *ClientOptions) GetURI() string {
	args, _ := getArgs[ClientArgs](c)

	if args != nil && args.connString != nil {
		return args.connString.Original
	}

	return ""
}

// Validate validates the client options. This method will return the first
// error found.
func (c *ClientOptions) Validate() error {
	args, err := getArgs[ClientArgs](c)
	if err != nil {
		return err
	}

	// Direct connections cannot be made if multiple hosts are specified or an SRV
	// URI is used.
	if args.Direct != nil && *args.Direct {
		if len(args.Hosts) > 1 {
			return errors.New("a direct connection cannot be made if multiple hosts are specified")
		}
		if args.connString != nil && args.connString.Scheme == connstring.SchemeMongoDBSRV {
			return errors.New("a direct connection cannot be made if an SRV URI is used")
		}
	}

	if args.MaxPoolSize != nil && args.MinPoolSize != nil && *args.MaxPoolSize != 0 &&
		*args.MinPoolSize > *args.MaxPoolSize {
		return fmt.Errorf("minPoolSize must be less than or equal to maxPoolSize, got minPoolSize=%d maxPoolSize=%d",
			*args.MinPoolSize, *args.MaxPoolSize)
=======
>>>>>>> b79eac45
	}

	// verify server API version if ServerAPIOptions are passed in.
	if args.ServerAPIOptions != nil {
		serverAPIArgs, err := getArgs[ServerAPIArgs](args.ServerAPIOptions)
		if err != nil {
			return fmt.Errorf("failed to construct arguments from options: %w", err)
		}

		if err := serverAPIArgs.ServerAPIVersion.Validate(); err != nil {
			return err
		}
	}

	// Validation for load-balanced mode.
	if args.LoadBalanced != nil && *args.LoadBalanced {
		if len(args.Hosts) > 1 {
			return connstring.ErrLoadBalancedWithMultipleHosts
		}
		if args.ReplicaSet != nil {
			return connstring.ErrLoadBalancedWithReplicaSet
		}
		if args.Direct != nil && *args.Direct {
			return connstring.ErrLoadBalancedWithDirectConnection
		}
	}

	// Validation for srvMaxHosts.
	if args.SRVMaxHosts != nil && *args.SRVMaxHosts > 0 {
		if args.ReplicaSet != nil {
			return connstring.ErrSRVMaxHostsWithReplicaSet
		}
		if args.LoadBalanced != nil && *args.LoadBalanced {
			return connstring.ErrSRVMaxHostsWithLoadBalanced
		}
	}

	if mode := args.ServerMonitoringMode; mode != nil && !connstring.IsValidServerMonitoringMode(*mode) {
		return fmt.Errorf("invalid server monitoring mode: %q", *mode)
	}

	return nil
}

// ApplyURI parses the given URI and sets options accordingly. The URI can contain host names, IPv4/IPv6 literals, or
// an SRV record that will be resolved when the Client is created. When using an SRV record, TLS support is
// implicitly enabled. Specify the "tls=false" URI option to override this.
//
// If the connection string contains any options that have previously been set, it will overwrite them. Options that
// correspond to multiple URI parameters, such as WriteConcern, will be completely overwritten if any of the query
// parameters are specified. If an option is set on ClientOptions after this method is called, that option will override
// any option applied via the connection string.
//
// If the URI format is incorrect or there are conflicting options specified in the URI an error will be recorded and
// can be retrieved by calling Validate.
//
// For more information about the URI format, see https://www.mongodb.com/docs/manual/reference/connection-string/. See
// mongo.Connect documentation for examples of using URIs for different Client configurations.
func (c *ClientOptions) ApplyURI(uri string) *ClientOptions {
	c.Opts = append(c.Opts, func(args *ClientArgs) error {
		return setURIArgs(uri, args)
	})

	return c
}

// SetAppName specifies an application name that is sent to the server when creating new connections. It is used by the
// server to log connection and profiling information (e.g. slow query logs). This can also be set through the "appName"
// URI option (e.g "appName=example_application"). The default is empty, meaning no app name will be sent.
func (c *ClientOptions) SetAppName(s string) *ClientOptions {
	c.Opts = append(c.Opts, func(args *ClientArgs) error {
		args.AppName = &s

		return nil
	})

	return c
}

// SetAuth specifies a Credential containing options for configuring authentication. See the options.Credential
// documentation for more information about Credential fields. The default is an empty Credential, meaning no
// authentication will be configured.
func (c *ClientOptions) SetAuth(auth Credential) *ClientOptions {
	c.Opts = append(c.Opts, func(args *ClientArgs) error {
		args.Auth = &auth

		return nil
	})

	return c
}

// SetCompressors sets the compressors that can be used when communicating with a server. Valid values are:
//
// 1. "snappy" - requires server version >= 3.4
//
// 2. "zlib" - requires server version >= 3.6
//
// 3. "zstd" - requires server version >= 4.2, and driver version >= 1.2.0 with cgo support enabled or driver
// version >= 1.3.0 without cgo.
//
// If this option is specified, the driver will perform a negotiation with the server to determine a common list of
// compressors and will use the first one in that list when performing operations. See
// https://www.mongodb.com/docs/manual/reference/program/mongod/#cmdoption-mongod-networkmessagecompressors for more
// information about configuring compression on the server and the server-side defaults.
//
// This can also be set through the "compressors" URI option (e.g. "compressors=zstd,zlib,snappy"). The default is
// an empty slice, meaning no compression will be enabled.
func (c *ClientOptions) SetCompressors(comps []string) *ClientOptions {
	c.Opts = append(c.Opts, func(args *ClientArgs) error {
		args.Compressors = comps

		return nil
	})

	return c
}

// SetConnectTimeout specifies a timeout that is used for creating connections to the server. This can be set through
// ApplyURI with the "connectTimeoutMS" (e.g "connectTimeoutMS=30") option. If set to 0, no timeout will be used. The
// default is 30 seconds.
func (c *ClientOptions) SetConnectTimeout(d time.Duration) *ClientOptions {
	c.Opts = append(c.Opts, func(args *ClientArgs) error {
		args.ConnectTimeout = &d

		return nil
	})

	return c
}

// SetDialer specifies a custom ContextDialer to be used to create new connections to the server. This method overrides
// the default net.Dialer, so dialer options such as Timeout, KeepAlive, Resolver, etc can be set.
// See https://golang.org/pkg/net/#Dialer for more information about the net.Dialer type.
func (c *ClientOptions) SetDialer(d ContextDialer) *ClientOptions {
	c.Opts = append(c.Opts, func(args *ClientArgs) error {
		args.Dialer = d

		return nil
	})

	return c
}

// SetDirect specifies whether or not a direct connect should be made. If set to true, the driver will only connect to
// the host provided in the URI and will not discover other hosts in the cluster. This can also be set through the
// "directConnection" URI option. This option cannot be set to true if multiple hosts are specified, either through
// ApplyURI or SetHosts, or an SRV URI is used.
//
// As of driver version 1.4, the "connect" URI option has been deprecated and replaced with "directConnection". The
// "connect" URI option has two values:
//
// 1. "connect=direct" for direct connections. This corresponds to "directConnection=true".
//
// 2. "connect=automatic" for automatic discovery. This corresponds to "directConnection=false"
//
// If the "connect" and "directConnection" URI options are both specified in the connection string, their values must
// not conflict. Direct connections are not valid if multiple hosts are specified or an SRV URI is used. The default
// value for this option is false.
func (c *ClientOptions) SetDirect(b bool) *ClientOptions {
	c.Opts = append(c.Opts, func(args *ClientArgs) error {
		args.Direct = &b

		return nil
	})

	return c
}

// SetHeartbeatInterval specifies the amount of time to wait between periodic background server checks. This can also be
// set through the "heartbeatIntervalMS" URI option (e.g. "heartbeatIntervalMS=10000"). The default is 10 seconds.
func (c *ClientOptions) SetHeartbeatInterval(d time.Duration) *ClientOptions {
	c.Opts = append(c.Opts, func(args *ClientArgs) error {
		args.HeartbeatInterval = &d

		return nil
	})

	return c
}

// SetHosts specifies a list of host names or IP addresses for servers in a cluster. Both IPv4 and IPv6 addresses are
// supported. IPv6 literals must be enclosed in '[]' following RFC-2732 syntax.
//
// Hosts can also be specified as a comma-separated list in a URI. For example, to include "localhost:27017" and
// "localhost:27018", a URI could be "mongodb://localhost:27017,localhost:27018". The default is ["localhost:27017"]
func (c *ClientOptions) SetHosts(s []string) *ClientOptions {
	c.Opts = append(c.Opts, func(args *ClientArgs) error {
		args.Hosts = s

		return nil
	})

	return c
}

// SetLoadBalanced specifies whether or not the MongoDB deployment is hosted behind a load balancer. This can also be
// set through the "loadBalanced" URI option. The driver will error during Client configuration if this option is set
// to true and one of the following conditions are met:
//
// 1. Multiple hosts are specified, either via the ApplyURI or SetHosts methods. This includes the case where an SRV
// URI is used and the SRV record resolves to multiple hostnames.
// 2. A replica set name is specified, either via the URI or the SetReplicaSet method.
// 3. The options specify whether or not a direct connection should be made, either via the URI or the SetDirect method.
//
// The default value is false.
func (c *ClientOptions) SetLoadBalanced(lb bool) *ClientOptions {
	c.Opts = append(c.Opts, func(args *ClientArgs) error {
		args.LoadBalanced = &lb

		return nil
	})

	return c
}

// SetLocalThreshold specifies the width of the 'latency window': when choosing between multiple suitable servers for an
// operation, this is the acceptable non-negative delta between shortest and longest average round-trip times. A server
// within the latency window is selected randomly. This can also be set through the "localThresholdMS" URI option (e.g.
// "localThresholdMS=15000"). The default is 15 milliseconds.
func (c *ClientOptions) SetLocalThreshold(d time.Duration) *ClientOptions {
	c.Opts = append(c.Opts, func(args *ClientArgs) error {
		args.LocalThreshold = &d

		return nil
	})

	return c
}

// SetLoggerOptions specifies a LoggerOptions containing options for
// configuring a logger.
func (c *ClientOptions) SetLoggerOptions(opts *LoggerOptions) *ClientOptions {
	c.Opts = append(c.Opts, func(args *ClientArgs) error {
		args.LoggerOptions = opts

		return nil
	})

	return c
}

// SetMaxConnIdleTime specifies the maximum amount of time that a connection will remain idle in a connection pool
// before it is removed from the pool and closed. This can also be set through the "maxIdleTimeMS" URI option (e.g.
// "maxIdleTimeMS=10000"). The default is 0, meaning a connection can remain unused indefinitely.
func (c *ClientOptions) SetMaxConnIdleTime(d time.Duration) *ClientOptions {
	c.Opts = append(c.Opts, func(args *ClientArgs) error {
		args.MaxConnIdleTime = &d

		return nil
	})

	return c
}

// SetMaxPoolSize specifies that maximum number of connections allowed in the driver's connection pool to each server.
// Requests to a server will block if this maximum is reached. This can also be set through the "maxPoolSize" URI option
// (e.g. "maxPoolSize=100"). If this is 0, maximum connection pool size is not limited. The default is 100.
func (c *ClientOptions) SetMaxPoolSize(u uint64) *ClientOptions {
	c.Opts = append(c.Opts, func(args *ClientArgs) error {
		args.MaxPoolSize = &u

		return nil
	})

	return c
}

// SetMinPoolSize specifies the minimum number of connections allowed in the driver's connection pool to each server. If
// this is non-zero, each server's pool will be maintained in the background to ensure that the size does not fall below
// the minimum. This can also be set through the "minPoolSize" URI option (e.g. "minPoolSize=100"). The default is 0.
func (c *ClientOptions) SetMinPoolSize(u uint64) *ClientOptions {
	c.Opts = append(c.Opts, func(args *ClientArgs) error {
		args.MinPoolSize = &u

		return nil
	})

	return c
}

// SetMaxConnecting specifies the maximum number of connections a connection pool may establish simultaneously. This can
// also be set through the "maxConnecting" URI option (e.g. "maxConnecting=2"). If this is 0, the default is used. The
// default is 2. Values greater than 100 are not recommended.
func (c *ClientOptions) SetMaxConnecting(u uint64) *ClientOptions {
	c.Opts = append(c.Opts, func(args *ClientArgs) error {
		args.MaxConnecting = &u

		return nil
	})

	return c
}

// SetPoolMonitor specifies a PoolMonitor to receive connection pool events. See the event.PoolMonitor documentation
// for more information about the structure of the monitor and events that can be received.
func (c *ClientOptions) SetPoolMonitor(m *event.PoolMonitor) *ClientOptions {
	c.Opts = append(c.Opts, func(args *ClientArgs) error {
		args.PoolMonitor = m

		return nil
	})

	return c
}

// SetMonitor specifies a CommandMonitor to receive command events. See the event.CommandMonitor documentation for more
// information about the structure of the monitor and events that can be received.
func (c *ClientOptions) SetMonitor(m *event.CommandMonitor) *ClientOptions {
	c.Opts = append(c.Opts, func(args *ClientArgs) error {
		args.Monitor = m

		return nil
	})

	return c
}

// SetServerMonitor specifies an SDAM monitor used to monitor SDAM events.
func (c *ClientOptions) SetServerMonitor(m *event.ServerMonitor) *ClientOptions {
	c.Opts = append(c.Opts, func(args *ClientArgs) error {
		args.ServerMonitor = m

		return nil
	})

	return c
}

// SetReadConcern specifies the read concern to use for read operations. A read concern level can also be set through
// the "readConcernLevel" URI option (e.g. "readConcernLevel=majority"). The default is nil, meaning the server will use
// its configured default.
func (c *ClientOptions) SetReadConcern(rc *readconcern.ReadConcern) *ClientOptions {
	c.Opts = append(c.Opts, func(args *ClientArgs) error {
		args.ReadConcern = rc

		return nil
	})

	return c
}

// SetReadPreference specifies the read preference to use for read operations. This can also be set through the
// following URI options:
//
// 1. "readPreference" - Specify the read preference mode (e.g. "readPreference=primary").
//
// 2. "readPreferenceTags": Specify one or more read preference tags
// (e.g. "readPreferenceTags=region:south,datacenter:A").
//
// 3. "maxStalenessSeconds" (or "maxStaleness"): Specify a maximum replication lag for reads from secondaries in a
// replica set (e.g. "maxStalenessSeconds=10").
//
// The default is readpref.Primary(). See https://www.mongodb.com/docs/manual/core/read-preference/#read-preference for
// more information about read preferences.
func (c *ClientOptions) SetReadPreference(rp *readpref.ReadPref) *ClientOptions {
	c.Opts = append(c.Opts, func(args *ClientArgs) error {
		args.ReadPreference = rp

		return nil
	})

	return c
}

// SetBSONOptions configures optional BSON marshaling and unmarshaling behavior.
func (c *ClientOptions) SetBSONOptions(opts *BSONOptions) *ClientOptions {
	c.Opts = append(c.Opts, func(args *ClientArgs) error {
		args.BSONOptions = opts

		return nil
	})

	return c
}

// SetRegistry specifies the BSON registry to use for BSON marshalling/unmarshalling operations. The default is
// bson.DefaultRegistry.
func (c *ClientOptions) SetRegistry(registry *bson.Registry) *ClientOptions {
	c.Opts = append(c.Opts, func(args *ClientArgs) error {
		args.Registry = registry

		return nil
	})
	return c
}

// SetReplicaSet specifies the replica set name for the cluster. If specified, the cluster will be treated as a replica
// set and the driver will automatically discover all servers in the set, starting with the nodes specified through
// ApplyURI or SetHosts. All nodes in the replica set must have the same replica set name, or they will not be
// considered as part of the set by the Client. This can also be set through the "replicaSet" URI option (e.g.
// "replicaSet=replset"). The default is empty.
func (c *ClientOptions) SetReplicaSet(s string) *ClientOptions {
	c.Opts = append(c.Opts, func(args *ClientArgs) error {
		args.ReplicaSet = &s

		return nil
	})

	return c
}

// SetRetryWrites specifies whether supported write operations should be retried once on certain errors, such as network
// errors.
//
// Supported operations are InsertOne, UpdateOne, ReplaceOne, DeleteOne, FindOneAndDelete, FindOneAndReplace,
// FindOneAndDelete, InsertMany, and BulkWrite. Note that BulkWrite requests must not include UpdateManyModel or
// DeleteManyModel instances to be considered retryable. Unacknowledged writes will not be retried, even if this option
// is set to true.
//
// This option requires server version >= 3.6 and a replica set or sharded cluster and will be ignored for any other
// cluster type. This can also be set through the "retryWrites" URI option (e.g. "retryWrites=true"). The default is
// true.
func (c *ClientOptions) SetRetryWrites(b bool) *ClientOptions {
	c.Opts = append(c.Opts, func(args *ClientArgs) error {
		args.RetryWrites = &b

		return nil
	})

	return c
}

// SetRetryReads specifies whether supported read operations should be retried once on certain errors, such as network
// errors.
//
// Supported operations are Find, FindOne, Aggregate without a $out stage, Distinct, CountDocuments,
// EstimatedDocumentCount, Watch (for Client, Database, and Collection), ListCollections, and ListDatabases. Note that
// operations run through RunCommand are not retried.
//
// This option requires server version >= 3.6 and driver version >= 1.1.0. The default is true.
func (c *ClientOptions) SetRetryReads(b bool) *ClientOptions {
	c.Opts = append(c.Opts, func(args *ClientArgs) error {
		args.RetryReads = &b

		return nil
	})

	return c
}

// SetServerSelectionTimeout specifies how long the driver will wait to find an available, suitable server to execute an
// operation. This can also be set through the "serverSelectionTimeoutMS" URI option (e.g.
// "serverSelectionTimeoutMS=30000"). The default value is 30 seconds.
func (c *ClientOptions) SetServerSelectionTimeout(d time.Duration) *ClientOptions {
	c.Opts = append(c.Opts, func(args *ClientArgs) error {
		args.ServerSelectionTimeout = &d

		return nil
	})

	return c
}

// SetTimeout specifies the amount of time that a single operation run on this
// Client can execute before returning an error. The deadline of any operation
// run through the Client will be honored above any Timeout set on the Client;
// Timeout will only be honored if there is no deadline on the operation
// Context. Timeout can also be set through the "timeoutMS" URI option
// (e.g. "timeoutMS=1000"). The default value is nil, meaning operations do not
// inherit a timeout from the Client.
//
<<<<<<< HEAD
// NOTE(benjirewis): SocketTimeout will be deprecated in a future release. The more general Timeout option may be used
// in its place to control the amount of time that a single operation can run before returning an error. Setting
// SocketTimeout and Timeout on a single client will result in undefined behavior.
func (c *ClientOptions) SetSocketTimeout(d time.Duration) *ClientOptions {
	c.Opts = append(c.Opts, func(args *ClientArgs) error {
		args.SocketTimeout = &d

		return nil
	})

	return c
}

// SetTimeout specifies the amount of time that a single operation run on this Client can execute before returning an error.
// The deadline of any operation run through the Client will be honored above any Timeout set on the Client; Timeout will only
// be honored if there is no deadline on the operation Context. Timeout can also be set through the "timeoutMS" URI option
// (e.g. "timeoutMS=1000"). The default value is nil, meaning operations do not inherit a timeout from the Client.
//
// If any Timeout is set (even 0) on the Client, the values of MaxTime on operation options, TransactionOptions.MaxCommitTime and
// SessionOptions.DefaultMaxCommitTime will be ignored. Setting Timeout and SocketTimeout or WriteConcern.wTimeout will result
// in undefined behavior.
=======
// The value for a Timeout must be positive.
>>>>>>> b79eac45
//
// If any Timeout is set (even 0) on the Client, the values of MaxTime on
// operation options, TransactionOptions.MaxCommitTime and
// SessionOptions.DefaultMaxCommitTime will be ignored.
func (c *ClientOptions) SetTimeout(d time.Duration) *ClientOptions {
	c.Opts = append(c.Opts, func(args *ClientArgs) error {
		args.Timeout = &d

		return nil
	})

	return c
}

// SetTLSConfig specifies a tls.Config instance to use use to configure TLS on all connections created to the cluster.
// This can also be set through the following URI options:
//
// 1. "tls" (or "ssl"): Specify if TLS should be used (e.g. "tls=true").
//
// 2. Either "tlsCertificateKeyFile" (or "sslClientCertificateKeyFile") or a combination of "tlsCertificateFile" and
// "tlsPrivateKeyFile". The "tlsCertificateKeyFile" option specifies a path to the client certificate and private key,
// which must be concatenated into one file. The "tlsCertificateFile" and "tlsPrivateKey" combination specifies separate
// paths to the client certificate and private key, respectively. Note that if "tlsCertificateKeyFile" is used, the
// other two options must not be specified. Only the subject name of the first certificate is honored as the username
// for X509 auth in a file with multiple certs.
//
// 3. "tlsCertificateKeyFilePassword" (or "sslClientCertificateKeyPassword"): Specify the password to decrypt the client
// private key file (e.g. "tlsCertificateKeyFilePassword=password").
//
// 4. "tlsCaFile" (or "sslCertificateAuthorityFile"): Specify the path to a single or bundle of certificate authorities
// to be considered trusted when making a TLS connection (e.g. "tlsCaFile=/path/to/caFile").
//
// 5. "tlsInsecure" (or "sslInsecure"): Specifies whether or not certificates and hostnames received from the server
// should be validated. If true (e.g. "tlsInsecure=true"), the TLS library will accept any certificate presented by the
// server and any host name in that certificate. Note that setting this to true makes TLS susceptible to
// man-in-the-middle attacks and should only be done for testing.
//
// The default is nil, meaning no TLS will be enabled.
func (c *ClientOptions) SetTLSConfig(cfg *tls.Config) *ClientOptions {
	c.Opts = append(c.Opts, func(args *ClientArgs) error {
		args.TLSConfig = cfg

		return nil
	})

	return c
}

// SetHTTPClient specifies the http.Client to be used for any HTTP requests.
//
// This should only be used to set custom HTTP client configurations. By default, the connection will use an httputil.DefaultHTTPClient.
func (c *ClientOptions) SetHTTPClient(client *http.Client) *ClientOptions {
	c.Opts = append(c.Opts, func(args *ClientArgs) error {
		args.HTTPClient = client

		return nil
	})

	return c
}

// SetWriteConcern specifies the write concern to use to for write operations. This can also be set through the following
// URI options:
//
// 1. "w": Specify the number of nodes in the cluster that must acknowledge write operations before the operation
// returns or "majority" to specify that a majority of the nodes must acknowledge writes. This can either be an integer
// (e.g. "w=10") or the string "majority" (e.g. "w=majority").
//
// 2. "wTimeoutMS": Specify how long write operations should wait for the correct number of nodes to acknowledge the
// operation (e.g. "wTimeoutMS=1000").
//
// 3. "journal": Specifies whether or not write operations should be written to an on-disk journal on the server before
// returning (e.g. "journal=true").
//
// The default is nil, meaning the server will use its configured default.
func (c *ClientOptions) SetWriteConcern(wc *writeconcern.WriteConcern) *ClientOptions {
	c.Opts = append(c.Opts, func(args *ClientArgs) error {
		args.WriteConcern = wc

		return nil
	})

	return c
}

// SetZlibLevel specifies the level for the zlib compressor. This option is ignored if zlib is not specified as a
// compressor through ApplyURI or SetCompressors. Supported values are -1 through 9, inclusive. -1 tells the zlib
// library to use its default, 0 means no compression, 1 means best speed, and 9 means best compression.
// This can also be set through the "zlibCompressionLevel" URI option (e.g. "zlibCompressionLevel=-1"). Defaults to -1.
func (c *ClientOptions) SetZlibLevel(level int) *ClientOptions {
	c.Opts = append(c.Opts, func(args *ClientArgs) error {
		args.ZlibLevel = &level

		return nil
	})

	return c
}

// SetZstdLevel sets the level for the zstd compressor. This option is ignored if zstd is not specified as a compressor
// through ApplyURI or SetCompressors. Supported values are 1 through 20, inclusive. 1 means best speed and 20 means
// best compression. This can also be set through the "zstdCompressionLevel" URI option. Defaults to 6.
func (c *ClientOptions) SetZstdLevel(level int) *ClientOptions {
	c.Opts = append(c.Opts, func(args *ClientArgs) error {
		args.ZstdLevel = &level

		return nil
	})

	return c
}

// SetAutoEncryptionOptions specifies an AutoEncryptionOptions instance to automatically encrypt and decrypt commands
// and their results. See the options.AutoEncryptionOptions documentation for more information about the supported
// options.
func (c *ClientOptions) SetAutoEncryptionOptions(opts *AutoEncryptionOptions) *ClientOptions {
	c.Opts = append(c.Opts, func(args *ClientArgs) error {
		args.AutoEncryptionOptions = opts

		return nil
	})

	return c
}

// SetDisableOCSPEndpointCheck specifies whether or not the driver should reach out to OCSP responders to verify the
// certificate status for certificates presented by the server that contain a list of OCSP responders.
//
// If set to true, the driver will verify the status of the certificate using a response stapled by the server, if there
// is one, but will not send an HTTP request to any responders if there is no staple. In this case, the driver will
// continue the connection even though the certificate status is not known.
//
// This can also be set through the tlsDisableOCSPEndpointCheck URI option. Both this URI option and tlsInsecure must
// not be set at the same time and will error if they are. The default value is false.
func (c *ClientOptions) SetDisableOCSPEndpointCheck(disableCheck bool) *ClientOptions {
	c.Opts = append(c.Opts, func(args *ClientArgs) error {
		args.DisableOCSPEndpointCheck = &disableCheck

		return nil
	})

	return c
}

// SetServerAPIOptions specifies a ServerAPIOptions instance used to configure the API version sent to the server
// when running commands. See the options.ServerAPIOptions documentation for more information about the supported
// options.
func (c *ClientOptions) SetServerAPIOptions(opts *ServerAPIOptions) *ClientOptions {
	c.Opts = append(c.Opts, func(args *ClientArgs) error {
		args.ServerAPIOptions = opts

		return nil
	})

	return c
}

// SetServerMonitoringMode specifies the server monitoring protocol to use. See
// the helper constants ServerMonitoringModeAuto, ServerMonitoringModePoll, and
// ServerMonitoringModeStream for more information about valid server
// monitoring modes.
func (c *ClientOptions) SetServerMonitoringMode(mode string) *ClientOptions {
	c.Opts = append(c.Opts, func(args *ClientArgs) error {
		args.ServerMonitoringMode = &mode

		return nil
	})

	return c
}

// SetSRVMaxHosts specifies the maximum number of SRV results to randomly select during polling. To limit the number
// of hosts selected in SRV discovery, this function must be called before ApplyURI. This can also be set through
// the "srvMaxHosts" URI option.
func (c *ClientOptions) SetSRVMaxHosts(srvMaxHosts int) *ClientOptions {
	c.Opts = append(c.Opts, func(args *ClientArgs) error {
		args.SRVMaxHosts = &srvMaxHosts

		return nil
	})

	return c
}

// SetSRVServiceName specifies a custom SRV service name to use in SRV polling. To use a custom SRV service name
// in SRV discovery, this function must be called before ApplyURI. This can also be set through the "srvServiceName"
// URI option.
func (c *ClientOptions) SetSRVServiceName(srvName string) *ClientOptions {
	c.Opts = append(c.Opts, func(args *ClientArgs) error {
		args.SRVServiceName = &srvName

<<<<<<< HEAD
		return nil
	})
=======
// MergeClientOptions combines the given *ClientOptions into a single *ClientOptions in a last property wins fashion.
// The specified options are merged with the existing options on the client, with the specified options taking
// precedence.
//
// Deprecated: Merging options structs will not be supported in Go Driver 2.0. Users should create a
// single options struct instead.
func MergeClientOptions(opts ...*ClientOptions) *ClientOptions {
	c := Client()

	for _, opt := range opts {
		if opt == nil {
			continue
		}

		if opt.Dialer != nil {
			c.Dialer = opt.Dialer
		}
		if opt.AppName != nil {
			c.AppName = opt.AppName
		}
		if opt.Auth != nil {
			c.Auth = opt.Auth
		}
		if opt.Compressors != nil {
			c.Compressors = opt.Compressors
		}
		if opt.ConnectTimeout != nil {
			c.ConnectTimeout = opt.ConnectTimeout
		}
		if opt.Crypt != nil {
			c.Crypt = opt.Crypt
		}
		if opt.HeartbeatInterval != nil {
			c.HeartbeatInterval = opt.HeartbeatInterval
		}
		if len(opt.Hosts) > 0 {
			c.Hosts = opt.Hosts
		}
		if opt.HTTPClient != nil {
			c.HTTPClient = opt.HTTPClient
		}
		if opt.LoadBalanced != nil {
			c.LoadBalanced = opt.LoadBalanced
		}
		if opt.LocalThreshold != nil {
			c.LocalThreshold = opt.LocalThreshold
		}
		if opt.MaxConnIdleTime != nil {
			c.MaxConnIdleTime = opt.MaxConnIdleTime
		}
		if opt.MaxPoolSize != nil {
			c.MaxPoolSize = opt.MaxPoolSize
		}
		if opt.MinPoolSize != nil {
			c.MinPoolSize = opt.MinPoolSize
		}
		if opt.MaxConnecting != nil {
			c.MaxConnecting = opt.MaxConnecting
		}
		if opt.PoolMonitor != nil {
			c.PoolMonitor = opt.PoolMonitor
		}
		if opt.Monitor != nil {
			c.Monitor = opt.Monitor
		}
		if opt.ServerAPIOptions != nil {
			c.ServerAPIOptions = opt.ServerAPIOptions
		}
		if opt.ServerMonitor != nil {
			c.ServerMonitor = opt.ServerMonitor
		}
		if opt.ReadConcern != nil {
			c.ReadConcern = opt.ReadConcern
		}
		if opt.ReadPreference != nil {
			c.ReadPreference = opt.ReadPreference
		}
		if opt.BSONOptions != nil {
			c.BSONOptions = opt.BSONOptions
		}
		if opt.Registry != nil {
			c.Registry = opt.Registry
		}
		if opt.ReplicaSet != nil {
			c.ReplicaSet = opt.ReplicaSet
		}
		if opt.RetryWrites != nil {
			c.RetryWrites = opt.RetryWrites
		}
		if opt.RetryReads != nil {
			c.RetryReads = opt.RetryReads
		}
		if opt.ServerSelectionTimeout != nil {
			c.ServerSelectionTimeout = opt.ServerSelectionTimeout
		}
		if opt.Direct != nil {
			c.Direct = opt.Direct
		}
		if opt.SRVMaxHosts != nil {
			c.SRVMaxHosts = opt.SRVMaxHosts
		}
		if opt.SRVServiceName != nil {
			c.SRVServiceName = opt.SRVServiceName
		}
		if opt.Timeout != nil {
			c.Timeout = opt.Timeout
		}
		if opt.TLSConfig != nil {
			c.TLSConfig = opt.TLSConfig
		}
		if opt.WriteConcern != nil {
			c.WriteConcern = opt.WriteConcern
		}
		if opt.ZlibLevel != nil {
			c.ZlibLevel = opt.ZlibLevel
		}
		if opt.ZstdLevel != nil {
			c.ZstdLevel = opt.ZstdLevel
		}
		if opt.AutoEncryptionOptions != nil {
			c.AutoEncryptionOptions = opt.AutoEncryptionOptions
		}
		if opt.Deployment != nil {
			c.Deployment = opt.Deployment
		}
		if opt.DisableOCSPEndpointCheck != nil {
			c.DisableOCSPEndpointCheck = opt.DisableOCSPEndpointCheck
		}
		if opt.err != nil {
			c.err = opt.err
		}
		if opt.cs != nil {
			c.cs = opt.cs
		}
		if opt.LoggerOptions != nil {
			c.LoggerOptions = opt.LoggerOptions
		}
		if opt.ServerMonitoringMode != nil {
			c.ServerMonitoringMode = opt.ServerMonitoringMode
		}
	}
>>>>>>> b79eac45

	return c
}

// addCACertFromFile adds a root CA certificate to the configuration given a path
// to the containing file.
func addCACertFromFile(cfg *tls.Config, file string) error {
	data, err := ioutil.ReadFile(file)
	if err != nil {
		return err
	}

	if cfg.RootCAs == nil {
		cfg.RootCAs = x509.NewCertPool()
	}
	if !cfg.RootCAs.AppendCertsFromPEM(data) {
		return errors.New("the specified CA file does not contain any valid certificates")
	}

	return nil
}

func addClientCertFromSeparateFiles(cfg *tls.Config, keyFile, certFile, keyPassword string) (string, error) {
	keyData, err := ioutil.ReadFile(keyFile)
	if err != nil {
		return "", err
	}
	certData, err := ioutil.ReadFile(certFile)
	if err != nil {
		return "", err
	}

	keySize := len(keyData)
	if keySize > 64*1024*1024 {
		return "", errors.New("X.509 key must be less than 64 MiB")
	}
	certSize := len(certData)
	if certSize > 64*1024*1024 {
		return "", errors.New("X.509 certificate must be less than 64 MiB")
	}
	dataSize := int64(keySize) + int64(certSize) + 1
	if dataSize > math.MaxInt {
		return "", errors.New("size overflow")
	}
	data := make([]byte, 0, int(dataSize))
	data = append(data, keyData...)
	data = append(data, '\n')
	data = append(data, certData...)
	return addClientCertFromBytes(cfg, data, keyPassword)
}

func addClientCertFromConcatenatedFile(cfg *tls.Config, certKeyFile, keyPassword string) (string, error) {
	data, err := ioutil.ReadFile(certKeyFile)
	if err != nil {
		return "", err
	}

	return addClientCertFromBytes(cfg, data, keyPassword)
}

// addClientCertFromBytes adds client certificates to the configuration given a path to the
// containing file and returns the subject name in the first certificate.
func addClientCertFromBytes(cfg *tls.Config, data []byte, keyPasswd string) (string, error) {
	var currentBlock *pem.Block
	var certDecodedBlock []byte
	var certBlocks, keyBlocks [][]byte

	remaining := data
	start := 0
	for {
		currentBlock, remaining = pem.Decode(remaining)
		if currentBlock == nil {
			break
		}

		if currentBlock.Type == "CERTIFICATE" {
			certBlock := data[start : len(data)-len(remaining)]
			certBlocks = append(certBlocks, certBlock)
			// Assign the certDecodedBlock when it is never set,
			// so only the first certificate is honored in a file with multiple certs.
			if certDecodedBlock == nil {
				certDecodedBlock = currentBlock.Bytes
			}
			start += len(certBlock)
		} else if strings.HasSuffix(currentBlock.Type, "PRIVATE KEY") {
			isEncrypted := x509.IsEncryptedPEMBlock(currentBlock) || strings.Contains(currentBlock.Type, "ENCRYPTED PRIVATE KEY")
			if isEncrypted {
				if keyPasswd == "" {
					return "", fmt.Errorf("no password provided to decrypt private key")
				}

				var keyBytes []byte
				var err error
				// Process the X.509-encrypted or PKCS-encrypted PEM block.
				if x509.IsEncryptedPEMBlock(currentBlock) {
					// Only covers encrypted PEM data with a DEK-Info header.
					keyBytes, err = x509.DecryptPEMBlock(currentBlock, []byte(keyPasswd))
					if err != nil {
						return "", err
					}
				} else if strings.Contains(currentBlock.Type, "ENCRYPTED") {
					// The pkcs8 package only handles the PKCS #5 v2.0 scheme.
					decrypted, err := pkcs8.ParsePKCS8PrivateKey(currentBlock.Bytes, []byte(keyPasswd))
					if err != nil {
						return "", err
					}
					keyBytes, err = x509.MarshalPKCS8PrivateKey(decrypted)
					if err != nil {
						return "", err
					}
				}
				var encoded bytes.Buffer
				pem.Encode(&encoded, &pem.Block{Type: currentBlock.Type, Bytes: keyBytes})
				keyBlock := encoded.Bytes()
				keyBlocks = append(keyBlocks, keyBlock)
				start = len(data) - len(remaining)
			} else {
				keyBlock := data[start : len(data)-len(remaining)]
				keyBlocks = append(keyBlocks, keyBlock)
				start += len(keyBlock)
			}
		}
	}
	if len(certBlocks) == 0 {
		return "", fmt.Errorf("failed to find CERTIFICATE")
	}
	if len(keyBlocks) == 0 {
		return "", fmt.Errorf("failed to find PRIVATE KEY")
	}

	cert, err := tls.X509KeyPair(bytes.Join(certBlocks, []byte("\n")), bytes.Join(keyBlocks, []byte("\n")))
	if err != nil {
		return "", err
	}

	cfg.Certificates = append(cfg.Certificates, cert)

	// The documentation for the tls.X509KeyPair indicates that the Leaf certificate is not
	// retained.
	crt, err := x509.ParseCertificate(certDecodedBlock)
	if err != nil {
		return "", err
	}

	return crt.Subject.String(), nil
}

func stringSliceContains(source []string, target string) bool {
	for _, str := range source {
		if str == target {
			return true
		}
	}
	return false
}

// create a username for x509 authentication from an x509 certificate subject.
func extractX509UsernameFromSubject(subject string) string {
	// the Go x509 package gives the subject with the pairs in the reverse order from what we want.
	pairs := strings.Split(subject, ",")
	for left, right := 0, len(pairs)-1; left < right; left, right = left+1, right-1 {
		pairs[left], pairs[right] = pairs[right], pairs[left]
	}

	return strings.Join(pairs, ",")
}<|MERGE_RESOLUTION|>--- conflicted
+++ resolved
@@ -250,17 +250,6 @@
 	// Deprecated: This option is for internal use only and should not be set. It may be changed or removed in any
 	// release.
 	Deployment driver.Deployment
-<<<<<<< HEAD
-
-	// SocketTimeout specifies the timeout to be used for the Client's socket reads and writes.
-	//
-	// NOTE(benjirewis): SocketTimeout will be deprecated in a future release. The more general Timeout option
-	// may be used in its place to control the amount of time that a single operation can run before returning
-	// an error. Setting SocketTimeout and Timeout on a single client will result in undefined behavior.
-	SocketTimeout *time.Duration
-=======
-}
->>>>>>> b79eac45
 
 	connString *connstring.ConnString
 }
@@ -280,17 +269,9 @@
 	return opts
 }
 
-<<<<<<< HEAD
 // ArgsSetters returns a list of ClientArgs setter functions.
 func (c *ClientOptions) ArgsSetters() []func(*ClientArgs) error {
 	return c.Opts
-=======
-	if to := c.Timeout; to != nil && *to < 0 {
-		return fmt.Errorf(`invalid value %q for "Timeout": value must be positive`, *to)
-	}
-
-	return nil
->>>>>>> b79eac45
 }
 
 // GetURI returns the original URI used to configure the ClientOptions instance.
@@ -426,17 +407,8 @@
 		args.ServerSelectionTimeout = &connString.ServerSelectionTimeout
 	}
 
-<<<<<<< HEAD
-	if connString.SocketTimeoutSet {
-		args.SocketTimeout = &connString.SocketTimeout
-	}
-
 	if connString.SRVMaxHosts != 0 {
 		args.SRVMaxHosts = &connString.SRVMaxHosts
-=======
-	if cs.SRVMaxHosts != 0 {
-		c.SRVMaxHosts = &cs.SRVMaxHosts
->>>>>>> b79eac45
 	}
 
 	if connString.SRVServiceName != "" {
@@ -483,8 +455,7 @@
 		args.TLSConfig = tlsConfig
 	}
 
-<<<<<<< HEAD
-	if connString.JSet || connString.WString != "" || connString.WNumberSet || connString.WTimeoutSet {
+	if connString.JSet || connString.WString != "" || connString.WNumberSet {
 		args.WriteConcern = &writeconcern.WriteConcern{}
 
 		if len(connString.WString) > 0 {
@@ -492,19 +463,10 @@
 		} else if connString.WNumberSet {
 			args.WriteConcern.W = connString.WNumber
 		}
-=======
-	if cs.JSet || cs.WString != "" || cs.WNumberSet {
-		c.WriteConcern = &writeconcern.WriteConcern{}
->>>>>>> b79eac45
 
 		if connString.JSet {
 			args.WriteConcern.Journal = &connString.J
 		}
-
-		if connString.WTimeoutSet {
-			args.WriteConcern.WTimeout = connString.WTimeout
-		}
-<<<<<<< HEAD
 	}
 
 	if connString.ZlibLevelSet {
@@ -560,8 +522,6 @@
 		*args.MinPoolSize > *args.MaxPoolSize {
 		return fmt.Errorf("minPoolSize must be less than or equal to maxPoolSize, got minPoolSize=%d maxPoolSize=%d",
 			*args.MinPoolSize, *args.MaxPoolSize)
-=======
->>>>>>> b79eac45
 	}
 
 	// verify server API version if ServerAPIOptions are passed in.
@@ -601,6 +561,10 @@
 
 	if mode := args.ServerMonitoringMode; mode != nil && !connstring.IsValidServerMonitoringMode(*mode) {
 		return fmt.Errorf("invalid server monitoring mode: %q", *mode)
+	}
+
+	if to := args.Timeout; to != nil && *to < 0 {
+		return fmt.Errorf(`invalid value %q for "Timeout": value must be positive`, *to)
 	}
 
 	return nil
@@ -1024,32 +988,6 @@
 // (e.g. "timeoutMS=1000"). The default value is nil, meaning operations do not
 // inherit a timeout from the Client.
 //
-<<<<<<< HEAD
-// NOTE(benjirewis): SocketTimeout will be deprecated in a future release. The more general Timeout option may be used
-// in its place to control the amount of time that a single operation can run before returning an error. Setting
-// SocketTimeout and Timeout on a single client will result in undefined behavior.
-func (c *ClientOptions) SetSocketTimeout(d time.Duration) *ClientOptions {
-	c.Opts = append(c.Opts, func(args *ClientArgs) error {
-		args.SocketTimeout = &d
-
-		return nil
-	})
-
-	return c
-}
-
-// SetTimeout specifies the amount of time that a single operation run on this Client can execute before returning an error.
-// The deadline of any operation run through the Client will be honored above any Timeout set on the Client; Timeout will only
-// be honored if there is no deadline on the operation Context. Timeout can also be set through the "timeoutMS" URI option
-// (e.g. "timeoutMS=1000"). The default value is nil, meaning operations do not inherit a timeout from the Client.
-//
-// If any Timeout is set (even 0) on the Client, the values of MaxTime on operation options, TransactionOptions.MaxCommitTime and
-// SessionOptions.DefaultMaxCommitTime will be ignored. Setting Timeout and SocketTimeout or WriteConcern.wTimeout will result
-// in undefined behavior.
-=======
-// The value for a Timeout must be positive.
->>>>>>> b79eac45
-//
 // If any Timeout is set (even 0) on the Client, the values of MaxTime on
 // operation options, TransactionOptions.MaxCommitTime and
 // SessionOptions.DefaultMaxCommitTime will be ignored.
@@ -1240,152 +1178,8 @@
 	c.Opts = append(c.Opts, func(args *ClientArgs) error {
 		args.SRVServiceName = &srvName
 
-<<<<<<< HEAD
-		return nil
-	})
-=======
-// MergeClientOptions combines the given *ClientOptions into a single *ClientOptions in a last property wins fashion.
-// The specified options are merged with the existing options on the client, with the specified options taking
-// precedence.
-//
-// Deprecated: Merging options structs will not be supported in Go Driver 2.0. Users should create a
-// single options struct instead.
-func MergeClientOptions(opts ...*ClientOptions) *ClientOptions {
-	c := Client()
-
-	for _, opt := range opts {
-		if opt == nil {
-			continue
-		}
-
-		if opt.Dialer != nil {
-			c.Dialer = opt.Dialer
-		}
-		if opt.AppName != nil {
-			c.AppName = opt.AppName
-		}
-		if opt.Auth != nil {
-			c.Auth = opt.Auth
-		}
-		if opt.Compressors != nil {
-			c.Compressors = opt.Compressors
-		}
-		if opt.ConnectTimeout != nil {
-			c.ConnectTimeout = opt.ConnectTimeout
-		}
-		if opt.Crypt != nil {
-			c.Crypt = opt.Crypt
-		}
-		if opt.HeartbeatInterval != nil {
-			c.HeartbeatInterval = opt.HeartbeatInterval
-		}
-		if len(opt.Hosts) > 0 {
-			c.Hosts = opt.Hosts
-		}
-		if opt.HTTPClient != nil {
-			c.HTTPClient = opt.HTTPClient
-		}
-		if opt.LoadBalanced != nil {
-			c.LoadBalanced = opt.LoadBalanced
-		}
-		if opt.LocalThreshold != nil {
-			c.LocalThreshold = opt.LocalThreshold
-		}
-		if opt.MaxConnIdleTime != nil {
-			c.MaxConnIdleTime = opt.MaxConnIdleTime
-		}
-		if opt.MaxPoolSize != nil {
-			c.MaxPoolSize = opt.MaxPoolSize
-		}
-		if opt.MinPoolSize != nil {
-			c.MinPoolSize = opt.MinPoolSize
-		}
-		if opt.MaxConnecting != nil {
-			c.MaxConnecting = opt.MaxConnecting
-		}
-		if opt.PoolMonitor != nil {
-			c.PoolMonitor = opt.PoolMonitor
-		}
-		if opt.Monitor != nil {
-			c.Monitor = opt.Monitor
-		}
-		if opt.ServerAPIOptions != nil {
-			c.ServerAPIOptions = opt.ServerAPIOptions
-		}
-		if opt.ServerMonitor != nil {
-			c.ServerMonitor = opt.ServerMonitor
-		}
-		if opt.ReadConcern != nil {
-			c.ReadConcern = opt.ReadConcern
-		}
-		if opt.ReadPreference != nil {
-			c.ReadPreference = opt.ReadPreference
-		}
-		if opt.BSONOptions != nil {
-			c.BSONOptions = opt.BSONOptions
-		}
-		if opt.Registry != nil {
-			c.Registry = opt.Registry
-		}
-		if opt.ReplicaSet != nil {
-			c.ReplicaSet = opt.ReplicaSet
-		}
-		if opt.RetryWrites != nil {
-			c.RetryWrites = opt.RetryWrites
-		}
-		if opt.RetryReads != nil {
-			c.RetryReads = opt.RetryReads
-		}
-		if opt.ServerSelectionTimeout != nil {
-			c.ServerSelectionTimeout = opt.ServerSelectionTimeout
-		}
-		if opt.Direct != nil {
-			c.Direct = opt.Direct
-		}
-		if opt.SRVMaxHosts != nil {
-			c.SRVMaxHosts = opt.SRVMaxHosts
-		}
-		if opt.SRVServiceName != nil {
-			c.SRVServiceName = opt.SRVServiceName
-		}
-		if opt.Timeout != nil {
-			c.Timeout = opt.Timeout
-		}
-		if opt.TLSConfig != nil {
-			c.TLSConfig = opt.TLSConfig
-		}
-		if opt.WriteConcern != nil {
-			c.WriteConcern = opt.WriteConcern
-		}
-		if opt.ZlibLevel != nil {
-			c.ZlibLevel = opt.ZlibLevel
-		}
-		if opt.ZstdLevel != nil {
-			c.ZstdLevel = opt.ZstdLevel
-		}
-		if opt.AutoEncryptionOptions != nil {
-			c.AutoEncryptionOptions = opt.AutoEncryptionOptions
-		}
-		if opt.Deployment != nil {
-			c.Deployment = opt.Deployment
-		}
-		if opt.DisableOCSPEndpointCheck != nil {
-			c.DisableOCSPEndpointCheck = opt.DisableOCSPEndpointCheck
-		}
-		if opt.err != nil {
-			c.err = opt.err
-		}
-		if opt.cs != nil {
-			c.cs = opt.cs
-		}
-		if opt.LoggerOptions != nil {
-			c.LoggerOptions = opt.LoggerOptions
-		}
-		if opt.ServerMonitoringMode != nil {
-			c.ServerMonitoringMode = opt.ServerMonitoringMode
-		}
-	}
->>>>>>> b79eac45
+		return nil
+	})
 
 	return c
 }
