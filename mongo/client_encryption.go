--- conflicted
+++ resolved
@@ -144,11 +144,7 @@
 
 // AddKeyAltName adds a keyAltName to the keyAltNames array of the key document in the key vault collection with the
 // given UUID (BSON binary subtype 0x04). Returns the previous version of the key document.
-<<<<<<< HEAD
-func (ce *ClientEncryption) AddKeyAltName(ctx context.Context, id primitive.Binary, keyAltName string) *SingleResult[bson.Raw] {
-=======
-func (ce *ClientEncryption) AddKeyAltName(ctx context.Context, id bson.Binary, keyAltName string) *SingleResult {
->>>>>>> b50f397f
+func (ce *ClientEncryption) AddKeyAltName(ctx context.Context, id bson.Binary, keyAltName string) *SingleResult[bson.Raw] {
 	filter := bsoncore.NewDocumentBuilder().AppendBinary("_id", id.Subtype, id.Data).Build()
 	keyAltNameDoc := bsoncore.NewDocumentBuilder().AppendString("keyAltNames", keyAltName).Build()
 	update := bsoncore.NewDocumentBuilder().AppendDocument("$addToSet", keyAltNameDoc).Build()
@@ -344,11 +340,7 @@
 
 // GetKey finds a single key document with the given UUID (BSON binary subtype 0x04). Returns the result of the
 // internal find() operation on the key vault collection.
-<<<<<<< HEAD
-func (ce *ClientEncryption) GetKey(ctx context.Context, id primitive.Binary) *SingleResult[bson.Raw] {
-=======
-func (ce *ClientEncryption) GetKey(ctx context.Context, id bson.Binary) *SingleResult {
->>>>>>> b50f397f
+func (ce *ClientEncryption) GetKey(ctx context.Context, id bson.Binary) *SingleResult[bson.Raw] {
 	filter := bsoncore.NewDocumentBuilder().AppendBinary("_id", id.Subtype, id.Data).Build()
 	return ce.keyVaultColl.FindOne(ctx, filter)
 }
@@ -361,11 +353,7 @@
 
 // RemoveKeyAltName removes a keyAltName from the keyAltNames array of the key document in the key vault collection with
 // the given UUID (BSON binary subtype 0x04). Returns the previous version of the key document.
-<<<<<<< HEAD
-func (ce *ClientEncryption) RemoveKeyAltName(ctx context.Context, id primitive.Binary, keyAltName string) *SingleResult[bson.Raw] {
-=======
-func (ce *ClientEncryption) RemoveKeyAltName(ctx context.Context, id bson.Binary, keyAltName string) *SingleResult {
->>>>>>> b50f397f
+func (ce *ClientEncryption) RemoveKeyAltName(ctx context.Context, id bson.Binary, keyAltName string) *SingleResult[bson.Raw] {
 	filter := bsoncore.NewDocumentBuilder().AppendBinary("_id", id.Subtype, id.Data).Build()
 	update := bson.A{bson.D{{"$set", bson.D{{"keyAltNames", bson.D{{"$cond", bson.A{bson.D{{"$eq",
 		bson.A{"$keyAltNames", bson.A{keyAltName}}}}, "$$REMOVE", bson.D{{"$filter",
