// Copyright (C) MongoDB, Inc. 2017-present.
//
// Licensed under the Apache License, Version 2.0 (the "License"); you may
// not use this file except in compliance with the License. You may obtain
// a copy of the License at http://www.apache.org/licenses/LICENSE-2.0

package mongo

import (
	"context"
	"errors"
	"fmt"
	"strings"

	"go.mongodb.org/mongo-driver/bson"
<<<<<<< HEAD
	"go.mongodb.org/mongo-driver/bson/bsonrw"
	"go.mongodb.org/mongo-driver/bson/primitive"
	"go.mongodb.org/mongo-driver/internal/mongoutil"
=======
>>>>>>> 0c2ae5d6
	"go.mongodb.org/mongo-driver/mongo/options"
	"go.mongodb.org/mongo-driver/x/bsonx/bsoncore"
	"go.mongodb.org/mongo-driver/x/mongo/driver"
	"go.mongodb.org/mongo-driver/x/mongo/driver/mongocrypt"
	mcopts "go.mongodb.org/mongo-driver/x/mongo/driver/mongocrypt/options"
)

// ClientEncryption is used to create data keys and explicitly encrypt and decrypt BSON values.
type ClientEncryption struct {
	crypt          driver.Crypt
	keyVaultClient *Client
	keyVaultColl   *Collection
}

// NewClientEncryption creates a new ClientEncryption instance configured with the given options.
func NewClientEncryption(keyVaultClient *Client, opts ...Options[options.ClientEncryptionArgs]) (*ClientEncryption, error) {
	if keyVaultClient == nil {
		return nil, errors.New("keyVaultClient must not be nil")
	}

	ce := &ClientEncryption{
		keyVaultClient: keyVaultClient,
	}
	cea, err := newArgsFromOptions(opts...)
	if err != nil {
		return nil, err
	}

	// create keyVaultColl
	db, coll := splitNamespace(cea.KeyVaultNamespace)
	ce.keyVaultColl = ce.keyVaultClient.Database(db).Collection(coll, keyVaultCollOpts)

	kmsProviders, err := marshal(cea.KmsProviders, nil, nil)
	if err != nil {
		return nil, fmt.Errorf("error creating KMS providers map: %w", err)
	}

	mc, err := mongocrypt.NewMongoCrypt(mcopts.MongoCrypt().
		SetKmsProviders(kmsProviders).
		// Explicitly disable loading the crypt_shared library for the Crypt used for
		// ClientEncryption because it's only needed for AutoEncryption and we don't expect users to
		// have the crypt_shared library installed if they're using ClientEncryption.
		SetCryptSharedLibDisabled(true).
		SetHTTPClient(cea.HTTPClient))
	if err != nil {
		return nil, err
	}

	// create Crypt
	kr := keyRetriever{coll: ce.keyVaultColl}
	cir := collInfoRetriever{client: ce.keyVaultClient}
	ce.crypt = driver.NewCrypt(&driver.CryptOptions{
		MongoCrypt: mc,
		KeyFn:      kr.cryptKeys,
		CollInfoFn: cir.cryptCollInfo,
		TLSConfig:  cea.TLSConfig,
	})

	return ce, nil
}

// CreateEncryptedCollection creates a new collection for Queryable Encryption with the help of automatic generation of new encryption data keys for null keyIds.
// It returns the created collection and the encrypted fields document used to create it.
func (ce *ClientEncryption) CreateEncryptedCollection(ctx context.Context,
	db *Database, coll string, createOpts Options[options.CreateCollectionArgs],
	kmsProvider string, masterKey interface{}) (*Collection, bson.M, error) {
	if createOpts == nil {
		return nil, nil, errors.New("nil CreateCollectionOptions")
	}

	createArgs, err := newArgsFromOptions[options.CreateCollectionArgs](createOpts)
	if err != nil {
		return nil, nil, fmt.Errorf("failed to construct arguments from options: %w", err)
	}

	ef := createArgs.EncryptedFields
	if ef == nil {
		return nil, nil, errors.New("no EncryptedFields defined for the collection")
	}

	efBSON, err := marshal(ef, db.bsonOpts, db.registry)
	if err != nil {
		return nil, nil, err
	}
	r := bson.NewValueReader(efBSON)
	dec := bson.NewDecoder(r)
	var m bson.M
	err = dec.Decode(&m)
	if err != nil {
		return nil, nil, err
	}

	if v, ok := m["fields"]; ok {
		if fields, ok := v.(bson.A); ok {
			for _, field := range fields {
				if f, ok := field.(bson.M); !ok {
					continue
				} else if v, ok := f["keyId"]; ok && v == nil {
					dkOpts := options.DataKey()
					if masterKey != nil {
						dkOpts.SetMasterKey(masterKey)
					}
					keyid, err := ce.CreateDataKey(ctx, kmsProvider, dkOpts)
					if err != nil {
						createArgs.EncryptedFields = m
						return nil, m, err
					}
					f["keyId"] = keyid
				}
			}
			createArgs.EncryptedFields = m
		}
	}

	updatedCreateOpts := mongoutil.NewOptionsFromArgs[options.CreateCollectionArgs](createArgs, nil)
	err = db.CreateCollection(ctx, coll, updatedCreateOpts)
	if err != nil {
		return nil, m, err
	}
	return db.Collection(coll), m, nil
}

// AddKeyAltName adds a keyAltName to the keyAltNames array of the key document in the key vault collection with the
// given UUID (BSON binary subtype 0x04). Returns the previous version of the key document.
func (ce *ClientEncryption) AddKeyAltName(ctx context.Context, id bson.Binary, keyAltName string) *SingleResult {
	filter := bsoncore.NewDocumentBuilder().AppendBinary("_id", id.Subtype, id.Data).Build()
	keyAltNameDoc := bsoncore.NewDocumentBuilder().AppendString("keyAltNames", keyAltName).Build()
	update := bsoncore.NewDocumentBuilder().AppendDocument("$addToSet", keyAltNameDoc).Build()
	return ce.keyVaultColl.FindOneAndUpdate(ctx, filter, update)
}

// CreateDataKey creates a new key document and inserts into the key vault collection. Returns the _id of the created
// document as a UUID (BSON binary subtype 0x04).
<<<<<<< HEAD
func (ce *ClientEncryption) CreateDataKey(
	ctx context.Context,
	kmsProvider string,
	opts ...Options[options.DataKeyArgs],
) (primitive.Binary, error) {
	args, err := newArgsFromOptions[options.DataKeyArgs](opts...)
	if err != nil {
		return primitive.Binary{}, fmt.Errorf("failed to construct arguments from options: %w", err)
=======
func (ce *ClientEncryption) CreateDataKey(ctx context.Context, kmsProvider string,
	opts ...*options.DataKeyOptions) (bson.Binary, error) {

	// translate opts to mcopts.DataKeyOptions
	dko := options.DataKey()
	for _, opt := range opts {
		if opt == nil {
			continue
		}

		if opt.MasterKey != nil {
			dko.MasterKey = opt.MasterKey
		}
		if opt.KeyAltNames != nil {
			dko.KeyAltNames = opt.KeyAltNames
		}
		if opt.KeyMaterial != nil {
			dko.KeyMaterial = opt.KeyMaterial
		}
>>>>>>> 0c2ae5d6
	}

	co := mcopts.DataKey().SetKeyAltNames(args.KeyAltNames)
	if args.MasterKey != nil {
		keyDoc, err := marshal(
			args.MasterKey,
			ce.keyVaultClient.bsonOpts,
			ce.keyVaultClient.registry)
		if err != nil {
			return bson.Binary{}, err
		}
		co.SetMasterKey(keyDoc)
	}
	if args.KeyMaterial != nil {
		co.SetKeyMaterial(args.KeyMaterial)
	}

	// create data key document
	dataKeyDoc, err := ce.crypt.CreateDataKey(ctx, kmsProvider, co)
	if err != nil {
		return bson.Binary{}, err
	}

	// insert key into key vault
	_, err = ce.keyVaultColl.InsertOne(ctx, dataKeyDoc)
	if err != nil {
		return bson.Binary{}, err
	}

	subtype, data := bson.Raw(dataKeyDoc).Lookup("_id").Binary()
	return bson.Binary{Subtype: subtype, Data: data}, nil
}

// transformExplicitEncryptionOptions creates explicit encryption options to be passed to libmongocrypt.
func transformExplicitEncryptionOptions(opts ...Options[options.EncryptArgs]) *mcopts.ExplicitEncryptionOptions {
	args, _ := newArgsFromOptions[options.EncryptArgs](opts...)

	transformed := mcopts.ExplicitEncryption()
	if args.KeyID != nil {
		transformed.SetKeyID(*args.KeyID)
	}
	if args.KeyAltName != nil {
		transformed.SetKeyAltName(*args.KeyAltName)
	}
	transformed.SetAlgorithm(args.Algorithm)
	transformed.SetQueryType(args.QueryType)

	if args.ContentionFactor != nil {
		transformed.SetContentionFactor(*args.ContentionFactor)
	}

	if args.RangeOptions != nil {
		rangeArgs, _ := newArgsFromOptions[options.RangeArgs](args.RangeOptions)

		var transformedRange mcopts.ExplicitRangeOptions
<<<<<<< HEAD
		if rangeArgs.Min != nil {
			transformedRange.Min = &bsoncore.Value{Type: rangeArgs.Min.Type, Data: rangeArgs.Min.Value}
		}
		if rangeArgs.Max != nil {
			transformedRange.Max = &bsoncore.Value{Type: rangeArgs.Max.Type, Data: rangeArgs.Max.Value}
=======
		if eo.RangeOptions.Min != nil {
			transformedRange.Min = &bsoncore.Value{Type: bsoncore.Type(eo.RangeOptions.Min.Type), Data: eo.RangeOptions.Min.Value}
		}
		if eo.RangeOptions.Max != nil {
			transformedRange.Max = &bsoncore.Value{Type: bsoncore.Type(eo.RangeOptions.Max.Type), Data: eo.RangeOptions.Max.Value}
>>>>>>> 0c2ae5d6
		}
		if rangeArgs.Precision != nil {
			transformedRange.Precision = rangeArgs.Precision
		}
		transformedRange.Sparsity = rangeArgs.Sparsity
		transformed.SetRangeOptions(transformedRange)
	}
	return transformed
}

// Encrypt encrypts a BSON value with the given key and algorithm. Returns an encrypted value (BSON binary of subtype 6).
<<<<<<< HEAD
func (ce *ClientEncryption) Encrypt(
	ctx context.Context,
	val bson.RawValue,
	opts ...Options[options.EncryptArgs],
) (primitive.Binary, error) {
=======
func (ce *ClientEncryption) Encrypt(ctx context.Context, val bson.RawValue,
	opts ...*options.EncryptOptions) (bson.Binary, error) {
>>>>>>> 0c2ae5d6

	transformed := transformExplicitEncryptionOptions(opts...)
	subtype, data, err := ce.crypt.EncryptExplicit(ctx, bsoncore.Value{Type: bsoncore.Type(val.Type), Data: val.Value}, transformed)
	if err != nil {
		return bson.Binary{}, err
	}
	return bson.Binary{Subtype: subtype, Data: data}, nil
}

// EncryptExpression encrypts an expression to query a range index.
// On success, `result` is populated with the resulting BSON document.
// `expr` is expected to be a BSON document of one of the following forms:
// 1. A Match Expression of this form:
// {$and: [{<field>: {$gt: <value1>}}, {<field>: {$lt: <value2> }}]}
// 2. An Aggregate Expression of this form:
// {$and: [{$gt: [<fieldpath>, <value1>]}, {$lt: [<fieldpath>, <value2>]}]
// $gt may also be $gte. $lt may also be $lte.
// Only supported for queryType "rangePreview"
// Beta: The Range algorithm is experimental only. It is not intended for public use. It is subject to breaking changes.
func (ce *ClientEncryption) EncryptExpression(
	ctx context.Context,
	expr interface{},
	result interface{},
	opts ...Options[options.EncryptArgs],
) error {
	transformed := transformExplicitEncryptionOptions(opts...)

	exprDoc, err := marshal(expr, nil, nil)
	if err != nil {
		return err
	}

	encryptedExprDoc, err := ce.crypt.EncryptExplicitExpression(ctx, exprDoc, transformed)
	if err != nil {
		return err
	}
	if raw, ok := result.(*bson.Raw); ok {
		// Avoid the cost of Unmarshal.
		*raw = bson.Raw(encryptedExprDoc)
		return nil
	}
	err = bson.Unmarshal([]byte(encryptedExprDoc), result)
	if err != nil {
		return err
	}
	return nil
}

// Decrypt decrypts an encrypted value (BSON binary of subtype 6) and returns the original BSON value.
func (ce *ClientEncryption) Decrypt(ctx context.Context, val bson.Binary) (bson.RawValue, error) {
	decrypted, err := ce.crypt.DecryptExplicit(ctx, val.Subtype, val.Data)
	if err != nil {
		return bson.RawValue{}, err
	}

	return bson.RawValue{Type: bson.Type(decrypted.Type), Value: decrypted.Data}, nil
}

// Close cleans up any resources associated with the ClientEncryption instance. This includes disconnecting the
// key-vault Client instance.
func (ce *ClientEncryption) Close(ctx context.Context) error {
	ce.crypt.Close()
	return ce.keyVaultClient.Disconnect(ctx)
}

// DeleteKey removes the key document with the given UUID (BSON binary subtype 0x04) from the key vault collection.
// Returns the result of the internal deleteOne() operation on the key vault collection.
func (ce *ClientEncryption) DeleteKey(ctx context.Context, id bson.Binary) (*DeleteResult, error) {
	filter := bsoncore.NewDocumentBuilder().AppendBinary("_id", id.Subtype, id.Data).Build()
	return ce.keyVaultColl.DeleteOne(ctx, filter)
}

// GetKeyByAltName returns a key document in the key vault collection with the given keyAltName.
func (ce *ClientEncryption) GetKeyByAltName(ctx context.Context, keyAltName string) *SingleResult {
	filter := bsoncore.NewDocumentBuilder().AppendString("keyAltNames", keyAltName).Build()
	return ce.keyVaultColl.FindOne(ctx, filter)
}

// GetKey finds a single key document with the given UUID (BSON binary subtype 0x04). Returns the result of the
// internal find() operation on the key vault collection.
func (ce *ClientEncryption) GetKey(ctx context.Context, id bson.Binary) *SingleResult {
	filter := bsoncore.NewDocumentBuilder().AppendBinary("_id", id.Subtype, id.Data).Build()
	return ce.keyVaultColl.FindOne(ctx, filter)
}

// GetKeys finds all documents in the key vault collection. Returns the result of the internal find() operation on the
// key vault collection.
func (ce *ClientEncryption) GetKeys(ctx context.Context) (*Cursor, error) {
	return ce.keyVaultColl.Find(ctx, bson.D{})
}

// RemoveKeyAltName removes a keyAltName from the keyAltNames array of the key document in the key vault collection with
// the given UUID (BSON binary subtype 0x04). Returns the previous version of the key document.
func (ce *ClientEncryption) RemoveKeyAltName(ctx context.Context, id bson.Binary, keyAltName string) *SingleResult {
	filter := bsoncore.NewDocumentBuilder().AppendBinary("_id", id.Subtype, id.Data).Build()
	update := bson.A{bson.D{{"$set", bson.D{{"keyAltNames", bson.D{{"$cond", bson.A{bson.D{{"$eq",
		bson.A{"$keyAltNames", bson.A{keyAltName}}}}, "$$REMOVE", bson.D{{"$filter",
		bson.D{{"input", "$keyAltNames"}, {"cond", bson.D{{"$ne", bson.A{"$$this", keyAltName}}}}}}}}}}}}}}}
	return ce.keyVaultColl.FindOneAndUpdate(ctx, filter, update)
}

// setRewrapManyDataKeyWriteModels will prepare the WriteModel slice for a bulk updating rewrapped documents.
func setRewrapManyDataKeyWriteModels(rewrappedDocuments []bsoncore.Document, writeModels *[]WriteModel) error {
	const idKey = "_id"
	const keyMaterial = "keyMaterial"
	const masterKey = "masterKey"

	if writeModels == nil {
		return fmt.Errorf("writeModels pointer not set for location referenced")
	}

	// Append a slice of WriteModel with the update document per each rewrappedDoc _id filter.
	for _, rewrappedDocument := range rewrappedDocuments {
		// Prepare the new master key for update.
		masterKeyValue, err := rewrappedDocument.LookupErr(masterKey)
		if err != nil {
			return err
		}
		masterKeyDoc := masterKeyValue.Document()

		// Prepare the new material key for update.
		keyMaterialValue, err := rewrappedDocument.LookupErr(keyMaterial)
		if err != nil {
			return err
		}
		keyMaterialSubtype, keyMaterialData := keyMaterialValue.Binary()
		keyMaterialBinary := bson.Binary{Subtype: keyMaterialSubtype, Data: keyMaterialData}

		// Prepare the _id filter for documents to update.
		id, err := rewrappedDocument.LookupErr(idKey)
		if err != nil {
			return err
		}

		idSubtype, idData, ok := id.BinaryOK()
		if !ok {
			return fmt.Errorf("expected to assert %q as binary, got type %T", idKey, id)
		}
		binaryID := bson.Binary{Subtype: idSubtype, Data: idData}

		// Append the mutable document to the slice for bulk update.
		*writeModels = append(*writeModels, NewUpdateOneModel().
			SetFilter(bson.D{{idKey, binaryID}}).
			SetUpdate(
				bson.D{
					{"$set", bson.D{{keyMaterial, keyMaterialBinary}, {masterKey, masterKeyDoc}}},
					{"$currentDate", bson.D{{"updateDate", true}}},
				},
			))
	}
	return nil
}

// RewrapManyDataKey decrypts and encrypts all matching data keys with a possibly new masterKey value. For all
// matching documents, this method will overwrite the "masterKey", "updateDate", and "keyMaterial". On error, some
// matching data keys may have been rewrapped.
// libmongocrypt 1.5.2 is required. An error is returned if the detected version of libmongocrypt is less than 1.5.2.
func (ce *ClientEncryption) RewrapManyDataKey(
	ctx context.Context,
	filter interface{},
	opts ...Options[options.RewrapManyDataKeyArgs],
) (*RewrapManyDataKeyResult, error) {
	// libmongocrypt versions 1.5.0 and 1.5.1 have a severe bug in RewrapManyDataKey.
	// Check if the version string starts with 1.5.0 or 1.5.1. This accounts for pre-release versions, like 1.5.0-rc0.
	libmongocryptVersion := mongocrypt.Version()
	if strings.HasPrefix(libmongocryptVersion, "1.5.0") || strings.HasPrefix(libmongocryptVersion, "1.5.1") {
		return nil, fmt.Errorf("RewrapManyDataKey requires libmongocrypt 1.5.2 or newer. Detected version: %v", libmongocryptVersion)
	}

	if ctx == nil {
		ctx = context.Background()
	}

	args, err := newArgsFromOptions[options.RewrapManyDataKeyArgs](opts...)
	if err != nil {
		return nil, fmt.Errorf("failed to construct arguments from options: %w", err)
	}

	// Transfer rmdko options to /x/ package options to publish the mongocrypt feed.
	co := mcopts.RewrapManyDataKey()
	if args.MasterKey != nil {
		keyDoc, err := marshal(
			args.MasterKey,
			ce.keyVaultClient.bsonOpts,
			ce.keyVaultClient.registry)
		if err != nil {
			return nil, err
		}
		co.SetMasterKey(keyDoc)
	}
	if args.Provider != nil {
		co.SetProvider(*args.Provider)
	}

	// Prepare the filters and rewrap the data key using mongocrypt.
	filterdoc, err := marshal(filter, ce.keyVaultClient.bsonOpts, ce.keyVaultClient.registry)
	if err != nil {
		return nil, err
	}

	rewrappedDocuments, err := ce.crypt.RewrapDataKey(ctx, filterdoc, co)
	if err != nil {
		return nil, err
	}
	if len(rewrappedDocuments) == 0 {
		// If there are no documents to rewrap, then do nothing.
		return new(RewrapManyDataKeyResult), nil
	}

	// Prepare the WriteModel slice for bulk updating the rewrapped data keys.
	models := []WriteModel{}
	if err := setRewrapManyDataKeyWriteModels(rewrappedDocuments, &models); err != nil {
		return nil, err
	}

	bulkWriteResults, err := ce.keyVaultColl.BulkWrite(ctx, models)
	return &RewrapManyDataKeyResult{BulkWriteResult: bulkWriteResults}, err
}

// splitNamespace takes a namespace in the form "database.collection" and returns (database name, collection name)
func splitNamespace(ns string) (string, string) {
	firstDot := strings.Index(ns, ".")
	if firstDot == -1 {
		return "", ns
	}

	return ns[:firstDot], ns[firstDot+1:]
}<|MERGE_RESOLUTION|>--- conflicted
+++ resolved
@@ -13,12 +13,7 @@
 	"strings"
 
 	"go.mongodb.org/mongo-driver/bson"
-<<<<<<< HEAD
-	"go.mongodb.org/mongo-driver/bson/bsonrw"
-	"go.mongodb.org/mongo-driver/bson/primitive"
 	"go.mongodb.org/mongo-driver/internal/mongoutil"
-=======
->>>>>>> 0c2ae5d6
 	"go.mongodb.org/mongo-driver/mongo/options"
 	"go.mongodb.org/mongo-driver/x/bsonx/bsoncore"
 	"go.mongodb.org/mongo-driver/x/mongo/driver"
@@ -152,36 +147,14 @@
 
 // CreateDataKey creates a new key document and inserts into the key vault collection. Returns the _id of the created
 // document as a UUID (BSON binary subtype 0x04).
-<<<<<<< HEAD
 func (ce *ClientEncryption) CreateDataKey(
 	ctx context.Context,
 	kmsProvider string,
 	opts ...Options[options.DataKeyArgs],
-) (primitive.Binary, error) {
+) (bson.Binary, error) {
 	args, err := newArgsFromOptions[options.DataKeyArgs](opts...)
 	if err != nil {
-		return primitive.Binary{}, fmt.Errorf("failed to construct arguments from options: %w", err)
-=======
-func (ce *ClientEncryption) CreateDataKey(ctx context.Context, kmsProvider string,
-	opts ...*options.DataKeyOptions) (bson.Binary, error) {
-
-	// translate opts to mcopts.DataKeyOptions
-	dko := options.DataKey()
-	for _, opt := range opts {
-		if opt == nil {
-			continue
-		}
-
-		if opt.MasterKey != nil {
-			dko.MasterKey = opt.MasterKey
-		}
-		if opt.KeyAltNames != nil {
-			dko.KeyAltNames = opt.KeyAltNames
-		}
-		if opt.KeyMaterial != nil {
-			dko.KeyMaterial = opt.KeyMaterial
-		}
->>>>>>> 0c2ae5d6
+		return bson.Binary{}, fmt.Errorf("failed to construct arguments from options: %w", err)
 	}
 
 	co := mcopts.DataKey().SetKeyAltNames(args.KeyAltNames)
@@ -237,19 +210,11 @@
 		rangeArgs, _ := newArgsFromOptions[options.RangeArgs](args.RangeOptions)
 
 		var transformedRange mcopts.ExplicitRangeOptions
-<<<<<<< HEAD
 		if rangeArgs.Min != nil {
-			transformedRange.Min = &bsoncore.Value{Type: rangeArgs.Min.Type, Data: rangeArgs.Min.Value}
+			transformedRange.Min = &bsoncore.Value{Type: bsoncore.Type(rangeArgs.Min.Type), Data: rangeArgs.Min.Value}
 		}
 		if rangeArgs.Max != nil {
-			transformedRange.Max = &bsoncore.Value{Type: rangeArgs.Max.Type, Data: rangeArgs.Max.Value}
-=======
-		if eo.RangeOptions.Min != nil {
-			transformedRange.Min = &bsoncore.Value{Type: bsoncore.Type(eo.RangeOptions.Min.Type), Data: eo.RangeOptions.Min.Value}
-		}
-		if eo.RangeOptions.Max != nil {
-			transformedRange.Max = &bsoncore.Value{Type: bsoncore.Type(eo.RangeOptions.Max.Type), Data: eo.RangeOptions.Max.Value}
->>>>>>> 0c2ae5d6
+			transformedRange.Max = &bsoncore.Value{Type: bsoncore.Type(rangeArgs.Max.Type), Data: rangeArgs.Max.Value}
 		}
 		if rangeArgs.Precision != nil {
 			transformedRange.Precision = rangeArgs.Precision
@@ -261,16 +226,11 @@
 }
 
 // Encrypt encrypts a BSON value with the given key and algorithm. Returns an encrypted value (BSON binary of subtype 6).
-<<<<<<< HEAD
 func (ce *ClientEncryption) Encrypt(
 	ctx context.Context,
 	val bson.RawValue,
 	opts ...Options[options.EncryptArgs],
-) (primitive.Binary, error) {
-=======
-func (ce *ClientEncryption) Encrypt(ctx context.Context, val bson.RawValue,
-	opts ...*options.EncryptOptions) (bson.Binary, error) {
->>>>>>> 0c2ae5d6
+) (bson.Binary, error) {
 
 	transformed := transformExplicitEncryptionOptions(opts...)
 	subtype, data, err := ce.crypt.EncryptExplicit(ctx, bsoncore.Value{Type: bsoncore.Type(val.Type), Data: val.Value}, transformed)
