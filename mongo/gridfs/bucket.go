--- conflicted
+++ resolved
@@ -304,11 +304,11 @@
 //
 // Use the context parameter to time-out or cancel the find operation. The deadline set by SetReadDeadline
 // is ignored.
-<<<<<<< HEAD
-func (b *Bucket) Find(ctx context.Context, filter interface{}, opts ...*options.GridFSFindOptions) (*mongo.Cursor, error) {
-	gfsOpts := options.MergeGridFSFindOptions(opts...)
-=======
-func (b *Bucket) FindContext(ctx context.Context, filter interface{}, opts ...*options.GridFSFindOptions) (*mongo.Cursor, error) {
+func (b *Bucket) Find(
+	ctx context.Context,
+	filter interface{},
+	opts ...*options.GridFSFindOptions,
+) (*mongo.Cursor, error) {
 	gfsOpts := options.GridFSFind()
 	for _, opt := range opts {
 		if opt == nil {
@@ -336,7 +336,6 @@
 			gfsOpts.Sort = opt.Sort
 		}
 	}
->>>>>>> 71f65e3a
 	find := options.Find()
 	if gfsOpts.AllowDiskUse != nil {
 		find.SetAllowDiskUse(*gfsOpts.AllowDiskUse)
