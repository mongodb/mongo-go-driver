--- conflicted
+++ resolved
@@ -17,12 +17,9 @@
 	"go.mongodb.org/mongo-driver/event"
 	"go.mongodb.org/mongo-driver/internal/httputil"
 	"go.mongodb.org/mongo-driver/internal/logger"
-<<<<<<< HEAD
 	"go.mongodb.org/mongo-driver/internal/mongoutil"
 	"go.mongodb.org/mongo-driver/internal/ptrutil"
-=======
 	"go.mongodb.org/mongo-driver/internal/serverselector"
->>>>>>> b79eac45
 	"go.mongodb.org/mongo-driver/internal/uuid"
 	"go.mongodb.org/mongo-driver/mongo/options"
 	"go.mongodb.org/mongo-driver/mongo/readconcern"
@@ -133,7 +130,7 @@
 // set in the Auth field for the first option, and Password is set for the second but with no
 // Username, after the merge the Username field will be empty.
 func newClient(opts ...Options[options.ClientArgs]) (*Client, error) {
-	args, err := newArgsFromOptions[options.ClientArgs](opts...)
+	args, err := newArgsFromOptions(opts...)
 	if err != nil {
 		return nil, err
 	}
@@ -188,14 +185,9 @@
 	if args.RetryReads != nil {
 		client.retryReads = *args.RetryReads
 	}
-<<<<<<< HEAD
 	// Timeout
 	client.timeout = args.Timeout
 	client.httpClient = args.HTTPClient
-=======
-	client.timeout = clientOpt.Timeout
-	client.httpClient = clientOpt.HTTPClient
->>>>>>> b79eac45
 	// WriteConcern
 	if args.WriteConcern != nil {
 		client.writeConcern = args.WriteConcern
@@ -220,20 +212,14 @@
 		args.MaxPoolSize = &defaultMaxPoolSize
 	}
 
-<<<<<<< HEAD
 	cfg, err := topology.NewConfigFromArgs(args, client.clock)
 	if err != nil {
 		return nil, err
-=======
-	cfg, err := topology.NewConfig(clientOpt, client.clock)
-	if err != nil {
-		return nil, err
 	}
 
 	var connectTimeout time.Duration
-	if clientOpt.ConnectTimeout != nil {
-		connectTimeout = *clientOpt.ConnectTimeout
->>>>>>> b79eac45
+	if args.ConnectTimeout != nil {
+		connectTimeout = *args.ConnectTimeout
 	}
 
 	client.serverAPI = topology.ServerAPIFromServerOptions(connectTimeout, cfg.ServerOpts)
@@ -401,32 +387,9 @@
 		return nil, ErrClientDisconnected
 	}
 
-<<<<<<< HEAD
 	sessArgs, err := newArgsFromOptions(opts...)
 	if err != nil {
 		return nil, err
-=======
-	sopts := options.Session()
-	for _, opt := range opts {
-		if opt == nil {
-			continue
-		}
-		if opt.CausalConsistency != nil {
-			sopts.CausalConsistency = opt.CausalConsistency
-		}
-		if opt.DefaultReadConcern != nil {
-			sopts.DefaultReadConcern = opt.DefaultReadConcern
-		}
-		if opt.DefaultReadPreference != nil {
-			sopts.DefaultReadPreference = opt.DefaultReadPreference
-		}
-		if opt.DefaultWriteConcern != nil {
-			sopts.DefaultWriteConcern = opt.DefaultWriteConcern
-		}
-		if opt.Snapshot != nil {
-			sopts.Snapshot = opt.Snapshot
-		}
->>>>>>> b79eac45
 	}
 	if sessArgs.CausalConsistency == nil && (sessArgs.Snapshot == nil || !*sessArgs.Snapshot) {
 		sessArgs.CausalConsistency = &options.DefaultCausalConsistency
@@ -448,16 +411,8 @@
 	if sessArgs.DefaultReadPreference != nil {
 		coreOpts.DefaultReadPreference = sessArgs.DefaultReadPreference
 	}
-<<<<<<< HEAD
-	if sessArgs.DefaultMaxCommitTime != nil {
-		coreOpts.DefaultMaxCommitTime = sessArgs.DefaultMaxCommitTime
-	}
 	if sessArgs.Snapshot != nil {
 		coreOpts.Snapshot = sessArgs.Snapshot
-=======
-	if sopts.Snapshot != nil {
-		coreOpts.Snapshot = sopts.Snapshot
->>>>>>> b79eac45
 	}
 
 	sess, err := session.NewClientSession(c.sessionPool, c.id, coreOpts)
