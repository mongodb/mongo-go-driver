--- conflicted
+++ resolved
@@ -211,11 +211,6 @@
 		clientOpt.SetMaxPoolSize(defaultMaxPoolSize)
 	}
 
-<<<<<<< HEAD
-	if err != nil {
-		return nil, err
-	}
-
 	if clientOpt.Auth != nil {
 		var oidcMachineCallback auth.OIDCCallback
 		if clientOpt.Auth.OIDCMachineCallback != nil {
@@ -249,9 +244,7 @@
 	}
 
 	cfg, err := topology.NewConfigWithAuthenticator(clientOpt, client.clock, client.authenticator)
-=======
-	cfg, err := topology.NewConfig(clientOpt, client.clock)
->>>>>>> 037167c0
+
 	if err != nil {
 		return nil, err
 	}
