--- conflicted
+++ resolved
@@ -243,44 +243,8 @@
 		}
 	}
 
-<<<<<<< HEAD
-	if clientOpt.Auth != nil {
-		var oidcMachineCallback auth.OIDCCallback
-		if clientOpt.Auth.OIDCMachineCallback != nil {
-			oidcMachineCallback = func(ctx context.Context, args *driver.OIDCArgs) (*driver.OIDCCredential, error) {
-				cred, err := clientOpt.Auth.OIDCMachineCallback(ctx, convertOIDCArgs(args))
-				return (*driver.OIDCCredential)(cred), err
-			}
-		}
-
-		var oidcHumanCallback auth.OIDCCallback
-		if clientOpt.Auth.OIDCHumanCallback != nil {
-			oidcHumanCallback = func(ctx context.Context, args *driver.OIDCArgs) (*driver.OIDCCredential, error) {
-				cred, err := clientOpt.Auth.OIDCHumanCallback(ctx, convertOIDCArgs(args))
-				return (*driver.OIDCCredential)(cred), err
-			}
-		}
-
-		// Create an authenticator for the client
-		client.authenticator, err = auth.CreateAuthenticator(clientOpt.Auth.AuthMechanism, &auth.Cred{
-			Source:              clientOpt.Auth.AuthSource,
-			Username:            clientOpt.Auth.Username,
-			Password:            clientOpt.Auth.Password,
-			PasswordSet:         clientOpt.Auth.PasswordSet,
-			Props:               clientOpt.Auth.AuthMechanismProperties,
-			OIDCMachineCallback: oidcMachineCallback,
-			OIDCHumanCallback:   oidcHumanCallback,
-		}, clientOpt.HTTPClient)
-		if err != nil {
-			return nil, err
-		}
-	}
-
 	cfg, err := topology.NewConfigWithAuthenticator(clientOpt, client.clock, client.authenticator)
-=======
-	cfg, err := topology.NewConfigWithAuthenticator(clientOpt, client.clock, client.authenticator)
-
->>>>>>> 9a029119
+
 	if err != nil {
 		return nil, err
 	}
