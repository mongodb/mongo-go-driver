// Copyright (C) MongoDB, Inc. 2017-present.
//
// Licensed under the Apache License, Version 2.0 (the "License"); you may
// not use this file except in compliance with the License. You may obtain
// a copy of the License at http://www.apache.org/licenses/LICENSE-2.0

package mongo

import (
	"context"
	"errors"
	"fmt"
	"time"

	"go.mongodb.org/mongo-driver/bson"
	"go.mongodb.org/mongo-driver/mongo/description"
	"go.mongodb.org/mongo-driver/mongo/options"
	"go.mongodb.org/mongo-driver/x/bsonx/bsoncore"
	"go.mongodb.org/mongo-driver/x/mongo/driver"
	"go.mongodb.org/mongo-driver/x/mongo/driver/operation"
	"go.mongodb.org/mongo-driver/x/mongo/driver/session"
)

// ErrWrongClient is returned when a user attempts to pass in a session created by a different client than
// the method call is using.
var ErrWrongClient = errors.New("session was not created by this client")

var withTransactionTimeout = 120 * time.Second

// Session is a MongoDB logical session. Sessions can be used to enable causal
// consistency for a group of operations or to execute operations in an ACID
// transaction. A new Session can be created from a Client instance. A Session
// created from a Client must only be used to execute operations using that
// Client or a Database or Collection created from that Client. For more
// information about sessions, and their use cases, see
// https://www.mongodb.com/docs/manual/reference/server-sessions/,
// https://www.mongodb.com/docs/manual/core/read-isolation-consistency-recency/#causal-consistency, and
// https://www.mongodb.com/docs/manual/core/transactions/.
//
// Implementations of Session are not safe for concurrent use by multiple
// goroutines.
type Session struct {
	clientSession       *session.Client
	client              *Client
	deployment          driver.Deployment
	didCommitAfterStart bool // true if commit was called after start with no other operations
}

type sessionKey struct{}

// NewSessionContext returns a Context that holds the given Session. If the
// Context already contains a Session, that Session will be replaced with the
// one provided.
//
// The returned Context can be used with Collection methods like
// [Collection.InsertOne] or [Collection.Find] to run operations in a Session.
func NewSessionContext(parent context.Context, sess *Session) context.Context {
	return context.WithValue(parent, sessionKey{}, sess)
}

// SessionFromContext extracts the mongo.Session object stored in a Context. This can be used on a SessionContext that
// was created implicitly through one of the callback-based session APIs or explicitly by calling NewSessionContext. If
// there is no Session stored in the provided Context, nil is returned.
func SessionFromContext(ctx context.Context) *Session {
	val := ctx.Value(sessionKey{})
	if val == nil {
		return nil
	}

	sess, ok := val.(*Session)
	if !ok {
		return nil
	}

	return sess
}

<<<<<<< HEAD
// Session is an interface that represents a MongoDB logical session. Sessions can be used to enable causal consistency
// for a group of operations or to execute operations in an ACID transaction. A new Session can be created from a Client
// instance. A Session created from a Client must only be used to execute operations using that Client or a Database or
// Collection created from that Client. Custom implementations of this interface should not be used in production. For
// more information about sessions, and their use cases, see
// https://www.mongodb.com/docs/manual/reference/server-sessions/,
// https://www.mongodb.com/docs/manual/core/read-isolation-consistency-recency/#causal-consistency, and
// https://www.mongodb.com/docs/manual/core/transactions/.
//
// Implementations of Session are not safe for concurrent use by multiple goroutines.
type Session interface {
	// StartTransaction starts a new transaction, configured with the given options, on this
	// session. This method returns an error if there is already a transaction in-progress for this
	// session.
	StartTransaction(...Options[options.TransactionArgs]) error

	// AbortTransaction aborts the active transaction for this session. This method returns an error
	// if there is no active transaction for this session or if the transaction has been committed
	// or aborted.
	AbortTransaction(context.Context) error

	// CommitTransaction commits the active transaction for this session. This method returns an
	// error if there is no active transaction for this session or if the transaction has been
	// aborted.
	CommitTransaction(context.Context) error

	// WithTransaction starts a transaction on this session and runs the fn callback. Errors with
	// the TransientTransactionError and UnknownTransactionCommitResult labels are retried for up to
	// 120 seconds. Inside the callback, the SessionContext must be used as the Context parameter
	// for any operations that should be part of the transaction. If the ctx parameter already has a
	// Session attached to it, it will be replaced by this session. The fn callback may be run
	// multiple times during WithTransaction due to retry attempts, so it must be idempotent.
	// Non-retryable operation errors or any operation errors that occur after the timeout expires
	// will be returned without retrying. If the callback fails, the driver will call
	// AbortTransaction. Because this method must succeed to ensure that server-side resources are
	// properly cleaned up, context deadlines and cancellations will not be respected during this
	// call. For a usage example, see the Client.StartSession method documentation.
	WithTransaction(ctx context.Context, fn func(ctx SessionContext) (interface{}, error),
		opts ...Options[options.TransactionArgs]) (interface{}, error)

	// EndSession aborts any existing transactions and close the session.
	EndSession(context.Context)

	// ClusterTime returns the current cluster time document associated with the session.
	ClusterTime() bson.Raw

	// OperationTime returns the current operation time document associated with the session.
	OperationTime() *primitive.Timestamp

	// Client the Client associated with the session.
	Client() *Client

	// ID returns the current ID document associated with the session. The ID document is in the
	// form {"id": <BSON binary value>}.
	ID() bson.Raw

	// AdvanceClusterTime advances the cluster time for a session. This method returns an error if
	// the session has ended.
	AdvanceClusterTime(bson.Raw) error

	// AdvanceOperationTime advances the operation time for a session. This method returns an error
	// if the session has ended.
	AdvanceOperationTime(*primitive.Timestamp) error

	session()
}

// XSession is an unstable interface for internal use only.
=======
// ClientSession returns the experimental client session.
>>>>>>> 0c2ae5d6
//
// Deprecated: This method is for internal use only and should not be used (see
// GODRIVER-2700). It may be changed or removed in any release.
func (s *Session) ClientSession() *session.Client {
	return s.clientSession
}

// ID returns the current ID document associated with the session. The ID
// document is in the form {"id": <BSON binary value>}.
func (s *Session) ID() bson.Raw {
	return bson.Raw(s.clientSession.SessionID)
}

// EndSession aborts any existing transactions and close the session.
func (s *Session) EndSession(ctx context.Context) {
	if s.clientSession.TransactionInProgress() {
		// ignore all errors aborting during an end session
		_ = s.AbortTransaction(ctx)
	}
	s.clientSession.EndSession()
}

<<<<<<< HEAD
// WithTransaction implements the Session interface.
func (s *sessionImpl) WithTransaction(
	ctx context.Context,
	fn func(ctx SessionContext) (interface{}, error),
	opts ...Options[options.TransactionArgs],
) (interface{}, error) {
=======
// WithTransaction starts a transaction on this session and runs the fn
// callback. Errors with the TransientTransactionError and
// UnknownTransactionCommitResult labels are retried for up to 120 seconds.
// Inside the callback, the SessionContext must be used as the Context parameter
// for any operations that should be part of the transaction. If the ctx
// parameter already has a Session attached to it, it will be replaced by this
// session. The fn callback may be run multiple times during WithTransaction due
// to retry attempts, so it must be idempotent. Non-retryable operation errors
// or any operation errors that occur after the timeout expires will be returned
// without retrying. If the callback fails, the driver will call
// AbortTransaction. Because this method must succeed to ensure that server-side
// resources are properly cleaned up, context deadlines and cancellations will
// not be respected during this call. For a usage example, see the
// Client.StartSession method documentation.
func (s *Session) WithTransaction(ctx context.Context, fn func(ctx context.Context) (interface{}, error),
	opts ...*options.TransactionOptions) (interface{}, error) {
>>>>>>> 0c2ae5d6
	timeout := time.NewTimer(withTransactionTimeout)
	defer timeout.Stop()
	var err error
	for {
		err = s.StartTransaction(opts...)
		if err != nil {
			return nil, err
		}

		res, err := fn(NewSessionContext(ctx, s))
		if err != nil {
			if s.clientSession.TransactionRunning() {
				// Wrap the user-provided Context in a new one that behaves like context.Background() for deadlines and
				// cancellations, but forwards Value requests to the original one.
				_ = s.AbortTransaction(newBackgroundContext(ctx))
			}

			select {
			case <-timeout.C:
				return nil, err
			default:
			}

			if errorHasLabel(err, driver.TransientTransactionError) {
				continue
			}
			return res, err
		}

		// Check if callback intentionally aborted and, if so, return immediately
		// with no error.
		err = s.clientSession.CheckAbortTransaction()
		if err != nil {
			return res, nil
		}

		// If context has errored, run AbortTransaction and return, as the CommitLoop
		// has no chance of succeeding.
		//
		// Aborting after a failed CommitTransaction is dangerous. Failed transaction
		// commits may unpin the session server-side, and subsequent transaction aborts
		// may run on a new mongos which could end up with commit and abort being executed
		// simultaneously.
		if ctx.Err() != nil {
			// Wrap the user-provided Context in a new one that behaves like context.Background() for deadlines and
			// cancellations, but forwards Value requests to the original one.
			_ = s.AbortTransaction(newBackgroundContext(ctx))
			return nil, ctx.Err()
		}

	CommitLoop:
		for {
			err = s.CommitTransaction(newBackgroundContext(ctx))
			// End when error is nil, as transaction has been committed.
			if err == nil {
				return res, nil
			}

			select {
			case <-timeout.C:
				return res, err
			default:
			}

			if cerr, ok := err.(CommandError); ok {
				if cerr.HasErrorLabel(driver.UnknownTransactionCommitResult) && !cerr.IsMaxTimeMSExpiredError() {
					continue
				}
				if cerr.HasErrorLabel(driver.TransientTransactionError) {
					break CommitLoop
				}
			}
			return res, err
		}
	}
}

<<<<<<< HEAD
// StartTransaction implements the Session interface.
func (s *sessionImpl) StartTransaction(opts ...Options[options.TransactionArgs]) error {
=======
// StartTransaction starts a new transaction. This method returns an error if
// there is already a transaction in-progress for this session.
func (s *Session) StartTransaction(opts ...*options.TransactionOptions) error {
>>>>>>> 0c2ae5d6
	err := s.clientSession.CheckStartTransaction()
	if err != nil {
		return err
	}

	s.didCommitAfterStart = false

	args, err := newArgsFromOptions[options.TransactionArgs](opts...)
	if err != nil {
		return fmt.Errorf("failed to construct arguments from options: %w", err)
	}

	coreOpts := &session.TransactionOptions{
		ReadConcern:    args.ReadConcern,
		ReadPreference: args.ReadPreference,
		WriteConcern:   args.WriteConcern,
		MaxCommitTime:  args.MaxCommitTime,
	}

	return s.clientSession.StartTransaction(coreOpts)
}

// AbortTransaction aborts the active transaction for this session. This method
// returns an error if there is no active transaction for this session or if the
// transaction has been committed or aborted.
func (s *Session) AbortTransaction(ctx context.Context) error {
	err := s.clientSession.CheckAbortTransaction()
	if err != nil {
		return err
	}

	// Do not run the abort command if the transaction is in starting state
	if s.clientSession.TransactionStarting() || s.didCommitAfterStart {
		return s.clientSession.AbortTransaction()
	}

	selector := makePinnedSelector(s.clientSession, description.WriteSelector())

	s.clientSession.Aborting = true
	_ = operation.NewAbortTransaction().Session(s.clientSession).ClusterClock(s.client.clock).Database("admin").
		Deployment(s.deployment).WriteConcern(s.clientSession.CurrentWc).ServerSelector(selector).
		Retry(driver.RetryOncePerCommand).CommandMonitor(s.client.monitor).
		RecoveryToken(bsoncore.Document(s.clientSession.RecoveryToken)).ServerAPI(s.client.serverAPI).Execute(ctx)

	s.clientSession.Aborting = false
	_ = s.clientSession.AbortTransaction()

	return nil
}

// CommitTransaction commits the active transaction for this session. This
// method returns an error if there is no active transaction for this session or
// if the transaction has been aborted.
func (s *Session) CommitTransaction(ctx context.Context) error {
	err := s.clientSession.CheckCommitTransaction()
	if err != nil {
		return err
	}

	// Do not run the commit command if the transaction is in started state
	if s.clientSession.TransactionStarting() || s.didCommitAfterStart {
		s.didCommitAfterStart = true
		return s.clientSession.CommitTransaction()
	}

	if s.clientSession.TransactionCommitted() {
		s.clientSession.RetryingCommit = true
	}

	selector := makePinnedSelector(s.clientSession, description.WriteSelector())

	s.clientSession.Committing = true
	op := operation.NewCommitTransaction().
		Session(s.clientSession).ClusterClock(s.client.clock).Database("admin").Deployment(s.deployment).
		WriteConcern(s.clientSession.CurrentWc).ServerSelector(selector).Retry(driver.RetryOncePerCommand).
		CommandMonitor(s.client.monitor).RecoveryToken(bsoncore.Document(s.clientSession.RecoveryToken)).
		ServerAPI(s.client.serverAPI).MaxTime(s.clientSession.CurrentMct)

	err = op.Execute(ctx)
	// Return error without updating transaction state if it is a timeout, as the transaction has not
	// actually been committed.
	if IsTimeout(err) {
		return replaceErrors(err)
	}
	s.clientSession.Committing = false
	commitErr := s.clientSession.CommitTransaction()

	// We set the write concern to majority for subsequent calls to CommitTransaction.
	s.clientSession.UpdateCommitTransactionWriteConcern()

	if err != nil {
		return replaceErrors(err)
	}
	return commitErr
}

// ClusterTime returns the current cluster time document associated with the
// session.
func (s *Session) ClusterTime() bson.Raw {
	return s.clientSession.ClusterTime
}

// AdvanceClusterTime advances the cluster time for a session. This method
// returns an error if the session has ended.
func (s *Session) AdvanceClusterTime(d bson.Raw) error {
	return s.clientSession.AdvanceClusterTime(d)
}

// OperationTime returns the current operation time document associated with the
// session.
func (s *Session) OperationTime() *bson.Timestamp {
	return s.clientSession.OperationTime
}

// AdvanceOperationTime advances the operation time for a session. This method
// returns an error if the session has ended.
func (s *Session) AdvanceOperationTime(ts *bson.Timestamp) error {
	return s.clientSession.AdvanceOperationTime(ts)
}

// Client is the Client associated with the session.
func (s *Session) Client() *Client {
	return s.client
}

// sessionFromContext checks for a sessionImpl in the argued context and returns the session if it
// exists
func sessionFromContext(ctx context.Context) *session.Client {
	if ses := SessionFromContext(ctx); ses != nil {
		return ses.clientSession
	}

	return nil
}<|MERGE_RESOLUTION|>--- conflicted
+++ resolved
@@ -75,78 +75,7 @@
 	return sess
 }
 
-<<<<<<< HEAD
-// Session is an interface that represents a MongoDB logical session. Sessions can be used to enable causal consistency
-// for a group of operations or to execute operations in an ACID transaction. A new Session can be created from a Client
-// instance. A Session created from a Client must only be used to execute operations using that Client or a Database or
-// Collection created from that Client. Custom implementations of this interface should not be used in production. For
-// more information about sessions, and their use cases, see
-// https://www.mongodb.com/docs/manual/reference/server-sessions/,
-// https://www.mongodb.com/docs/manual/core/read-isolation-consistency-recency/#causal-consistency, and
-// https://www.mongodb.com/docs/manual/core/transactions/.
-//
-// Implementations of Session are not safe for concurrent use by multiple goroutines.
-type Session interface {
-	// StartTransaction starts a new transaction, configured with the given options, on this
-	// session. This method returns an error if there is already a transaction in-progress for this
-	// session.
-	StartTransaction(...Options[options.TransactionArgs]) error
-
-	// AbortTransaction aborts the active transaction for this session. This method returns an error
-	// if there is no active transaction for this session or if the transaction has been committed
-	// or aborted.
-	AbortTransaction(context.Context) error
-
-	// CommitTransaction commits the active transaction for this session. This method returns an
-	// error if there is no active transaction for this session or if the transaction has been
-	// aborted.
-	CommitTransaction(context.Context) error
-
-	// WithTransaction starts a transaction on this session and runs the fn callback. Errors with
-	// the TransientTransactionError and UnknownTransactionCommitResult labels are retried for up to
-	// 120 seconds. Inside the callback, the SessionContext must be used as the Context parameter
-	// for any operations that should be part of the transaction. If the ctx parameter already has a
-	// Session attached to it, it will be replaced by this session. The fn callback may be run
-	// multiple times during WithTransaction due to retry attempts, so it must be idempotent.
-	// Non-retryable operation errors or any operation errors that occur after the timeout expires
-	// will be returned without retrying. If the callback fails, the driver will call
-	// AbortTransaction. Because this method must succeed to ensure that server-side resources are
-	// properly cleaned up, context deadlines and cancellations will not be respected during this
-	// call. For a usage example, see the Client.StartSession method documentation.
-	WithTransaction(ctx context.Context, fn func(ctx SessionContext) (interface{}, error),
-		opts ...Options[options.TransactionArgs]) (interface{}, error)
-
-	// EndSession aborts any existing transactions and close the session.
-	EndSession(context.Context)
-
-	// ClusterTime returns the current cluster time document associated with the session.
-	ClusterTime() bson.Raw
-
-	// OperationTime returns the current operation time document associated with the session.
-	OperationTime() *primitive.Timestamp
-
-	// Client the Client associated with the session.
-	Client() *Client
-
-	// ID returns the current ID document associated with the session. The ID document is in the
-	// form {"id": <BSON binary value>}.
-	ID() bson.Raw
-
-	// AdvanceClusterTime advances the cluster time for a session. This method returns an error if
-	// the session has ended.
-	AdvanceClusterTime(bson.Raw) error
-
-	// AdvanceOperationTime advances the operation time for a session. This method returns an error
-	// if the session has ended.
-	AdvanceOperationTime(*primitive.Timestamp) error
-
-	session()
-}
-
-// XSession is an unstable interface for internal use only.
-=======
 // ClientSession returns the experimental client session.
->>>>>>> 0c2ae5d6
 //
 // Deprecated: This method is for internal use only and should not be used (see
 // GODRIVER-2700). It may be changed or removed in any release.
@@ -169,14 +98,6 @@
 	s.clientSession.EndSession()
 }
 
-<<<<<<< HEAD
-// WithTransaction implements the Session interface.
-func (s *sessionImpl) WithTransaction(
-	ctx context.Context,
-	fn func(ctx SessionContext) (interface{}, error),
-	opts ...Options[options.TransactionArgs],
-) (interface{}, error) {
-=======
 // WithTransaction starts a transaction on this session and runs the fn
 // callback. Errors with the TransientTransactionError and
 // UnknownTransactionCommitResult labels are retried for up to 120 seconds.
@@ -191,9 +112,11 @@
 // resources are properly cleaned up, context deadlines and cancellations will
 // not be respected during this call. For a usage example, see the
 // Client.StartSession method documentation.
-func (s *Session) WithTransaction(ctx context.Context, fn func(ctx context.Context) (interface{}, error),
-	opts ...*options.TransactionOptions) (interface{}, error) {
->>>>>>> 0c2ae5d6
+func (s *Session) WithTransaction(
+	ctx context.Context,
+	fn func(ctx context.Context) (interface{}, error),
+	opts ...Options[options.TransactionArgs],
+) (interface{}, error) {
 	timeout := time.NewTimer(withTransactionTimeout)
 	defer timeout.Stop()
 	var err error
@@ -271,14 +194,9 @@
 	}
 }
 
-<<<<<<< HEAD
-// StartTransaction implements the Session interface.
-func (s *sessionImpl) StartTransaction(opts ...Options[options.TransactionArgs]) error {
-=======
 // StartTransaction starts a new transaction. This method returns an error if
 // there is already a transaction in-progress for this session.
-func (s *Session) StartTransaction(opts ...*options.TransactionOptions) error {
->>>>>>> 0c2ae5d6
+func (s *Session) StartTransaction(opts ...Options[options.TransactionArgs]) error {
 	err := s.clientSession.CheckStartTransaction()
 	if err != nil {
 		return err
